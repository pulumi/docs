--- conflicted
+++ resolved
@@ -284,17 +284,16 @@
       "terraform_provider_name": "hcloud"
     },
     {
-<<<<<<< HEAD
+      "name": "Pulumi Wavefront",
+      "package_name": "pulumi_wavefront",
+      "pulumi_provider_name": "wavefront",
+      "terraform_provider_name": "wavefront"
+    },
+    {
       "name": "Pulumi Akamai",
       "package_name": "pulumi_akamai",
       "pulumi_provider_name": "akamai",
       "terraform_provider_name": "akamai"
-=======
-      "name": "Pulumi Wavefront",
-      "package_name": "pulumi_wavefront",
-      "pulumi_provider_name": "wavefront",
-      "terraform_provider_name": "wavefront"
->>>>>>> f5fab538
     }
   ]
 }