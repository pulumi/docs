// Copyright 2016-2018, Pulumi Corporation.
//
// Licensed under the Apache License, Version 2.0 (the "License");
// you may not use this file except in compliance with the License.
// You may obtain a copy of the License at
//
//     http://www.apache.org/licenses/LICENSE-2.0
//
// Unless required by applicable law or agreed to in writing, software
// distributed under the License is distributed on an "AS IS" BASIS,
// WITHOUT WARRANTIES OR CONDITIONS OF ANY KIND, either express or implied.
// See the License for the specific language governing permissions and
// limitations under the License.

package main

import (
	"encoding/json"
	"flag"
	"fmt"
	"html"
	"io/ioutil"
	"log"
	"os"
	"path"
	"path/filepath"
	"sort"
	"strings"
	"unicode"

	"github.com/pkg/errors"
)

func main() {
	// Grab the args.
	flag.Parse()
	args := flag.Args()
	if len(args) < 3 {
		fmt.Fprintf(os.Stderr, "error: usage: %s <doc-file> <out-dir> <git-hash>\n", os.Args[0])
		os.Exit(1)
	}

	// Load and parse the document.
	doc, err := loadAndParseDoc(args[0])
	if err != nil {
		fmt.Fprintf(os.Stderr, "error: reading and parsing docs file: %v\n", err)
		os.Exit(1)
	}

	// Assuming that succeeded, simply emit the Markdown docs now.
	if err = emitMarkdownDocs(doc, args[1], args[2]); err != nil {
		fmt.Fprintf(os.Stderr, "error: emitting Markdown docs: %v\n", err)
		os.Exit(2)
	}
}

// loadAndParseDoc loads the given docs file -- expected to be in Typedoc JSON format -- and parses it into memory.
func loadAndParseDoc(filename string) (*typeDocNode, error) {
	// Read the file.
	b, err := ioutil.ReadFile(filename)
	if err != nil {
		return nil, err
	}

	// Parse it.
	var doc typeDocNode
	if err = json.Unmarshal(b, &doc); err != nil {
		return nil, err
	}

	filterOutInternalNode(&doc)

	return &doc, nil
}

func filterOutInternalNode(node *typeDocNode) *typeDocNode {
	if node == nil {
		return nil
	}

	node.IndexSignatures = filterOutInternalNodeArray(node.IndexSignatures)
	node.Children = filterOutInternalNodeArray(node.Children)
	node.TypeParameter = filterOutInternalNodeArray(node.TypeParameter)
	node.Parameters = filterOutInternalNodeArray(node.Parameters)
	node.Signatures = filterOutInternalNodeArray(node.Signatures)
	node.ExtendedBy = filterOutInternalTypeArray(node.ExtendedBy)
	node.ExtendedTypes = filterOutInternalTypeArray(node.ExtendedTypes)
	node.ImplementedTypes = filterOutInternalTypeArray(node.ImplementedTypes)

	return node
}

func filterOutInternalNodeArray(arr []*typeDocNode) []*typeDocNode {
	if arr == nil {
		return nil
	}

	var result []*typeDocNode

	for _, val := range arr {
		if hasInternalTag(val) {
			continue
		}

		val = filterOutInternalNode(val)
		if val != nil {
			result = append(result, val)
		}
	}

	return result
}

func filterOutInternalTypeArray(arr []*typeDocType) []*typeDocType {
	if arr == nil {
		return nil
	}

	var result []*typeDocType

	for _, val := range arr {
		val = filterOutInternalType(val)
		if val != nil {
			result = append(result, val)
		}
	}

	return result
}

func filterOutInternalType(t *typeDocType) *typeDocType {
	if t == nil {
		return nil
	}

	if t.Declaration != nil {
		t.Declaration = filterOutInternalNode(t.Declaration)
		if t.Declaration == nil {
			return nil
		}
	}

	t.Elements = filterOutInternalTypeArray(t.Elements)
	t.ElementType = filterOutInternalType(t.ElementType)
	t.TypeArguments = filterOutInternalTypeArray(t.TypeArguments)
	t.Types = filterOutInternalTypeArray(t.Types)
	t.Target = filterOutInternalType(t.Target)
	t.Declaration = filterOutInternalNode(t.Declaration)

	return t
}

func hasInternalTag(node *typeDocNode) bool {
	for _, tag := range node.Comment.Tags {
		if tag.Tag == "internal" {
			return true
		}
	}

	return false
}

// gitHubBaseURLs is a *hackhackhack* hard-coded list of URLs for our packages.
// TODO(joe): base this off the package.json file.
var gitHubBaseURLs = map[string]string{
<<<<<<< HEAD
	"@pulumi/pulumi":      "https://github.com/pulumi/pulumi/blob/master/sdk/nodejs",
	"@pulumi/aws":         "https://github.com/pulumi/pulumi-aws/blob/master/sdk/nodejs",
	"@pulumi/awsx":        "https://github.com/pulumi/pulumi-awsx/blob/master/nodejs/awsx",
	"@pulumi/azure":       "https://github.com/pulumi/pulumi-azure/blob/master/sdk/nodejs",
	"@pulumi/cloud":       "https://github.com/pulumi/pulumi-cloud/blob/master/api",
	"@pulumi/cloud-aws":   "https://github.com/pulumi/pulumi-cloud/blob/master/aws",
	"@pulumi/cloud-azure": "https://github.com/pulumi/pulumi-cloud/blob/master/azure",
	"@pulumi/docker":      "https://github.com/pulumi/pulumi-docker/blob/master/sdk/nodejs",
	"@pulumi/eks":         "https://github.com/pulumi/pulumi-eks/blob/master/nodejs/eks",
	"@pulumi/kubernetes":  "https://github.com/pulumi/pulumi-kubernetes/blob/master/sdk/nodejs",
	"@pulumi/gcp":         "https://github.com/pulumi/pulumi-gcp/blob/master/sdk/nodejs",
	"@pulumi/openstack":   "https://github.com/pulumi/pulumi-openstack/blob/master/sdk/nodejs",
	"@pulumi/vsphere":     "https://github.com/pulumi/pulumi-vsphere/blob/master/sdk/nodejs",
=======
	"@pulumi/pulumi":           "https://github.com/pulumi/pulumi/blob/{githash}/sdk/nodejs",
	"@pulumi/aws":              "https://github.com/pulumi/pulumi-aws/blob/{githash}/sdk/nodejs",
	"@pulumi/awsx":             "https://github.com/pulumi/pulumi-awsx/blob/{githash}/nodejs/awsx",
	"@pulumi/azure":            "https://github.com/pulumi/pulumi-azure/blob/{githash}/sdk/nodejs",
	"@pulumi/azure-serverless": "https://github.com/pulumi/pulumi-azure-serverless/blob/{githash}/nodejs",
	"@pulumi/cloud":            "https://github.com/pulumi/pulumi-cloud/blob/{githash}/api",
	"@pulumi/cloud-aws":        "https://github.com/pulumi/pulumi-cloud/blob/{githash}/aws",
	"@pulumi/cloud-azure":      "https://github.com/pulumi/pulumi-cloud/blob/{githash}/azure",
	"@pulumi/docker":           "https://github.com/pulumi/pulumi-docker/blob/{githash}/sdk/nodejs",
	"@pulumi/eks":              "https://github.com/pulumi/pulumi-eks/blob/{githash}/nodejs/eks",
	"@pulumi/kubernetes":       "https://github.com/pulumi/pulumi-kubernetes/blob/{githash}/sdk/nodejs",
	"@pulumi/gcp":              "https://github.com/pulumi/pulumi-gcp/blob/{githash}/sdk/nodejs",
	"@pulumi/openstack":        "https://github.com/pulumi/pulumi-openstack/blob/{githash}/sdk/nodejs",
	"@pulumi/vsphere":          "https://github.com/pulumi/pulumi-vsphere/blob/{githash}/sdk/nodejs",
>>>>>>> 84f3c335
}

// emitMarkdownDocs takes as input a full Typedoc AST, transforms it into Markdown suitable for our documentation
// website, and emits those files into the target directory.  If the target doesn't exist, it will be created.
func emitMarkdownDocs(doc *typeDocNode, outdir string, githash string) error {
	// First, gather up the entries by module.  Note that we are doing something dubious here to make our docs
	// easier to use and navigate than the default ones that Typedoc generates.  We are assuming an idiomatic module
	// structure with top-level index-style exports for each submodule.  In the general case, this isn't always true,
	// and we may generate (a) incorrect documentation by showing something that isn't truly exported and (b) omit
	// important details about the specific inner modules that truly contain the members in question.  I'm sure we'll
	// want to revisit this and make the logic here more sophisticated and general purpose someday.
	pkg := doc.Name
	repoURL := strings.Replace(gitHubBaseURLs[pkg], "{githash}", githash, -1)
	e := newEmitter(pkg, repoURL, outdir)

	// The kubernetes package requires some special handling since the structure differs from
	// the tf-generated providers.
	k8s := false
	if pkg == "@pulumi/kubernetes" {
		k8s = true
	}
	root, err := e.gatherModules(doc, rootModule, k8s)
	if err != nil {
		return err
	}
	e.augmentNode(doc, nil)
	return e.emitMarkdownModule(rootModule, root, true)
}

type emitter struct {
	pkg     string // the NPM package name.
	repoURL string // the base repo URL for this package's code.
	outdir  string // where to store the output files.
}

func newEmitter(pkg, repoURL, outdir string) *emitter {
	return &emitter{
		pkg:     pkg,
		repoURL: repoURL,
		outdir:  outdir,
	}
}

// augmentNode recurses throughout a tree AST, adding information that we'll need when translating it to Markdown.
func (e *emitter) augmentNode(node *typeDocNode, parent *typeDocNode) {
	// Add some labels.
	node.AnchorName = node.Name
	if parent != nil && (parent.Kind == typeDocClassNode || parent.Kind == typeDocInterfaceNode) {
		node.AnchorName = fmt.Sprintf("%s-%s", parent.Name, node.AnchorName)
	}
	node.Label = createLabel(node, parent)
	node.CodeDetails = createCodeDetails(node)
	node.RepoURL = getRepoURL(e.repoURL, node, parent)

	// If this extends or implements other types, render them.
	if len(node.ExtendedTypes) > 0 {
		node.Extends = "<span class='kd'>extends</span> "
		for i, ext := range node.ExtendedTypes {
			if i > 0 {
				node.Extends += ", "
			}
			node.Extends += createTypeLabel(ext, 0)
		}
	}
	if len(node.ImplementedTypes) > 0 {
		node.Implements = "<span class='kd'>implements</span> "
		for i, impl := range node.ImplementedTypes {
			if i > 0 {
				node.Implements += ", "
			}
			node.Implements += createTypeLabel(impl, 0)
		}
	}

	// Augment everything deeply.
	for _, child := range node.Children {
		e.augmentNode(child, node)
	}
	for _, sig := range node.Signatures {
		e.augmentNode(sig, node)
	}
	for _, param := range node.Parameters {
		e.augmentNode(param, node)
	}

	// Reorder children based on their labels.
	sort.Slice(node.Children, func(i, j int) bool {
		return node.Children[i].Label < node.Children[j].Label
	})
}

// camelCase converts a string into camelCase starting with a lower case letter.
func camelCase(s string) string {
	buffer := make([]rune, 0, len(s))

	var prev rune
	for _, curr := range s {
		if curr != '-' {
			if prev == '-' {
				buffer = append(buffer, unicode.ToUpper(curr))
			} else {
				buffer = append(buffer, unicode.ToLower(curr))
			}
		}
		prev = curr
	}

	return string(buffer)
}

// emitMarkdownModule emits a single markdown module into the given directory.
func (e *emitter) emitMarkdownModule(name string, mod *module, root bool) error {
	// Open the file we're about to write into.  Each module gets one.
	filename := filepath.Join(e.outdir, getModuleFilename(name))
	if err := os.MkdirAll(filepath.Dir(filename), 0700); err != nil {
		return err
	}
	f, err := os.Create(filename)
	if err != nil {
		return err
	}
	defer f.Close()

	// Populate a set of variables required during rendering.

	// First a title and some additional package header info, for the root module.
	var title string
	var pkg string
	var pkgvar string
	var breadcrumbs []string
	if root {
		title = fmt.Sprintf("Package %s", e.pkg)
		pkg = e.pkg
		pkgvar = camelCase(e.pkg[strings.IndexRune(e.pkg, '/')+1:])
	} else {
		title = fmt.Sprintf("Module %s", name)

		// Create the breadcrumb links (in LIFO order).  First, add the current module name.
		var simplename string
		if slix := strings.IndexRune(name, '/'); slix != -1 {
			simplename = name[slix+1:]
		} else {
			simplename = name
		}
		breadcrumbs = append(breadcrumbs, simplename)

		// Now split the parent and walk it in reverse, prepending all of the parent links.
		parts := strings.Split(getModuleParentName(name), "/")
		crumbs := ".."
		for i := len(parts) - 1; i >= 0; i-- {
			name := parts[i]
			if i == 0 && name == rootModule {
				// we will add the root after this loop, no need to be redundant.
				break
			}

			breadcrumbs = append(
				[]string{fmt.Sprintf("<a href=\"%s/index.html\">%s</a> &gt; ", crumbs, name)},
				breadcrumbs...)
			if crumbs != "" {
				crumbs += string(filepath.Separator)
			}
			crumbs += ".."
		}

		// Finally, add the link to the root module.
		breadcrumbs = append(
			[]string{fmt.Sprintf("<a href=\"%s/index.html\">%s</a> &gt; ", crumbs, e.pkg)},
			breadcrumbs...)
	}

	// Now build an index of files and members.
	var files []string
	filesAdded := make(map[string]bool)
	var members []*typeDocNode
	for _, member := range mod.Exports {
		for _, source := range member.Sources {
			if isLocalSource(source) {
				if !filesAdded[source.FileName] {
					files = append(files, source.FileName)
					filesAdded[source.FileName] = true
				}
			}
		}

		members = append(members, member)
	}

	// Ensure the files, members, and children (deeply throughout the tree) are sorted deterministically.
	sort.Strings(files)
	transitiveSortByLabels(members)

	// Get any submodules, make relative links, and ensure they are also sorted in a deterministic order.
	var modules []struct {
		Name string
		Link string
	}
	for modname := range mod.Modules {
		var link string
		prefix := name + "/"
		if nix := strings.Index(modname, prefix); nix != -1 {
			link = modname[len(prefix):]
		} else {
			link = modname
		}
		modules = append(modules, struct {
			Name string
			Link string
		}{
			Name: modname,
			Link: link,
		})
	}
	sort.Slice(modules, func(i, j int) bool {
		return modules[i].Name < modules[j].Name
	})

	// To generate the code, simply render the source Mustache template, using the right set of arguments.
	if err = indexTemplate.FRender(f, map[string]interface{}{
		"Title":       title,
		"Breadcrumbs": breadcrumbs,
		"RepoURL":     e.repoURL,
		"Package":     pkg,
		"PackageVar":  pkgvar,
		"Files":       files,
		"Modules":     modules,
		"HasModules":  len(modules) > 0,
		"Members":     members,
		"HasMembers":  len(members) > 0,
	}); err != nil {
		return err
	}

	// Next up: generate all submodules underneath this one.
	for sub, module := range mod.Modules {
		if err = e.emitMarkdownModule(sub, module, false); err != nil {
			return err
		}
	}
	return nil
}

// labelSorter sorts nodes with labels alphabetically.
func labelSorter(nodes []*typeDocNode) func(i, j int) bool {
	return func(i, j int) bool {
		if nodes[i].Label != nodes[j].Label {
			return nodes[i].Label < nodes[j].Label
		}
		return nodes[i].Name < nodes[j].Name
	}
}

// transitiveSortByLabels sorts an array of nodes and their children, deeply.
func transitiveSortByLabels(nodes []*typeDocNode) {
	// First sort the nodes themselves.
	sort.SliceStable(nodes, labelSorter(nodes))

	// And now their children, deeply. Note that we use a stable sort because some children don't have labels.
	for _, node := range nodes {
		transitiveSortByLabels(node.Children)
	}
}

// gatherModules walks a Typedoc AST and turns it into a proper module structure, to ease Markdown emission.
func (e *emitter) gatherModules(doc *typeDocNode, parentModule string, k8s bool) (*module, error) {
	// First gather up all modules.  Since the AST nodes may appear in arbitrary order, we need to perform this
	// pass first, before we can build up a proper tree structure with parents/children.
	mods := make(map[string]*module)
	for _, modnode := range doc.Children {
		// Skip unexported children.
		if !modnode.Flags.IsExported {
			continue
		}

		// We expect all top-level children to be modules.  (This is why `--mode file` won't work.)
		if modnode.Kind != typeDocExternalModuleNode {
			return nil, errors.Errorf("expected a module, got %s (%s)", modnode.Kind, modnode.Name)
		}

		// Simplify the module name, because we assume a simplified index-based re-export structure.  This will
		// flatten out all inner submodules to their index, so that all children will aggregate naturally.
		modname := simplifyModuleName(modnode, parentModule)

		// Skip internal tests module in k8s provider.
		if k8s && modname == "tests" {
			continue
		}
		// k8s provider has common types files which are imported into multiple modules.
		// TODO(levi): Split the input/output types into the same directory structure, and remove this skip.
		if k8s && modname == "types" {
			continue
		}

		// Lazy init the module if appropriate.
		mod := mods[modname]
		if mod == nil {
			mod = newModule(modname)
			mods[modname] = mod
		}

		// Add all exported children from this module to the export list.
		for _, child := range modnode.Children {
			// Skip unexported children.
			isModule := child.Kind == typeDocModuleNode
			if !isModule && !child.Flags.IsExported {
				continue
			}

			name := strings.Trim(child.Name, `"`)

			// If it begins with a "./", simplify it to just the parent name.
			if isModule && strings.Index(name, "./") == 0 {
				// If this is a module, we must explode it out into the top-level modules list.
				// This may very well conflict, so we'll need to merge the new members in if so.
				nss, err := e.gatherNamespaceModules(modname, child)
				if err != nil {
					return nil, err
				}

				for nsname, ns := range nss {
					if exist, has := mods[nsname]; has {

						if err := exist.Merge(ns); err != nil {
							return nil, err
						}
					} else {
						mods[nsname] = ns
					}
				}
			} else {
				// Else, register this child as an export.
				name := child.Name
				if exist, has := mod.Exports[name]; has {
					var err error
					if child, err = exist.Merge(child); err != nil {
						return nil, err
					}
				}
				mod.Exports[name] = child
			}
		}

	}

	// Now that we've done a first pass, construct the tree structure, and return the root node.
	root := mods[rootModule]
	if root == nil {
		root = newModule(rootModule)
		mods[rootModule] = root
	}
	for modname, mod := range mods {
		if modname != rootModule {
			parname := getModuleParentName(modname)
			par := mods[parname]
			if par == nil {
				par = newModule(parname)
				mods[parname] = par
			}
			par.Modules[modname] = mod
		}
	}
	return root, nil
}

// gatherNamespaceModules returns a flat list of namespaces, recursively extracted from the tree.  The list is
// flat so that we can easily merge any duplicate entries, as namespaces can be spread across many modules.
func (e *emitter) gatherNamespaceModules(name string, node *typeDocNode) (map[string]*module, error) {
	// Start with a single module, but be prepared to append more if we find them.
	ns := newModule(name)
	nss := map[string]*module{
		name: ns,
	}

	// Find any children modules.
	for _, child := range node.Children {
		if child.Kind == typeDocModuleNode {
			submods, err := e.gatherNamespaceModules(path.Join(name, child.Name), child)
			if err != nil {
				return nil, err
			}

			for subname, submod := range submods {
				if exist, has := nss[subname]; has {
					if err := exist.Merge(submod); err != nil {
						return nil, err
					}
				} else {
					nss[subname] = submod
				}
			}
		} else {
			cn := child.Name
			if exist, has := ns.Exports[cn]; has {
				var err error
				if child, err = exist.Merge(child); err != nil {
					return nil, err
				}
			}
			ns.Exports[cn] = child
		}
	}

	return nss, nil
}

// module is an aggregate structure conceptually mapping to an ES6 module.
type module struct {
	// Name is the name of this module.
	Name string
	// Exports is a map of names to the exported member's Typedoc AST node.
	Exports map[string]*typeDocNode
	// Modules is a map of names to nested ES6 modules re-exported as a name by this module.
	Modules map[string]*module
}

func newModule(name string) *module {
	return &module{
		Name:    name,
		Exports: make(map[string]*typeDocNode),
		Modules: make(map[string]*module),
	}
}

// Merge another module into this one, in place, by mutating it.
func (m *module) Merge(other *module) error {
	// Now clone the other module, resolving and merging conflicts, if any arise.
	for k, exp := range other.Exports {
		if exist, has := m.Exports[k]; has {
			var err error
			if exp, err = exist.Merge(exp); err != nil {
				return err
			}
		}
		m.Exports[k] = exp
	}
	for k, mod := range other.Modules {
		if exist, has := m.Modules[k]; has {
			if err := exist.Merge(mod); err != nil {
				return err
			}
		} else {
			m.Modules[k] = mod
		}
	}

	return nil
}

// rootModule is the special name of the root index module.
const rootModule = "index"

func getModuleFilename(m string) string {
	// Each module gets its own subdirectory and index.md.  The package root gets a bit more metadata at the top.
	if m == rootModule {
		return "index.md"
	}
	return filepath.Join(strings.Replace(m, "/", string(filepath.Separator), -1), "index.md")
}

func getModuleParentName(m string) string {
	if slix := strings.IndexRune(m, '/'); slix != -1 {
		return m[:slix]
	}
	return rootModule
}

// simplifyModuleName turns a module AST's name into a simplified module name.
func simplifyModuleName(modnode *typeDocNode, parentModule string) string {
	// Remove the quotes that will always surround the name.
	name := strings.Trim(modnode.Name, `"`)

	// If it begins with a "./", simplify it to just the parent name.
	if strings.Index(name, "./") == 0 {
		return parentModule
	}

	// If the name contains a "/", then it's a sub-module, and we choose to simplify to the parent name.
	if slix := strings.LastIndex(name, "/"); slix != -1 {
		return name[:slix]
	}

	// Otherwise, there is no sub-module component, and this will belong to the parent.
	return parentModule
}

// isLocalSource returns true if this source is local to this repo. This filters out references to types or
// members that might be defined elsewhere, to avoid generating bogus links.
func isLocalSource(source typeDocSource) bool {
	return source.FileName != "" && source.FileName[0] != '/'
}

// getRepoURL returns a hyperlink to a given type node that is relative to a given repo.
func getRepoURL(baseURL string, node *typeDocNode, parent *typeDocNode) string {
	for _, source := range node.Sources {
		if isLocalSource(source) {
			return fmt.Sprintf("%s/%s#L%d", baseURL, source.FileName, source.Line)
		}
	}

	// If not relative, try returning a link to the parent, if any. This can happen if TypeDoc binds to,
	// say, something in the standard ES library due to naming overloads (like anything named `name`).
	if parent != nil {
		return getRepoURL(baseURL, parent, nil)
	}

	// If no parent, simply return a link to the repo itself.
	return baseURL
}

// Merge attempts to merge two different document nodes. Only certain kinds of nodes can be merged with
// one another (generally just interface kinds). If they are unmergable, an error is returned.
func (n *typeDocNode) Merge(o *typeDocNode) (*typeDocNode, error) {
	// Check that the node types are compatible, and also select the "primary" node that will drive the
	// resulting merged node's type, tie breaking, etc. TL;DR, we prefer classes over interfaces.
	var p *typeDocNode
	var s *typeDocNode
	if n.Kind == typeDocInterfaceNode && o.Kind == typeDocInterfaceNode {
		p, s = n, o // either is fine, since they are interfaces, so choose the existing one
	} else if n.Kind == typeDocClassNode && o.Kind == typeDocInterfaceNode {
		p, s = n, o // class wins
	} else if n.Kind == typeDocInterfaceNode && o.Kind == typeDocClassNode {
		p, s = o, n // class wins
	} else if n.Kind == typeDocInterfaceNode && o.Kind == typeDocVariableNode {
		p, s = n, o // interface wins
	} else if n.Kind == typeDocTypeAliasNode && o.Kind == typeDocVariableNode {
		p, s = n, o // alias wins
	} else {
		return nil, errors.Errorf(
			"cannot merge two nodes with same name '%s'; incompatible types %s and %s", n.Name, n.Kind, o.Kind)
	}

	// Mutate the existing primary node. This is done rather than creating a copy, so that we don't
	// need to worry about patching up existing pointers from parents into children, and so forth.
	p.Children = append(p.Children, s.Children...)
	p.ImplementedTypes = append(p.ImplementedTypes, s.ImplementedTypes...)
	p.Sources = append(p.Sources, s.Sources...)
	p.IndexSignatures = append(p.IndexSignatures, s.IndexSignatures...)
	p.Signatures = append(p.Signatures, s.Signatures...)

	return p, nil
}

type typeDocNodeKind string

const (
	typeDocPackageNode        typeDocNodeKind = ""
	typeDocCallSigNode        typeDocNodeKind = "Call signature"
	typeDocClassNode          typeDocNodeKind = "Class"
	typeDocConstructorNode    typeDocNodeKind = "Constructor"
	typeDocConstructorSigNode typeDocNodeKind = "Constructor signature"
	typeDocEnumNode           typeDocNodeKind = "Enumeration"
	typeDocEnumMemberNode     typeDocNodeKind = "Enumeration member"
	typeDocExternalModuleNode typeDocNodeKind = "External module"
	typeDocFunctionNode       typeDocNodeKind = "Function"
	typeDocInterfaceNode      typeDocNodeKind = "Interface"
	typeDocMethodNode         typeDocNodeKind = "Method"
	typeDocModuleNode         typeDocNodeKind = "Module"
	typeDocObjectLiteral      typeDocNodeKind = "Object literal"
	typeDocParameterNode      typeDocNodeKind = "Parameter"
	typeDocPropertyNode       typeDocNodeKind = "Property"
	typeDocTypeAliasNode      typeDocNodeKind = "Type alias"
	typeDocTypeLiteralNode    typeDocNodeKind = "Type literal"
	typeDocVariableNode       typeDocNodeKind = "Variable"
)

func createLabel(node *typeDocNode, parent *typeDocNode) string {
	switch node.Kind {
	// Create node kinds, we simply summarize.
	case typeDocClassNode:
		return "class"
	case typeDocConstructorNode:
		return "" // blank, the name itself is "constructor"
	case typeDocEnumNode:
		return "enum"
	case typeDocFunctionNode:
		return "function"
	case typeDocInterfaceNode:
		return "interface"
	case typeDocMethodNode:
		return "method"
	case typeDocExternalModuleNode, typeDocModuleNode:
		return "module"
	case typeDocPackageNode:
		return "package"
	case typeDocParameterNode:
		return "parameter"
	case typeDocPropertyNode:
		return "property"
	case typeDocTypeAliasNode:
		return "type"
	case typeDocEnumMemberNode:
		return "enum member"
	case typeDocVariableNode, typeDocObjectLiteral:
		if node.Flags.IsConst {
			return "const"
		} else {
			return "let"
		}

	// For others, we will generate a full signature.
	case typeDocCallSigNode, typeDocConstructorSigNode:
		return createSignature(node, parent, false)

	// If we don't recognize this node, fail.
	default:
		log.Fatalf("unrecognized node kind: %v (%v)", node.Kind, node.Name)
		return ""
	}
}

func createSignature(node *typeDocNode, parent *typeDocNode, arrow bool) string {
	var label string

	// If not an arrow function (anonymous), add the name/type params/etc.
	if !arrow {
		if parent != nil {
			label += createVisibilityLabel(parent.Flags)
		}

		if strings.Index(node.Name, "new ") == 0 {
			label += fmt.Sprintf("<span class='kd'>new</span> %s", node.Name[4:])
		} else {
			label += node.Name
		}

		// If there are generic type arguments, add them now.
		if len(node.TypeParameter) > 0 {
			label += "&lt;"
			for i, typaram := range node.TypeParameter {
				if i > 0 {
					label += ","
				}
				label += typaram.Name
			}
			label += "&gt;"
		}
	}

	// Add the parameters.
	label += "("
	for i, param := range node.Parameters {
		if i > 0 {
			label += ", "
		}
		label += param.Name
		if param.Flags.IsOptional {
			label += "?"
		}
		if paramType := createTypeLabel(param.Type, 0); paramType != "" {
			label += ": " + paramType
		}
	}
	label += ")"

	// Add a return type, if any.
	if node.Kind != typeDocConstructorSigNode {
		returnType := createTypeLabel(node.Type, 0)
		if returnType != "" {
			if arrow {
				label += " => " + returnType
			} else {
				label += ": " + returnType
			}
		} else if arrow {
			label += " => void"
		}
	}

	return label
}

func createCodeDetails(node *typeDocNode) string {
	switch node.Kind {
	case typeDocTypeAliasNode:
		// For type aliases, we won't have signatures, so we will create a detailed label.
		return fmt.Sprintf("<span class='kd'>type</span> %s = %s;", node.Name, createTypeLabel(node.Type, 0))
	case typeDocPropertyNode:
		label := createVisibilityLabel(node.Flags)
		label += node.Name
		if node.Flags.IsOptional {
			label += "?"
		}
		if proptyp := createTypeLabel(node.Type, 0); proptyp != "" {
			label += ": " + proptyp
		}
		if node.DefaultValue != nil {
			label += " = " + html.EscapeString(*node.DefaultValue)
		}
		return label + ";"
	case typeDocVariableNode:
		var label string
		if node.Flags.IsConst {
			label += "<span class='kd'>const</span> "
		} else {
			label += "<span class='kd'>let</span> "
		}
		label += node.Name
		if vartyp := createTypeLabel(node.Type, 0); vartyp != "" {
			label += ": " + vartyp
		}
		if node.DefaultValue != nil {
			label += " = <span class='s2'>" + html.EscapeString(*node.DefaultValue) + "</span>"
		}
		return label + ";"
	default:
		return ""
	}
}

// typeHyperlink returns the hyperlink for help text associated with a given type, if available.
func typeHyperlink(t *typeDocType) string {
	// Add a hyperlink for the type if possible.
	if t.Type == typeDocIntrinsicType {
		// If an intrinsic type, hyperlink to the standard JavaScript docs.
		switch t.Name {
		// Standard JavaScript types.
		case "boolean":
			return "https://developer.mozilla.org/en-US/docs/Web/JavaScript/Reference/Global_Objects/Boolean"
		case "number":
			return "https://developer.mozilla.org/en-US/docs/Web/JavaScript/Reference/Global_Objects/Number"
		case "object":
			return "https://developer.mozilla.org/en-US/docs/Web/JavaScript/Reference/Global_Objects/Object"
		case "string":
			return "https://developer.mozilla.org/en-US/docs/Web/JavaScript/Reference/Global_Objects/String"
		case "undefined":
			return "https://developer.mozilla.org/en-US/docs/Web/JavaScript/Reference/Global_Objects/undefined"

		// TypeScript-specific types.
		case "any":
			return "https://www.typescriptlang.org/docs/handbook/basic-types.html#any"
		case "never":
			return "https://www.typescriptlang.org/docs/handbook/basic-types.html#never"
		case "void":
			return "https://www.typescriptlang.org/docs/handbook/basic-types.html#void"
		}
	} else if t.Type == typeDocReferenceType {
		if t.ID != 0 {
			// If this is a reference type in this package, link to it.
			// TODO: inter-module linking.
			return fmt.Sprintf("#%s", t.Name)
		} else {
			// For certain well-known types, we'll hard-code links to them.
			// TODO: it's unfortunate we need to do this, but TypeDoc doesn't encode inter-package references.
			switch t.Name {
			case "Array", "Error", "Map", "Promise", "Set":
				return fmt.Sprintf(
					"https://developer.mozilla.org/en-US/docs/Web/JavaScript/Reference/Global_Objects/%s", t.Name)
			case "Archive", "Asset", "AssetMap", "AssetArchive",
				"FileArchive", "FileAsset", "RemoteArchive", "RemoteAsset", "StringAsset":
				return fmt.Sprintf(
					"https://pulumi.io/reference/pkg/nodejs/@pulumi/pulumi/asset/#%s", t.Name)
			case "ComponentResource", "ComponentResourceOptions", "CustomResource", "CustomResourceOptions",
				"ID", "Input", "Inputs", "InvokeOptions", "Output", "Outputs", "Resource", "ResourceOptions", "URN":
				return fmt.Sprintf(
					"https://pulumi.io/reference/pkg/nodejs/@pulumi/pulumi/#%s", t.Name)
			}

			// If this is a qualified name, see if it refers to the Pulumi SDK. If so, generate a link.
			elements := strings.Split(t.Name, ".")
			if len(elements) > 1 && elements[0] == "pulumi" {
				link := "https://pulumi.io/reference/pkg/nodejs/@pulumi/pulumi/"
				for i := 1; i < len(elements)-1; i++ {
					link += fmt.Sprintf("%s/", elements[i])
				}
				return link + fmt.Sprintf("#%s", elements[len(elements)-1])
			}
		}
	}

	return ""
}

func createTypeLabel(t *typeDocType, indent int) string {
	switch t.Type {
	case typeDocArrayType:
		return fmt.Sprintf("%s[]", createTypeLabel(t.ElementType, indent))
	case typeDocIntrinsicType, typeDocParameterType, typeDocReferenceType, typeDocUnknownType:
		// Add a hyperlink for the type if possible.
		var label string
		if hyperlink := typeHyperlink(t); hyperlink != "" {
			label += fmt.Sprintf("<a href='%s'>%s</a>", hyperlink, t.Name)
		} else {
			label += t.Name
		}

		if t.Type == typeDocIntrinsicType {
			label = fmt.Sprintf("<span class='kd'>%s</span>", label)
		}

		// If there are type args, add them now.
		if len(t.TypeArguments) > 0 {
			label += "&lt;"
			for i, tyarg := range t.TypeArguments {
				if i > 0 {
					label += ", "
				}
				label += createTypeLabel(tyarg, indent)
			}
			label += "&gt;"
		}
		return label
	case typeDocReflectionType:
		// Either a type literal or a function type.
		decl := t.Declaration
		if len(decl.Signatures) > 0 {
			return createSignature(decl.Signatures[0], nil, true)
		} else if len(decl.Children) > 0 {
			label := "{\n"
			indent++
			for _, child := range decl.Children {
				label += fmt.Sprintf("%s%s: %s;\n",
					strings.Repeat(" ", indent*4), child.Name, createTypeLabel(child.Type, indent))
			}
			indent--
			return fmt.Sprintf("%s%s}", label, strings.Repeat(" ", indent*4))
		} else if len(decl.IndexSignatures) == 1 {
			index := decl.IndexSignatures[0]
			if len(index.Parameters) == 1 {
				return fmt.Sprintf("{[%s: %s]: %s}",
					index.Parameters[0].Name,
					createTypeLabel(index.Parameters[0].Type, indent),
					createTypeLabel(index.Type, indent))
			}
			return "{ ... }"
		} else {
			return "{ ... }"
		}
	case typeDocStringLiteralType:
		return fmt.Sprintf(`<span class='s2'>"%s"</span>`, t.Value)
	case typeDocTupleType:
		label := "["
		for i, elem := range t.Elements {
			if i >= 0 {
				label += ", "
			}
			label += createTypeLabel(elem, indent)
		}
		return label + "]"
	case typeDocUnionType:
		var label string
		for i, inner := range t.Types {
			if i > 0 {
				label += " | "
			}
			label += createTypeLabel(inner, indent)
		}
		return label
	case typeDocIntersectionType:
		var label string
		for i, inner := range t.Types {
			if i > 0 {
				label += " &amp; "
			}
			label += createTypeLabel(inner, indent)
		}
		return label
	case typeDocTypeOperatorType:
		targetStr := createTypeLabel(t.Target, indent)
		return fmt.Sprintf("%s %s", t.Operator, targetStr)
	default:
		log.Fatalf("unrecognized type node type: %v\n", t.Type)
		return ""
	}
}

func createVisibilityLabel(flags typeDocFlags) string {
	var label string
	if flags.IsPublic {
		label += "public "
	} else if flags.IsPrivate {
		label += "private "
	} else if flags.IsProtected {
		label += "protected "
	}
	if flags.IsStatic {
		label += "static "
	}
	return fmt.Sprintf("<span class='kd'>%s</span>", label)
}

// typeDoc represents a JSON serialized structure that has been output from the `typedoc` program.  I'm sure we are
// unintentionally sensitive to particular flags, so for reference, we are generally parsing things of the form
//
//     $ tsdoc --json docs.json --mode modules --includeDeclarations
//
// In particular, passing --mode file will not lead to the correct behavior, due to the way we use module structure.
type typeDocNode struct {
	// Name is the package name that this documentation refers to.
	Name string `json:"name,omitempty"`
	// KindString is the string-based kind of this node.
	Kind typeDocNodeKind `json:"kindString,omitempty"`
	// Flags contains a bunch of flags pertaining to this node.
	Flags typeDocFlags `json:"flags,omitempty"`
	// Type is the type of this member, when appropriate.
	Type *typeDocType `json:"type,omitempty"`
	// Comment is a JSDoc comment extracted via Typedoc.
	Comment typeDocComment `json:"comment,omitempty"`
	// DefaultValue is an optional default value for this entry (or nil if none).
	DefaultValue *string `json:"defaultValue,omitempty"`
	// IndexSignature is used to represent indexed types (e.g., `{[key: string]: any}`).
	IndexSignatures []*typeDocNode `json:"indexSignature,omitempty"`
	// Children is a list of one or more child members of this node.
	Children []*typeDocNode `json:"children,omitempty"`
	// TypeParameter includes all the type parameters for this node.
	TypeParameter []*typeDocNode `json:"typeParameter,omitempty"`
	// Parameters is a list of parameter nodes for this node, when a Call signature.
	Parameters []*typeDocNode `json:"parameters,omitempty"`
	// Signatures is a list of signature nodes for this node, when a Method.
	Signatures []*typeDocNode `json:"signatures,omitempty"`
	// ExtendedBy is a cross-reference to all the other artifacts that extend this one.
	ExtendedBy []*typeDocType `json:"extendedBy,omitempty"`
	// ExtendedTypes is a list of other types extended by this one.
	ExtendedTypes []*typeDocType `json:"extendedTypes,omitempty"`
	// ImplementedTypes is a list of other types implemented by this one.
	ImplementedTypes []*typeDocType `json:"implementedTypes,omitempty"`
	// Sources represents the source files from which this node came.
	Sources []typeDocSource `json:"sources,omitempty"`

	// AnchorName is the qualified name of a member, for purposes of generating anchors.
	AnchorName string
	// Label is not stored in the file, it's a label generated by doing a pass over the AST. For members, this is
	// simply the node's "kind" to print in the docs (`class`, `function`, etc), and for signatures it's a more
	// detailed expansion of the full signature (including the name).
	Label string
	// CodeDetails is used when a code-styled header is available to print before the details of a member.
	CodeDetails string
	// RepoURL is a link to this member in the relevant Git repo.  It's augmented information.
	RepoURL string
	// Extends is a rendered type this type inherits from (or empty if none).
	Extends string
	// Implements is a rendered list of interfaces this type implements (if any, or empty if none).
	Implements string
}

type typeDocFlags struct {
	IsConst     bool `json:"isConst,omitempty"`
	IsOptional  bool `json:"isOptional,omitempty"`
	IsPublic    bool `json:"isPublic,omitempty"`
	IsProtected bool `json:"isProtected,omitempty"`
	IsPrivate   bool `json:"isPrivate,omitempty"`
	IsExported  bool `json:"isExported,omitempty"`
	IsStatic    bool `json:"isStatic,omitempty"`
}

type typeDocType struct {
	// Id is a reference identifier for intra-package type references.
	ID int `json:"id,omitempty"`
	// Type is the type of the type.
	Type typeDocTypeType `json:"type,omitempty"`
	// Name is the name of the type.
	Name string `json:"name,omitempty"`
	// Elements contains the element type for tuples.
	Elements []*typeDocType `json:"elements,omitempty"`
	// ElementType contains the element type for arrays.
	ElementType *typeDocType `json:"elementType,omitempty"`
	// TypeArguments is an optional list of instantiated type args.
	TypeArguments []*typeDocType `json:"typeArguments,omitempty"`
	// Types contains the constituent parts of complex types, like unions.
	Types []*typeDocType `json:"types,omitempty"`
	// Value is the actual value for literal types.
	Value string `json:"value,omitempty"`
	// Declaration is used for reflection-style type literals.
	Declaration *typeDocNode `json:"declaration,omitempty"`
	// Operator is the type operator used, if this is a type operator reference
	Operator string `json:"operator,omitempty"`
	// Target is the target of the type operator, if this is a type operator reference
	Target *typeDocType `json:"target,omitempty"`
}

type typeDocTypeType string

const (
	typeDocArrayType         typeDocTypeType = "array"
	typeDocIntrinsicType     typeDocTypeType = "intrinsic"
	typeDocIntersectionType  typeDocTypeType = "intersection"
	typeDocParameterType     typeDocTypeType = "typeParameter"
	typeDocReferenceType     typeDocTypeType = "reference"
	typeDocReflectionType    typeDocTypeType = "reflection"
	typeDocStringLiteralType typeDocTypeType = "stringLiteral"
	typeDocTupleType         typeDocTypeType = "tuple"
	typeDocUnionType         typeDocTypeType = "union"
	typeDocUnknownType       typeDocTypeType = "unknown"
	typeDocTypeOperatorType  typeDocTypeType = "typeOperator"
)

type typeDocComment struct {
	// ShortText is the brief JSDoc comment attached to the artifact in question.
	ShortText string `json:"shortText,omitempty"`
	// Text is a more detailed JSDoc comment attached to the artifact in question.
	Text string       `json:"text,omitempty"`
	Tags []typeDocTag `json:"tags,omitempty"`
}

type typeDocTag struct {
	Tag  string `json:"tag,omitempty"`
	Text string `json:"text,omitempty"`
}

type typeDocSource struct {
	// FileName is the file containing the definition for this artifact.
	FileName string `json:"fileName,omitempty"`
	// Line is the line at which this artifact definition begins.
	Line int `json:"line,omitempty"`
	// Character is the character on the line at which this artifact definition begins.
	Character int `json:"character,omitempty"`
}<|MERGE_RESOLUTION|>--- conflicted
+++ resolved
@@ -163,26 +163,10 @@
 // gitHubBaseURLs is a *hackhackhack* hard-coded list of URLs for our packages.
 // TODO(joe): base this off the package.json file.
 var gitHubBaseURLs = map[string]string{
-<<<<<<< HEAD
-	"@pulumi/pulumi":      "https://github.com/pulumi/pulumi/blob/master/sdk/nodejs",
-	"@pulumi/aws":         "https://github.com/pulumi/pulumi-aws/blob/master/sdk/nodejs",
-	"@pulumi/awsx":        "https://github.com/pulumi/pulumi-awsx/blob/master/nodejs/awsx",
-	"@pulumi/azure":       "https://github.com/pulumi/pulumi-azure/blob/master/sdk/nodejs",
-	"@pulumi/cloud":       "https://github.com/pulumi/pulumi-cloud/blob/master/api",
-	"@pulumi/cloud-aws":   "https://github.com/pulumi/pulumi-cloud/blob/master/aws",
-	"@pulumi/cloud-azure": "https://github.com/pulumi/pulumi-cloud/blob/master/azure",
-	"@pulumi/docker":      "https://github.com/pulumi/pulumi-docker/blob/master/sdk/nodejs",
-	"@pulumi/eks":         "https://github.com/pulumi/pulumi-eks/blob/master/nodejs/eks",
-	"@pulumi/kubernetes":  "https://github.com/pulumi/pulumi-kubernetes/blob/master/sdk/nodejs",
-	"@pulumi/gcp":         "https://github.com/pulumi/pulumi-gcp/blob/master/sdk/nodejs",
-	"@pulumi/openstack":   "https://github.com/pulumi/pulumi-openstack/blob/master/sdk/nodejs",
-	"@pulumi/vsphere":     "https://github.com/pulumi/pulumi-vsphere/blob/master/sdk/nodejs",
-=======
 	"@pulumi/pulumi":           "https://github.com/pulumi/pulumi/blob/{githash}/sdk/nodejs",
 	"@pulumi/aws":              "https://github.com/pulumi/pulumi-aws/blob/{githash}/sdk/nodejs",
 	"@pulumi/awsx":             "https://github.com/pulumi/pulumi-awsx/blob/{githash}/nodejs/awsx",
 	"@pulumi/azure":            "https://github.com/pulumi/pulumi-azure/blob/{githash}/sdk/nodejs",
-	"@pulumi/azure-serverless": "https://github.com/pulumi/pulumi-azure-serverless/blob/{githash}/nodejs",
 	"@pulumi/cloud":            "https://github.com/pulumi/pulumi-cloud/blob/{githash}/api",
 	"@pulumi/cloud-aws":        "https://github.com/pulumi/pulumi-cloud/blob/{githash}/aws",
 	"@pulumi/cloud-azure":      "https://github.com/pulumi/pulumi-cloud/blob/{githash}/azure",
@@ -192,7 +176,6 @@
 	"@pulumi/gcp":              "https://github.com/pulumi/pulumi-gcp/blob/{githash}/sdk/nodejs",
 	"@pulumi/openstack":        "https://github.com/pulumi/pulumi-openstack/blob/{githash}/sdk/nodejs",
 	"@pulumi/vsphere":          "https://github.com/pulumi/pulumi-vsphere/blob/{githash}/sdk/nodejs",
->>>>>>> 84f3c335
 }
 
 // emitMarkdownDocs takes as input a full Typedoc AST, transforms it into Markdown suitable for our documentation
