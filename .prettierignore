_vendor
node_modules
/resources
/assets/css/bundle.css
*/resources
public
.github
.idea
.vscode
.DS_Store
yarn-error.log
.hugo_build.lock
*.md
.devcontainer
assets
config
cypress
data
docfx
infrastructure
theme
tools
layouts
scripts

# Don't check csharp build products
static/programs/*/bin/*
static/programs/*/obj/*

static/registry/
static-prebuilt

# Ignore auto-generated docs
content/docs/reference/pkg

# Ignore config files
tsconfig.json
package.json
typedoc.json

# Ignore the files we generate during the build and deployment process.
origin-bucket-metadata.json

# Ignore js scripts added to the static folder
static/js
<<<<<<< HEAD

**/.claude/settings.local.json
=======
.claude/settings.local.json
>>>>>>> bf1139a3
<|MERGE_RESOLUTION|>--- conflicted
+++ resolved
@@ -43,9 +43,5 @@
 
 # Ignore js scripts added to the static folder
 static/js
-<<<<<<< HEAD
 
-**/.claude/settings.local.json
-=======
-.claude/settings.local.json
->>>>>>> bf1139a3
+**/.claude/settings.local.json