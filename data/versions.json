[
  {
<<<<<<< HEAD
=======
    "version": "v3.196.0",
    "date": "2025-09-12T21:25:58Z",
    "downloads": {
      "linux-x64": "https://get.pulumi.com/releases/sdk/pulumi-v3.196.0-linux-x64.tar.gz",
      "linux-arm64": "https://get.pulumi.com/releases/sdk/pulumi-v3.196.0-linux-arm64.tar.gz",
      "darwin-x64": "https://get.pulumi.com/releases/sdk/pulumi-v3.196.0-darwin-x64.tar.gz",
      "darwin-arm64": "https://get.pulumi.com/releases/sdk/pulumi-v3.196.0-darwin-arm64.tar.gz",
      "windows-x64": "https://get.pulumi.com/releases/sdk/pulumi-v3.196.0-windows-x64.zip",
      "windows-arm64": "https://get.pulumi.com/releases/sdk/pulumi-v3.196.0-windows-arm64.zip"
    },
    "checksums": "https://get.pulumi.com/releases/sdk/pulumi-3.196.0-checksums.txt",
    "latest": true
  },
  {
    "version": "v3.195.0",
    "date": "2025-09-10T13:08:08Z",
    "downloads": {
      "linux-x64": "https://get.pulumi.com/releases/sdk/pulumi-v3.195.0-linux-x64.tar.gz",
      "linux-arm64": "https://get.pulumi.com/releases/sdk/pulumi-v3.195.0-linux-arm64.tar.gz",
      "darwin-x64": "https://get.pulumi.com/releases/sdk/pulumi-v3.195.0-darwin-x64.tar.gz",
      "darwin-arm64": "https://get.pulumi.com/releases/sdk/pulumi-v3.195.0-darwin-arm64.tar.gz",
      "windows-x64": "https://get.pulumi.com/releases/sdk/pulumi-v3.195.0-windows-x64.zip",
      "windows-arm64": "https://get.pulumi.com/releases/sdk/pulumi-v3.195.0-windows-arm64.zip"
    },
    "checksums": "https://get.pulumi.com/releases/sdk/pulumi-3.195.0-checksums.txt"
  },
  {
    "version": "v3.194.0",
    "date": "2025-09-08T16:30:14Z",
    "downloads": {
      "linux-x64": "https://get.pulumi.com/releases/sdk/pulumi-v3.194.0-linux-x64.tar.gz",
      "linux-arm64": "https://get.pulumi.com/releases/sdk/pulumi-v3.194.0-linux-arm64.tar.gz",
      "darwin-x64": "https://get.pulumi.com/releases/sdk/pulumi-v3.194.0-darwin-x64.tar.gz",
      "darwin-arm64": "https://get.pulumi.com/releases/sdk/pulumi-v3.194.0-darwin-arm64.tar.gz",
      "windows-x64": "https://get.pulumi.com/releases/sdk/pulumi-v3.194.0-windows-x64.zip",
      "windows-arm64": "https://get.pulumi.com/releases/sdk/pulumi-v3.194.0-windows-arm64.zip"
    },
    "checksums": "https://get.pulumi.com/releases/sdk/pulumi-3.194.0-checksums.txt"
  },
  {
>>>>>>> a2fb93d5
    "version": "v3.193.0",
    "date": "2025-09-04T11:42:32Z",
    "downloads": {
      "linux-x64": "https://get.pulumi.com/releases/sdk/pulumi-v3.193.0-linux-x64.tar.gz",
      "linux-arm64": "https://get.pulumi.com/releases/sdk/pulumi-v3.193.0-linux-arm64.tar.gz",
      "darwin-x64": "https://get.pulumi.com/releases/sdk/pulumi-v3.193.0-darwin-x64.tar.gz",
      "darwin-arm64": "https://get.pulumi.com/releases/sdk/pulumi-v3.193.0-darwin-arm64.tar.gz",
      "windows-x64": "https://get.pulumi.com/releases/sdk/pulumi-v3.193.0-windows-x64.zip",
      "windows-arm64": "https://get.pulumi.com/releases/sdk/pulumi-v3.193.0-windows-arm64.zip"
    },
<<<<<<< HEAD
    "checksums": "https://get.pulumi.com/releases/sdk/pulumi-3.193.0-checksums.txt",
    "latest": true
=======
    "checksums": "https://get.pulumi.com/releases/sdk/pulumi-3.193.0-checksums.txt"
>>>>>>> a2fb93d5
  },
  {
    "version": "v3.192.0",
    "date": "2025-08-29T11:15:00Z",
    "downloads": {
      "linux-x64": "https://get.pulumi.com/releases/sdk/pulumi-v3.192.0-linux-x64.tar.gz",
      "linux-arm64": "https://get.pulumi.com/releases/sdk/pulumi-v3.192.0-linux-arm64.tar.gz",
      "darwin-x64": "https://get.pulumi.com/releases/sdk/pulumi-v3.192.0-darwin-x64.tar.gz",
      "darwin-arm64": "https://get.pulumi.com/releases/sdk/pulumi-v3.192.0-darwin-arm64.tar.gz",
      "windows-x64": "https://get.pulumi.com/releases/sdk/pulumi-v3.192.0-windows-x64.zip",
      "windows-arm64": "https://get.pulumi.com/releases/sdk/pulumi-v3.192.0-windows-arm64.zip"
    },
    "checksums": "https://get.pulumi.com/releases/sdk/pulumi-3.192.0-checksums.txt"
  },
  {
    "version": "v3.191.0",
    "date": "2025-08-21T07:22:02Z",
    "downloads": {
      "linux-x64": "https://get.pulumi.com/releases/sdk/pulumi-v3.191.0-linux-x64.tar.gz",
      "linux-arm64": "https://get.pulumi.com/releases/sdk/pulumi-v3.191.0-linux-arm64.tar.gz",
      "darwin-x64": "https://get.pulumi.com/releases/sdk/pulumi-v3.191.0-darwin-x64.tar.gz",
      "darwin-arm64": "https://get.pulumi.com/releases/sdk/pulumi-v3.191.0-darwin-arm64.tar.gz",
      "windows-x64": "https://get.pulumi.com/releases/sdk/pulumi-v3.191.0-windows-x64.zip",
      "windows-arm64": "https://get.pulumi.com/releases/sdk/pulumi-v3.191.0-windows-arm64.zip"
    },
    "checksums": "https://get.pulumi.com/releases/sdk/pulumi-3.191.0-checksums.txt"
  },
  {
    "version": "v3.190.0",
    "date": "2025-08-15T15:00:32Z",
    "downloads": {
      "linux-x64": "https://get.pulumi.com/releases/sdk/pulumi-v3.190.0-linux-x64.tar.gz",
      "linux-arm64": "https://get.pulumi.com/releases/sdk/pulumi-v3.190.0-linux-arm64.tar.gz",
      "darwin-x64": "https://get.pulumi.com/releases/sdk/pulumi-v3.190.0-darwin-x64.tar.gz",
      "darwin-arm64": "https://get.pulumi.com/releases/sdk/pulumi-v3.190.0-darwin-arm64.tar.gz",
      "windows-x64": "https://get.pulumi.com/releases/sdk/pulumi-v3.190.0-windows-x64.zip",
      "windows-arm64": "https://get.pulumi.com/releases/sdk/pulumi-v3.190.0-windows-arm64.zip"
    },
    "checksums": "https://get.pulumi.com/releases/sdk/pulumi-3.190.0-checksums.txt"
  },
  {
    "version": "v3.189.0",
    "date": "2025-08-12T16:51:35Z",
    "downloads": {
      "linux-x64": "https://get.pulumi.com/releases/sdk/pulumi-v3.189.0-linux-x64.tar.gz",
      "linux-arm64": "https://get.pulumi.com/releases/sdk/pulumi-v3.189.0-linux-arm64.tar.gz",
      "darwin-x64": "https://get.pulumi.com/releases/sdk/pulumi-v3.189.0-darwin-x64.tar.gz",
      "darwin-arm64": "https://get.pulumi.com/releases/sdk/pulumi-v3.189.0-darwin-arm64.tar.gz",
      "windows-x64": "https://get.pulumi.com/releases/sdk/pulumi-v3.189.0-windows-x64.zip",
      "windows-arm64": "https://get.pulumi.com/releases/sdk/pulumi-v3.189.0-windows-arm64.zip"
    },
    "checksums": "https://get.pulumi.com/releases/sdk/pulumi-3.189.0-checksums.txt"
  },
  {
    "version": "v3.188.0",
    "date": "2025-08-07T09:07:23Z",
    "downloads": {
      "linux-x64": "https://get.pulumi.com/releases/sdk/pulumi-v3.188.0-linux-x64.tar.gz",
      "linux-arm64": "https://get.pulumi.com/releases/sdk/pulumi-v3.188.0-linux-arm64.tar.gz",
      "darwin-x64": "https://get.pulumi.com/releases/sdk/pulumi-v3.188.0-darwin-x64.tar.gz",
      "darwin-arm64": "https://get.pulumi.com/releases/sdk/pulumi-v3.188.0-darwin-arm64.tar.gz",
      "windows-x64": "https://get.pulumi.com/releases/sdk/pulumi-v3.188.0-windows-x64.zip",
      "windows-arm64": "https://get.pulumi.com/releases/sdk/pulumi-v3.188.0-windows-arm64.zip"
    },
    "checksums": "https://get.pulumi.com/releases/sdk/pulumi-3.188.0-checksums.txt"
  },
  {
    "version": "v3.187.0",
    "date": "2025-07-31T13:19:57Z",
    "downloads": {
      "linux-x64": "https://get.pulumi.com/releases/sdk/pulumi-v3.187.0-linux-x64.tar.gz",
      "linux-arm64": "https://get.pulumi.com/releases/sdk/pulumi-v3.187.0-linux-arm64.tar.gz",
      "darwin-x64": "https://get.pulumi.com/releases/sdk/pulumi-v3.187.0-darwin-x64.tar.gz",
      "darwin-arm64": "https://get.pulumi.com/releases/sdk/pulumi-v3.187.0-darwin-arm64.tar.gz",
      "windows-x64": "https://get.pulumi.com/releases/sdk/pulumi-v3.187.0-windows-x64.zip",
      "windows-arm64": "https://get.pulumi.com/releases/sdk/pulumi-v3.187.0-windows-arm64.zip"
    },
    "checksums": "https://get.pulumi.com/releases/sdk/pulumi-3.187.0-checksums.txt"
  },
  {
    "version": "v3.186.0",
    "date": "2025-07-25T08:33:56Z",
    "downloads": {
      "linux-x64": "https://get.pulumi.com/releases/sdk/pulumi-v3.186.0-linux-x64.tar.gz",
      "linux-arm64": "https://get.pulumi.com/releases/sdk/pulumi-v3.186.0-linux-arm64.tar.gz",
      "darwin-x64": "https://get.pulumi.com/releases/sdk/pulumi-v3.186.0-darwin-x64.tar.gz",
      "darwin-arm64": "https://get.pulumi.com/releases/sdk/pulumi-v3.186.0-darwin-arm64.tar.gz",
      "windows-x64": "https://get.pulumi.com/releases/sdk/pulumi-v3.186.0-windows-x64.zip",
      "windows-arm64": "https://get.pulumi.com/releases/sdk/pulumi-v3.186.0-windows-arm64.zip"
    },
    "checksums": "https://get.pulumi.com/releases/sdk/pulumi-3.186.0-checksums.txt"
  },
  {
    "version": "v3.185.0",
    "date": "2025-07-21T12:10:36Z",
    "downloads": {
      "linux-x64": "https://get.pulumi.com/releases/sdk/pulumi-v3.185.0-linux-x64.tar.gz",
      "linux-arm64": "https://get.pulumi.com/releases/sdk/pulumi-v3.185.0-linux-arm64.tar.gz",
      "darwin-x64": "https://get.pulumi.com/releases/sdk/pulumi-v3.185.0-darwin-x64.tar.gz",
      "darwin-arm64": "https://get.pulumi.com/releases/sdk/pulumi-v3.185.0-darwin-arm64.tar.gz",
      "windows-x64": "https://get.pulumi.com/releases/sdk/pulumi-v3.185.0-windows-x64.zip",
      "windows-arm64": "https://get.pulumi.com/releases/sdk/pulumi-v3.185.0-windows-arm64.zip"
    },
    "checksums": "https://get.pulumi.com/releases/sdk/pulumi-3.185.0-checksums.txt"
  },
  {
    "version": "v3.184.0",
    "date": "2025-07-18T11:02:45Z",
    "downloads": {
      "linux-x64": "https://get.pulumi.com/releases/sdk/pulumi-v3.184.0-linux-x64.tar.gz",
      "linux-arm64": "https://get.pulumi.com/releases/sdk/pulumi-v3.184.0-linux-arm64.tar.gz",
      "darwin-x64": "https://get.pulumi.com/releases/sdk/pulumi-v3.184.0-darwin-x64.tar.gz",
      "darwin-arm64": "https://get.pulumi.com/releases/sdk/pulumi-v3.184.0-darwin-arm64.tar.gz",
      "windows-x64": "https://get.pulumi.com/releases/sdk/pulumi-v3.184.0-windows-x64.zip",
      "windows-arm64": "https://get.pulumi.com/releases/sdk/pulumi-v3.184.0-windows-arm64.zip"
    },
    "checksums": "https://get.pulumi.com/releases/sdk/pulumi-3.184.0-checksums.txt"
  },
  {
    "version": "v3.183.0",
    "date": "2025-07-16T18:17:20Z",
    "downloads": {
      "linux-x64": "https://get.pulumi.com/releases/sdk/pulumi-v3.183.0-linux-x64.tar.gz",
      "linux-arm64": "https://get.pulumi.com/releases/sdk/pulumi-v3.183.0-linux-arm64.tar.gz",
      "darwin-x64": "https://get.pulumi.com/releases/sdk/pulumi-v3.183.0-darwin-x64.tar.gz",
      "darwin-arm64": "https://get.pulumi.com/releases/sdk/pulumi-v3.183.0-darwin-arm64.tar.gz",
      "windows-x64": "https://get.pulumi.com/releases/sdk/pulumi-v3.183.0-windows-x64.zip",
      "windows-arm64": "https://get.pulumi.com/releases/sdk/pulumi-v3.183.0-windows-arm64.zip"
    },
    "checksums": "https://get.pulumi.com/releases/sdk/pulumi-3.183.0-checksums.txt"
  },
  {
    "version": "v3.182.0",
    "date": "2025-07-14T10:50:35Z",
    "downloads": {
      "linux-x64": "https://get.pulumi.com/releases/sdk/pulumi-v3.182.0-linux-x64.tar.gz",
      "linux-arm64": "https://get.pulumi.com/releases/sdk/pulumi-v3.182.0-linux-arm64.tar.gz",
      "darwin-x64": "https://get.pulumi.com/releases/sdk/pulumi-v3.182.0-darwin-x64.tar.gz",
      "darwin-arm64": "https://get.pulumi.com/releases/sdk/pulumi-v3.182.0-darwin-arm64.tar.gz",
      "windows-x64": "https://get.pulumi.com/releases/sdk/pulumi-v3.182.0-windows-x64.zip",
      "windows-arm64": "https://get.pulumi.com/releases/sdk/pulumi-v3.182.0-windows-arm64.zip"
    },
    "checksums": "https://get.pulumi.com/releases/sdk/pulumi-3.182.0-checksums.txt"
  },
  {
    "version": "v3.181.0",
    "date": "2025-06-27T08:38:10Z",
    "downloads": {
      "linux-x64": "https://get.pulumi.com/releases/sdk/pulumi-v3.181.0-linux-x64.tar.gz",
      "linux-arm64": "https://get.pulumi.com/releases/sdk/pulumi-v3.181.0-linux-arm64.tar.gz",
      "darwin-x64": "https://get.pulumi.com/releases/sdk/pulumi-v3.181.0-darwin-x64.tar.gz",
      "darwin-arm64": "https://get.pulumi.com/releases/sdk/pulumi-v3.181.0-darwin-arm64.tar.gz",
      "windows-x64": "https://get.pulumi.com/releases/sdk/pulumi-v3.181.0-windows-x64.zip",
      "windows-arm64": "https://get.pulumi.com/releases/sdk/pulumi-v3.181.0-windows-arm64.zip"
    },
    "checksums": "https://get.pulumi.com/releases/sdk/pulumi-3.181.0-checksums.txt"
  },
  {
    "version": "v3.180.0",
    "date": "2025-06-26T13:07:06Z",
    "downloads": {
      "linux-x64": "https://get.pulumi.com/releases/sdk/pulumi-v3.180.0-linux-x64.tar.gz",
      "linux-arm64": "https://get.pulumi.com/releases/sdk/pulumi-v3.180.0-linux-arm64.tar.gz",
      "darwin-x64": "https://get.pulumi.com/releases/sdk/pulumi-v3.180.0-darwin-x64.tar.gz",
      "darwin-arm64": "https://get.pulumi.com/releases/sdk/pulumi-v3.180.0-darwin-arm64.tar.gz",
      "windows-x64": "https://get.pulumi.com/releases/sdk/pulumi-v3.180.0-windows-x64.zip",
      "windows-arm64": "https://get.pulumi.com/releases/sdk/pulumi-v3.180.0-windows-arm64.zip"
    },
    "checksums": "https://get.pulumi.com/releases/sdk/pulumi-3.180.0-checksums.txt"
  },
  {
    "version": "v3.178.0",
    "date": "2025-06-20T06:34:03Z",
    "downloads": {
      "linux-x64": "https://get.pulumi.com/releases/sdk/pulumi-v3.178.0-linux-x64.tar.gz",
      "linux-arm64": "https://get.pulumi.com/releases/sdk/pulumi-v3.178.0-linux-arm64.tar.gz",
      "darwin-x64": "https://get.pulumi.com/releases/sdk/pulumi-v3.178.0-darwin-x64.tar.gz",
      "darwin-arm64": "https://get.pulumi.com/releases/sdk/pulumi-v3.178.0-darwin-arm64.tar.gz",
      "windows-x64": "https://get.pulumi.com/releases/sdk/pulumi-v3.178.0-windows-x64.zip",
      "windows-arm64": "https://get.pulumi.com/releases/sdk/pulumi-v3.178.0-windows-arm64.zip"
    },
    "checksums": "https://get.pulumi.com/releases/sdk/pulumi-3.178.0-checksums.txt"
  },
  {
    "version": "v3.177.0",
    "date": "2025-06-13T08:20:16Z",
    "downloads": {
      "linux-x64": "https://get.pulumi.com/releases/sdk/pulumi-v3.177.0-linux-x64.tar.gz",
      "linux-arm64": "https://get.pulumi.com/releases/sdk/pulumi-v3.177.0-linux-arm64.tar.gz",
      "darwin-x64": "https://get.pulumi.com/releases/sdk/pulumi-v3.177.0-darwin-x64.tar.gz",
      "darwin-arm64": "https://get.pulumi.com/releases/sdk/pulumi-v3.177.0-darwin-arm64.tar.gz",
      "windows-x64": "https://get.pulumi.com/releases/sdk/pulumi-v3.177.0-windows-x64.zip",
      "windows-arm64": "https://get.pulumi.com/releases/sdk/pulumi-v3.177.0-windows-arm64.zip"
    },
    "checksums": "https://get.pulumi.com/releases/sdk/pulumi-3.177.0-checksums.txt"
  },
  {
    "version": "v3.176.0",
    "date": "2025-06-12T08:53:42Z",
    "downloads": {
      "linux-x64": "https://get.pulumi.com/releases/sdk/pulumi-v3.176.0-linux-x64.tar.gz",
      "linux-arm64": "https://get.pulumi.com/releases/sdk/pulumi-v3.176.0-linux-arm64.tar.gz",
      "darwin-x64": "https://get.pulumi.com/releases/sdk/pulumi-v3.176.0-darwin-x64.tar.gz",
      "darwin-arm64": "https://get.pulumi.com/releases/sdk/pulumi-v3.176.0-darwin-arm64.tar.gz",
      "windows-x64": "https://get.pulumi.com/releases/sdk/pulumi-v3.176.0-windows-x64.zip",
      "windows-arm64": "https://get.pulumi.com/releases/sdk/pulumi-v3.176.0-windows-arm64.zip"
    },
    "checksums": "https://get.pulumi.com/releases/sdk/pulumi-3.176.0-checksums.txt"
  },
  {
    "version": "v3.175.0",
    "date": "2025-06-05T21:19:16Z",
    "downloads": {
      "linux-x64": "https://get.pulumi.com/releases/sdk/pulumi-v3.175.0-linux-x64.tar.gz",
      "linux-arm64": "https://get.pulumi.com/releases/sdk/pulumi-v3.175.0-linux-arm64.tar.gz",
      "darwin-x64": "https://get.pulumi.com/releases/sdk/pulumi-v3.175.0-darwin-x64.tar.gz",
      "darwin-arm64": "https://get.pulumi.com/releases/sdk/pulumi-v3.175.0-darwin-arm64.tar.gz",
      "windows-x64": "https://get.pulumi.com/releases/sdk/pulumi-v3.175.0-windows-x64.zip",
      "windows-arm64": "https://get.pulumi.com/releases/sdk/pulumi-v3.175.0-windows-arm64.zip"
    },
    "checksums": "https://get.pulumi.com/releases/sdk/pulumi-3.175.0-checksums.txt"
  },
  {
    "version": "v3.174.0",
    "date": "2025-06-04T20:54:43Z",
    "downloads": {
      "linux-x64": "https://get.pulumi.com/releases/sdk/pulumi-v3.174.0-linux-x64.tar.gz",
      "linux-arm64": "https://get.pulumi.com/releases/sdk/pulumi-v3.174.0-linux-arm64.tar.gz",
      "darwin-x64": "https://get.pulumi.com/releases/sdk/pulumi-v3.174.0-darwin-x64.tar.gz",
      "darwin-arm64": "https://get.pulumi.com/releases/sdk/pulumi-v3.174.0-darwin-arm64.tar.gz",
      "windows-x64": "https://get.pulumi.com/releases/sdk/pulumi-v3.174.0-windows-x64.zip",
      "windows-arm64": "https://get.pulumi.com/releases/sdk/pulumi-v3.174.0-windows-arm64.zip"
    },
    "checksums": "https://get.pulumi.com/releases/sdk/pulumi-3.174.0-checksums.txt"
  },
  {
    "version": "v3.173.0",
    "date": "2025-05-29T22:28:41Z",
    "downloads": {
      "linux-x64": "https://get.pulumi.com/releases/sdk/pulumi-v3.173.0-linux-x64.tar.gz",
      "linux-arm64": "https://get.pulumi.com/releases/sdk/pulumi-v3.173.0-linux-arm64.tar.gz",
      "darwin-x64": "https://get.pulumi.com/releases/sdk/pulumi-v3.173.0-darwin-x64.tar.gz",
      "darwin-arm64": "https://get.pulumi.com/releases/sdk/pulumi-v3.173.0-darwin-arm64.tar.gz",
      "windows-x64": "https://get.pulumi.com/releases/sdk/pulumi-v3.173.0-windows-x64.zip",
      "windows-arm64": "https://get.pulumi.com/releases/sdk/pulumi-v3.173.0-windows-arm64.zip"
    },
    "checksums": "https://get.pulumi.com/releases/sdk/pulumi-3.173.0-checksums.txt"
  },
  {
    "version": "v3.172.0",
    "date": "2025-05-29T11:54:36Z",
    "downloads": {
      "linux-x64": "https://get.pulumi.com/releases/sdk/pulumi-v3.172.0-linux-x64.tar.gz",
      "linux-arm64": "https://get.pulumi.com/releases/sdk/pulumi-v3.172.0-linux-arm64.tar.gz",
      "darwin-x64": "https://get.pulumi.com/releases/sdk/pulumi-v3.172.0-darwin-x64.tar.gz",
      "darwin-arm64": "https://get.pulumi.com/releases/sdk/pulumi-v3.172.0-darwin-arm64.tar.gz",
      "windows-x64": "https://get.pulumi.com/releases/sdk/pulumi-v3.172.0-windows-x64.zip",
      "windows-arm64": "https://get.pulumi.com/releases/sdk/pulumi-v3.172.0-windows-arm64.zip"
    },
    "checksums": "https://get.pulumi.com/releases/sdk/pulumi-3.172.0-checksums.txt"
  },
  {
    "version": "v3.171.0",
    "date": "2025-05-21T14:58:04Z",
    "downloads": {
      "linux-x64": "https://get.pulumi.com/releases/sdk/pulumi-v3.171.0-linux-x64.tar.gz",
      "linux-arm64": "https://get.pulumi.com/releases/sdk/pulumi-v3.171.0-linux-arm64.tar.gz",
      "darwin-x64": "https://get.pulumi.com/releases/sdk/pulumi-v3.171.0-darwin-x64.tar.gz",
      "darwin-arm64": "https://get.pulumi.com/releases/sdk/pulumi-v3.171.0-darwin-arm64.tar.gz",
      "windows-x64": "https://get.pulumi.com/releases/sdk/pulumi-v3.171.0-windows-x64.zip",
      "windows-arm64": "https://get.pulumi.com/releases/sdk/pulumi-v3.171.0-windows-arm64.zip"
    },
    "checksums": "https://get.pulumi.com/releases/sdk/pulumi-3.171.0-checksums.txt"
  },
  {
    "version": "v3.170.0",
    "date": "2025-05-15T11:53:48Z",
    "downloads": {
      "linux-x64": "https://get.pulumi.com/releases/sdk/pulumi-v3.170.0-linux-x64.tar.gz",
      "linux-arm64": "https://get.pulumi.com/releases/sdk/pulumi-v3.170.0-linux-arm64.tar.gz",
      "darwin-x64": "https://get.pulumi.com/releases/sdk/pulumi-v3.170.0-darwin-x64.tar.gz",
      "darwin-arm64": "https://get.pulumi.com/releases/sdk/pulumi-v3.170.0-darwin-arm64.tar.gz",
      "windows-x64": "https://get.pulumi.com/releases/sdk/pulumi-v3.170.0-windows-x64.zip",
      "windows-arm64": "https://get.pulumi.com/releases/sdk/pulumi-v3.170.0-windows-arm64.zip"
    },
    "checksums": "https://get.pulumi.com/releases/sdk/pulumi-3.170.0-checksums.txt"
  },
  {
    "version": "v3.169.0",
    "date": "2025-05-08T09:53:05Z",
    "downloads": {
      "linux-x64": "https://get.pulumi.com/releases/sdk/pulumi-v3.169.0-linux-x64.tar.gz",
      "linux-arm64": "https://get.pulumi.com/releases/sdk/pulumi-v3.169.0-linux-arm64.tar.gz",
      "darwin-x64": "https://get.pulumi.com/releases/sdk/pulumi-v3.169.0-darwin-x64.tar.gz",
      "darwin-arm64": "https://get.pulumi.com/releases/sdk/pulumi-v3.169.0-darwin-arm64.tar.gz",
      "windows-x64": "https://get.pulumi.com/releases/sdk/pulumi-v3.169.0-windows-x64.zip",
      "windows-arm64": "https://get.pulumi.com/releases/sdk/pulumi-v3.169.0-windows-arm64.zip"
    },
    "checksums": "https://get.pulumi.com/releases/sdk/pulumi-3.169.0-checksums.txt"
  },
  {
    "version": "v3.168.0",
    "date": "2025-05-07T13:55:20Z",
    "downloads": {
      "linux-x64": "https://get.pulumi.com/releases/sdk/pulumi-v3.168.0-linux-x64.tar.gz",
      "linux-arm64": "https://get.pulumi.com/releases/sdk/pulumi-v3.168.0-linux-arm64.tar.gz",
      "darwin-x64": "https://get.pulumi.com/releases/sdk/pulumi-v3.168.0-darwin-x64.tar.gz",
      "darwin-arm64": "https://get.pulumi.com/releases/sdk/pulumi-v3.168.0-darwin-arm64.tar.gz",
      "windows-x64": "https://get.pulumi.com/releases/sdk/pulumi-v3.168.0-windows-x64.zip",
      "windows-arm64": "https://get.pulumi.com/releases/sdk/pulumi-v3.168.0-windows-arm64.zip"
    },
    "checksums": "https://get.pulumi.com/releases/sdk/pulumi-3.168.0-checksums.txt"
  },
  {
    "version": "v3.167.0",
    "date": "2025-05-01T12:41:16Z",
    "downloads": {
      "linux-x64": "https://get.pulumi.com/releases/sdk/pulumi-v3.167.0-linux-x64.tar.gz",
      "linux-arm64": "https://get.pulumi.com/releases/sdk/pulumi-v3.167.0-linux-arm64.tar.gz",
      "darwin-x64": "https://get.pulumi.com/releases/sdk/pulumi-v3.167.0-darwin-x64.tar.gz",
      "darwin-arm64": "https://get.pulumi.com/releases/sdk/pulumi-v3.167.0-darwin-arm64.tar.gz",
      "windows-x64": "https://get.pulumi.com/releases/sdk/pulumi-v3.167.0-windows-x64.zip",
      "windows-arm64": "https://get.pulumi.com/releases/sdk/pulumi-v3.167.0-windows-arm64.zip"
    },
    "checksums": "https://get.pulumi.com/releases/sdk/pulumi-3.167.0-checksums.txt"
  },
  {
    "version": "v3.166.0",
    "date": "2025-04-29T12:44:21Z",
    "downloads": {
      "linux-x64": "https://get.pulumi.com/releases/sdk/pulumi-v3.166.0-linux-x64.tar.gz",
      "linux-arm64": "https://get.pulumi.com/releases/sdk/pulumi-v3.166.0-linux-arm64.tar.gz",
      "darwin-x64": "https://get.pulumi.com/releases/sdk/pulumi-v3.166.0-darwin-x64.tar.gz",
      "darwin-arm64": "https://get.pulumi.com/releases/sdk/pulumi-v3.166.0-darwin-arm64.tar.gz",
      "windows-x64": "https://get.pulumi.com/releases/sdk/pulumi-v3.166.0-windows-x64.zip",
      "windows-arm64": "https://get.pulumi.com/releases/sdk/pulumi-v3.166.0-windows-arm64.zip"
    },
    "checksums": "https://get.pulumi.com/releases/sdk/pulumi-3.166.0-checksums.txt"
  },
  {
    "version": "v3.165.0",
    "date": "2025-04-25T09:03:04Z",
    "downloads": {
      "linux-x64": "https://get.pulumi.com/releases/sdk/pulumi-v3.165.0-linux-x64.tar.gz",
      "linux-arm64": "https://get.pulumi.com/releases/sdk/pulumi-v3.165.0-linux-arm64.tar.gz",
      "darwin-x64": "https://get.pulumi.com/releases/sdk/pulumi-v3.165.0-darwin-x64.tar.gz",
      "darwin-arm64": "https://get.pulumi.com/releases/sdk/pulumi-v3.165.0-darwin-arm64.tar.gz",
      "windows-x64": "https://get.pulumi.com/releases/sdk/pulumi-v3.165.0-windows-x64.zip",
      "windows-arm64": "https://get.pulumi.com/releases/sdk/pulumi-v3.165.0-windows-arm64.zip"
    },
    "checksums": "https://get.pulumi.com/releases/sdk/pulumi-3.165.0-checksums.txt"
  },
  {
    "version": "v3.163.0",
    "date": "2025-04-16T14:33:33Z",
    "downloads": {
      "linux-x64": "https://get.pulumi.com/releases/sdk/pulumi-v3.163.0-linux-x64.tar.gz",
      "linux-arm64": "https://get.pulumi.com/releases/sdk/pulumi-v3.163.0-linux-arm64.tar.gz",
      "darwin-x64": "https://get.pulumi.com/releases/sdk/pulumi-v3.163.0-darwin-x64.tar.gz",
      "darwin-arm64": "https://get.pulumi.com/releases/sdk/pulumi-v3.163.0-darwin-arm64.tar.gz",
      "windows-x64": "https://get.pulumi.com/releases/sdk/pulumi-v3.163.0-windows-x64.zip",
      "windows-arm64": "https://get.pulumi.com/releases/sdk/pulumi-v3.163.0-windows-arm64.zip"
    },
    "checksums": "https://get.pulumi.com/releases/sdk/pulumi-3.163.0-checksums.txt"
  },
  {
    "version": "v3.162.0",
    "date": "2025-04-09T15:17:18Z",
    "downloads": {
      "linux-x64": "https://get.pulumi.com/releases/sdk/pulumi-v3.162.0-linux-x64.tar.gz",
      "linux-arm64": "https://get.pulumi.com/releases/sdk/pulumi-v3.162.0-linux-arm64.tar.gz",
      "darwin-x64": "https://get.pulumi.com/releases/sdk/pulumi-v3.162.0-darwin-x64.tar.gz",
      "darwin-arm64": "https://get.pulumi.com/releases/sdk/pulumi-v3.162.0-darwin-arm64.tar.gz",
      "windows-x64": "https://get.pulumi.com/releases/sdk/pulumi-v3.162.0-windows-x64.zip",
      "windows-arm64": "https://get.pulumi.com/releases/sdk/pulumi-v3.162.0-windows-arm64.zip"
    },
    "checksums": "https://get.pulumi.com/releases/sdk/pulumi-3.162.0-checksums.txt"
  },
  {
    "version": "v3.161.0",
    "date": "2025-04-09T09:04:16Z",
    "downloads": {
      "linux-x64": "https://get.pulumi.com/releases/sdk/pulumi-v3.161.0-linux-x64.tar.gz",
      "linux-arm64": "https://get.pulumi.com/releases/sdk/pulumi-v3.161.0-linux-arm64.tar.gz",
      "darwin-x64": "https://get.pulumi.com/releases/sdk/pulumi-v3.161.0-darwin-x64.tar.gz",
      "darwin-arm64": "https://get.pulumi.com/releases/sdk/pulumi-v3.161.0-darwin-arm64.tar.gz",
      "windows-x64": "https://get.pulumi.com/releases/sdk/pulumi-v3.161.0-windows-x64.zip",
      "windows-arm64": "https://get.pulumi.com/releases/sdk/pulumi-v3.161.0-windows-arm64.zip"
    },
    "checksums": "https://get.pulumi.com/releases/sdk/pulumi-3.161.0-checksums.txt"
  },
  {
    "version": "v3.160.0",
    "date": "2025-04-01T10:36:52Z",
    "downloads": {
      "linux-x64": "https://get.pulumi.com/releases/sdk/pulumi-v3.160.0-linux-x64.tar.gz",
      "linux-arm64": "https://get.pulumi.com/releases/sdk/pulumi-v3.160.0-linux-arm64.tar.gz",
      "darwin-x64": "https://get.pulumi.com/releases/sdk/pulumi-v3.160.0-darwin-x64.tar.gz",
      "darwin-arm64": "https://get.pulumi.com/releases/sdk/pulumi-v3.160.0-darwin-arm64.tar.gz",
      "windows-x64": "https://get.pulumi.com/releases/sdk/pulumi-v3.160.0-windows-x64.zip",
      "windows-arm64": "https://get.pulumi.com/releases/sdk/pulumi-v3.160.0-windows-arm64.zip"
    },
    "checksums": "https://get.pulumi.com/releases/sdk/pulumi-3.160.0-checksums.txt"
  },
  {
    "version": "v3.159.0",
    "date": "2025-03-27T14:45:01Z",
    "downloads": {
      "linux-x64": "https://get.pulumi.com/releases/sdk/pulumi-v3.159.0-linux-x64.tar.gz",
      "linux-arm64": "https://get.pulumi.com/releases/sdk/pulumi-v3.159.0-linux-arm64.tar.gz",
      "darwin-x64": "https://get.pulumi.com/releases/sdk/pulumi-v3.159.0-darwin-x64.tar.gz",
      "darwin-arm64": "https://get.pulumi.com/releases/sdk/pulumi-v3.159.0-darwin-arm64.tar.gz",
      "windows-x64": "https://get.pulumi.com/releases/sdk/pulumi-v3.159.0-windows-x64.zip",
      "windows-arm64": "https://get.pulumi.com/releases/sdk/pulumi-v3.159.0-windows-arm64.zip"
    },
    "checksums": "https://get.pulumi.com/releases/sdk/pulumi-3.159.0-checksums.txt"
  },
  {
    "version": "v3.158.0",
    "date": "2025-03-24T21:00:57Z",
    "downloads": {
      "linux-x64": "https://get.pulumi.com/releases/sdk/pulumi-v3.158.0-linux-x64.tar.gz",
      "linux-arm64": "https://get.pulumi.com/releases/sdk/pulumi-v3.158.0-linux-arm64.tar.gz",
      "darwin-x64": "https://get.pulumi.com/releases/sdk/pulumi-v3.158.0-darwin-x64.tar.gz",
      "darwin-arm64": "https://get.pulumi.com/releases/sdk/pulumi-v3.158.0-darwin-arm64.tar.gz",
      "windows-x64": "https://get.pulumi.com/releases/sdk/pulumi-v3.158.0-windows-x64.zip",
      "windows-arm64": "https://get.pulumi.com/releases/sdk/pulumi-v3.158.0-windows-arm64.zip"
    },
    "checksums": "https://get.pulumi.com/releases/sdk/pulumi-3.158.0-checksums.txt"
  },
  {
    "version": "v3.157.0",
    "date": "2025-03-18T16:47:47Z",
    "downloads": {
      "linux-x64": "https://get.pulumi.com/releases/sdk/pulumi-v3.157.0-linux-x64.tar.gz",
      "linux-arm64": "https://get.pulumi.com/releases/sdk/pulumi-v3.157.0-linux-arm64.tar.gz",
      "darwin-x64": "https://get.pulumi.com/releases/sdk/pulumi-v3.157.0-darwin-x64.tar.gz",
      "darwin-arm64": "https://get.pulumi.com/releases/sdk/pulumi-v3.157.0-darwin-arm64.tar.gz",
      "windows-x64": "https://get.pulumi.com/releases/sdk/pulumi-v3.157.0-windows-x64.zip",
      "windows-arm64": "https://get.pulumi.com/releases/sdk/pulumi-v3.157.0-windows-arm64.zip"
    },
    "checksums": "https://get.pulumi.com/releases/sdk/pulumi-3.157.0-checksums.txt"
  },
  {
    "version": "v3.156.0",
    "date": "2025-03-13T13:22:58Z",
    "downloads": {
      "linux-x64": "https://get.pulumi.com/releases/sdk/pulumi-v3.156.0-linux-x64.tar.gz",
      "linux-arm64": "https://get.pulumi.com/releases/sdk/pulumi-v3.156.0-linux-arm64.tar.gz",
      "darwin-x64": "https://get.pulumi.com/releases/sdk/pulumi-v3.156.0-darwin-x64.tar.gz",
      "darwin-arm64": "https://get.pulumi.com/releases/sdk/pulumi-v3.156.0-darwin-arm64.tar.gz",
      "windows-x64": "https://get.pulumi.com/releases/sdk/pulumi-v3.156.0-windows-x64.zip",
      "windows-arm64": "https://get.pulumi.com/releases/sdk/pulumi-v3.156.0-windows-arm64.zip"
    },
    "checksums": "https://get.pulumi.com/releases/sdk/pulumi-3.156.0-checksums.txt"
  },
  {
    "version": "v3.155.0",
    "date": "2025-03-12T15:04:46Z",
    "downloads": {
      "linux-x64": "https://get.pulumi.com/releases/sdk/pulumi-v3.155.0-linux-x64.tar.gz",
      "linux-arm64": "https://get.pulumi.com/releases/sdk/pulumi-v3.155.0-linux-arm64.tar.gz",
      "darwin-x64": "https://get.pulumi.com/releases/sdk/pulumi-v3.155.0-darwin-x64.tar.gz",
      "darwin-arm64": "https://get.pulumi.com/releases/sdk/pulumi-v3.155.0-darwin-arm64.tar.gz",
      "windows-x64": "https://get.pulumi.com/releases/sdk/pulumi-v3.155.0-windows-x64.zip",
      "windows-arm64": "https://get.pulumi.com/releases/sdk/pulumi-v3.155.0-windows-arm64.zip"
    },
    "checksums": "https://get.pulumi.com/releases/sdk/pulumi-3.155.0-checksums.txt"
  },
  {
    "version": "v3.154.0",
    "date": "2025-03-07T13:16:48Z",
    "downloads": {
      "linux-x64": "https://get.pulumi.com/releases/sdk/pulumi-v3.154.0-linux-x64.tar.gz",
      "linux-arm64": "https://get.pulumi.com/releases/sdk/pulumi-v3.154.0-linux-arm64.tar.gz",
      "darwin-x64": "https://get.pulumi.com/releases/sdk/pulumi-v3.154.0-darwin-x64.tar.gz",
      "darwin-arm64": "https://get.pulumi.com/releases/sdk/pulumi-v3.154.0-darwin-arm64.tar.gz",
      "windows-x64": "https://get.pulumi.com/releases/sdk/pulumi-v3.154.0-windows-x64.zip",
      "windows-arm64": "https://get.pulumi.com/releases/sdk/pulumi-v3.154.0-windows-arm64.zip"
    },
    "checksums": "https://get.pulumi.com/releases/sdk/pulumi-3.154.0-checksums.txt"
  },
  {
    "version": "v3.153.1",
    "date": "2025-02-28T22:26:07Z",
    "downloads": {
      "linux-x64": "https://get.pulumi.com/releases/sdk/pulumi-v3.153.1-linux-x64.tar.gz",
      "linux-arm64": "https://get.pulumi.com/releases/sdk/pulumi-v3.153.1-linux-arm64.tar.gz",
      "darwin-x64": "https://get.pulumi.com/releases/sdk/pulumi-v3.153.1-darwin-x64.tar.gz",
      "darwin-arm64": "https://get.pulumi.com/releases/sdk/pulumi-v3.153.1-darwin-arm64.tar.gz",
      "windows-x64": "https://get.pulumi.com/releases/sdk/pulumi-v3.153.1-windows-x64.zip",
      "windows-arm64": "https://get.pulumi.com/releases/sdk/pulumi-v3.153.1-windows-arm64.zip"
    },
    "checksums": "https://get.pulumi.com/releases/sdk/pulumi-3.153.1-checksums.txt"
  },
  {
    "version": "v3.153.0",
    "date": "2025-02-27T09:58:30Z",
    "downloads": {
      "linux-x64": "https://get.pulumi.com/releases/sdk/pulumi-v3.153.0-linux-x64.tar.gz",
      "linux-arm64": "https://get.pulumi.com/releases/sdk/pulumi-v3.153.0-linux-arm64.tar.gz",
      "darwin-x64": "https://get.pulumi.com/releases/sdk/pulumi-v3.153.0-darwin-x64.tar.gz",
      "darwin-arm64": "https://get.pulumi.com/releases/sdk/pulumi-v3.153.0-darwin-arm64.tar.gz",
      "windows-x64": "https://get.pulumi.com/releases/sdk/pulumi-v3.153.0-windows-x64.zip",
      "windows-arm64": "https://get.pulumi.com/releases/sdk/pulumi-v3.153.0-windows-arm64.zip"
    },
    "checksums": "https://get.pulumi.com/releases/sdk/pulumi-3.153.0-checksums.txt"
  },
  {
    "version": "v3.152.0",
    "date": "2025-02-21T21:35:16Z",
    "downloads": {
      "linux-x64": "https://get.pulumi.com/releases/sdk/pulumi-v3.152.0-linux-x64.tar.gz",
      "linux-arm64": "https://get.pulumi.com/releases/sdk/pulumi-v3.152.0-linux-arm64.tar.gz",
      "darwin-x64": "https://get.pulumi.com/releases/sdk/pulumi-v3.152.0-darwin-x64.tar.gz",
      "darwin-arm64": "https://get.pulumi.com/releases/sdk/pulumi-v3.152.0-darwin-arm64.tar.gz",
      "windows-x64": "https://get.pulumi.com/releases/sdk/pulumi-v3.152.0-windows-x64.zip",
      "windows-arm64": "https://get.pulumi.com/releases/sdk/pulumi-v3.152.0-windows-arm64.zip"
    },
    "checksums": "https://get.pulumi.com/releases/sdk/pulumi-3.152.0-checksums.txt"
  },
  {
    "version": "v3.151.0",
    "date": "2025-02-21T15:23:21Z",
    "downloads": {
      "linux-x64": "https://get.pulumi.com/releases/sdk/pulumi-v3.151.0-linux-x64.tar.gz",
      "linux-arm64": "https://get.pulumi.com/releases/sdk/pulumi-v3.151.0-linux-arm64.tar.gz",
      "darwin-x64": "https://get.pulumi.com/releases/sdk/pulumi-v3.151.0-darwin-x64.tar.gz",
      "darwin-arm64": "https://get.pulumi.com/releases/sdk/pulumi-v3.151.0-darwin-arm64.tar.gz",
      "windows-x64": "https://get.pulumi.com/releases/sdk/pulumi-v3.151.0-windows-x64.zip",
      "windows-arm64": "https://get.pulumi.com/releases/sdk/pulumi-v3.151.0-windows-arm64.zip"
    },
    "checksums": "https://get.pulumi.com/releases/sdk/pulumi-3.151.0-checksums.txt"
  },
  {
    "version": "v3.150.0",
    "date": "2025-02-11T10:07:04Z",
    "downloads": {
      "linux-x64": "https://get.pulumi.com/releases/sdk/pulumi-v3.150.0-linux-x64.tar.gz",
      "linux-arm64": "https://get.pulumi.com/releases/sdk/pulumi-v3.150.0-linux-arm64.tar.gz",
      "darwin-x64": "https://get.pulumi.com/releases/sdk/pulumi-v3.150.0-darwin-x64.tar.gz",
      "darwin-arm64": "https://get.pulumi.com/releases/sdk/pulumi-v3.150.0-darwin-arm64.tar.gz",
      "windows-x64": "https://get.pulumi.com/releases/sdk/pulumi-v3.150.0-windows-x64.zip",
      "windows-arm64": "https://get.pulumi.com/releases/sdk/pulumi-v3.150.0-windows-arm64.zip"
    },
    "checksums": "https://get.pulumi.com/releases/sdk/pulumi-3.150.0-checksums.txt"
  },
  {
    "version": "v3.149.0",
    "date": "2025-02-07T19:28:58Z",
    "downloads": {
      "linux-x64": "https://get.pulumi.com/releases/sdk/pulumi-v3.149.0-linux-x64.tar.gz",
      "linux-arm64": "https://get.pulumi.com/releases/sdk/pulumi-v3.149.0-linux-arm64.tar.gz",
      "darwin-x64": "https://get.pulumi.com/releases/sdk/pulumi-v3.149.0-darwin-x64.tar.gz",
      "darwin-arm64": "https://get.pulumi.com/releases/sdk/pulumi-v3.149.0-darwin-arm64.tar.gz",
      "windows-x64": "https://get.pulumi.com/releases/sdk/pulumi-v3.149.0-windows-x64.zip",
      "windows-arm64": "https://get.pulumi.com/releases/sdk/pulumi-v3.149.0-windows-arm64.zip"
    },
    "checksums": "https://get.pulumi.com/releases/sdk/pulumi-3.149.0-checksums.txt"
  },
  {
    "version": "v3.148.0",
    "date": "2025-01-31T10:12:41Z",
    "downloads": {
      "linux-x64": "https://get.pulumi.com/releases/sdk/pulumi-v3.148.0-linux-x64.tar.gz",
      "linux-arm64": "https://get.pulumi.com/releases/sdk/pulumi-v3.148.0-linux-arm64.tar.gz",
      "darwin-x64": "https://get.pulumi.com/releases/sdk/pulumi-v3.148.0-darwin-x64.tar.gz",
      "darwin-arm64": "https://get.pulumi.com/releases/sdk/pulumi-v3.148.0-darwin-arm64.tar.gz",
      "windows-x64": "https://get.pulumi.com/releases/sdk/pulumi-v3.148.0-windows-x64.zip",
      "windows-arm64": "https://get.pulumi.com/releases/sdk/pulumi-v3.148.0-windows-arm64.zip"
    },
    "checksums": "https://get.pulumi.com/releases/sdk/pulumi-3.148.0-checksums.txt"
  },
  {
    "version": "v3.147.0",
    "date": "2025-01-21T17:06:56Z",
    "downloads": {
      "linux-x64": "https://get.pulumi.com/releases/sdk/pulumi-v3.147.0-linux-x64.tar.gz",
      "linux-arm64": "https://get.pulumi.com/releases/sdk/pulumi-v3.147.0-linux-arm64.tar.gz",
      "darwin-x64": "https://get.pulumi.com/releases/sdk/pulumi-v3.147.0-darwin-x64.tar.gz",
      "darwin-arm64": "https://get.pulumi.com/releases/sdk/pulumi-v3.147.0-darwin-arm64.tar.gz",
      "windows-x64": "https://get.pulumi.com/releases/sdk/pulumi-v3.147.0-windows-x64.zip",
      "windows-arm64": "https://get.pulumi.com/releases/sdk/pulumi-v3.147.0-windows-arm64.zip"
    },
    "checksums": "https://get.pulumi.com/releases/sdk/pulumi-3.147.0-checksums.txt"
  },
  {
    "version": "v3.146.0",
    "date": "2025-01-15T21:54:49Z",
    "downloads": {
      "linux-x64": "https://get.pulumi.com/releases/sdk/pulumi-v3.146.0-linux-x64.tar.gz",
      "linux-arm64": "https://get.pulumi.com/releases/sdk/pulumi-v3.146.0-linux-arm64.tar.gz",
      "darwin-x64": "https://get.pulumi.com/releases/sdk/pulumi-v3.146.0-darwin-x64.tar.gz",
      "darwin-arm64": "https://get.pulumi.com/releases/sdk/pulumi-v3.146.0-darwin-arm64.tar.gz",
      "windows-x64": "https://get.pulumi.com/releases/sdk/pulumi-v3.146.0-windows-x64.zip",
      "windows-arm64": "https://get.pulumi.com/releases/sdk/pulumi-v3.146.0-windows-arm64.zip"
    },
    "checksums": "https://get.pulumi.com/releases/sdk/pulumi-3.146.0-checksums.txt"
  },
  {
    "version": "v3.145.0",
    "date": "2025-01-07T12:12:13Z",
    "downloads": {
      "linux-x64": "https://get.pulumi.com/releases/sdk/pulumi-v3.145.0-linux-x64.tar.gz",
      "linux-arm64": "https://get.pulumi.com/releases/sdk/pulumi-v3.145.0-linux-arm64.tar.gz",
      "darwin-x64": "https://get.pulumi.com/releases/sdk/pulumi-v3.145.0-darwin-x64.tar.gz",
      "darwin-arm64": "https://get.pulumi.com/releases/sdk/pulumi-v3.145.0-darwin-arm64.tar.gz",
      "windows-x64": "https://get.pulumi.com/releases/sdk/pulumi-v3.145.0-windows-x64.zip",
      "windows-arm64": "https://get.pulumi.com/releases/sdk/pulumi-v3.145.0-windows-arm64.zip"
    },
    "checksums": "https://get.pulumi.com/releases/sdk/pulumi-3.145.0-checksums.txt"
  },
  {
    "version": "v3.144.1",
    "date": "2024-12-20T22:17:52Z",
    "downloads": {
      "linux-x64": "https://get.pulumi.com/releases/sdk/pulumi-v3.144.1-linux-x64.tar.gz",
      "linux-arm64": "https://get.pulumi.com/releases/sdk/pulumi-v3.144.1-linux-arm64.tar.gz",
      "darwin-x64": "https://get.pulumi.com/releases/sdk/pulumi-v3.144.1-darwin-x64.tar.gz",
      "darwin-arm64": "https://get.pulumi.com/releases/sdk/pulumi-v3.144.1-darwin-arm64.tar.gz",
      "windows-x64": "https://get.pulumi.com/releases/sdk/pulumi-v3.144.1-windows-x64.zip",
      "windows-arm64": "https://get.pulumi.com/releases/sdk/pulumi-v3.144.1-windows-arm64.zip"
    },
    "checksums": "https://get.pulumi.com/releases/sdk/pulumi-3.144.1-checksums.txt"
  },
  {
    "version": "v3.144.0",
    "date": "2024-12-20T16:40:43Z",
    "downloads": {
      "linux-x64": "https://get.pulumi.com/releases/sdk/pulumi-v3.144.0-linux-x64.tar.gz",
      "linux-arm64": "https://get.pulumi.com/releases/sdk/pulumi-v3.144.0-linux-arm64.tar.gz",
      "darwin-x64": "https://get.pulumi.com/releases/sdk/pulumi-v3.144.0-darwin-x64.tar.gz",
      "darwin-arm64": "https://get.pulumi.com/releases/sdk/pulumi-v3.144.0-darwin-arm64.tar.gz",
      "windows-x64": "https://get.pulumi.com/releases/sdk/pulumi-v3.144.0-windows-x64.zip",
      "windows-arm64": "https://get.pulumi.com/releases/sdk/pulumi-v3.144.0-windows-arm64.zip"
    },
    "checksums": "https://get.pulumi.com/releases/sdk/pulumi-3.144.0-checksums.txt"
  },
  {
    "version": "v3.143.0",
    "date": "2024-12-12T05:12:34Z",
    "downloads": {
      "linux-x64": "https://get.pulumi.com/releases/sdk/pulumi-v3.143.0-linux-x64.tar.gz",
      "linux-arm64": "https://get.pulumi.com/releases/sdk/pulumi-v3.143.0-linux-arm64.tar.gz",
      "darwin-x64": "https://get.pulumi.com/releases/sdk/pulumi-v3.143.0-darwin-x64.tar.gz",
      "darwin-arm64": "https://get.pulumi.com/releases/sdk/pulumi-v3.143.0-darwin-arm64.tar.gz",
      "windows-x64": "https://get.pulumi.com/releases/sdk/pulumi-v3.143.0-windows-x64.zip",
      "windows-arm64": "https://get.pulumi.com/releases/sdk/pulumi-v3.143.0-windows-arm64.zip"
    },
    "checksums": "https://get.pulumi.com/releases/sdk/pulumi-3.143.0-checksums.txt"
  },
  {
    "version": "v3.142.0",
    "date": "2024-11-26T14:54:46Z",
    "downloads": {
      "linux-x64": "https://get.pulumi.com/releases/sdk/pulumi-v3.142.0-linux-x64.tar.gz",
      "linux-arm64": "https://get.pulumi.com/releases/sdk/pulumi-v3.142.0-linux-arm64.tar.gz",
      "darwin-x64": "https://get.pulumi.com/releases/sdk/pulumi-v3.142.0-darwin-x64.tar.gz",
      "darwin-arm64": "https://get.pulumi.com/releases/sdk/pulumi-v3.142.0-darwin-arm64.tar.gz",
      "windows-x64": "https://get.pulumi.com/releases/sdk/pulumi-v3.142.0-windows-x64.zip",
      "windows-arm64": "https://get.pulumi.com/releases/sdk/pulumi-v3.142.0-windows-arm64.zip"
    },
    "checksums": "https://get.pulumi.com/releases/sdk/pulumi-3.142.0-checksums.txt"
  },
  {
    "version": "v3.141.0",
    "date": "2024-11-22T13:07:20Z",
    "downloads": {
      "linux-x64": "https://get.pulumi.com/releases/sdk/pulumi-v3.141.0-linux-x64.tar.gz",
      "linux-arm64": "https://get.pulumi.com/releases/sdk/pulumi-v3.141.0-linux-arm64.tar.gz",
      "darwin-x64": "https://get.pulumi.com/releases/sdk/pulumi-v3.141.0-darwin-x64.tar.gz",
      "darwin-arm64": "https://get.pulumi.com/releases/sdk/pulumi-v3.141.0-darwin-arm64.tar.gz",
      "windows-x64": "https://get.pulumi.com/releases/sdk/pulumi-v3.141.0-windows-x64.zip",
      "windows-arm64": "https://get.pulumi.com/releases/sdk/pulumi-v3.141.0-windows-arm64.zip"
    },
    "checksums": "https://get.pulumi.com/releases/sdk/pulumi-3.141.0-checksums.txt"
  },
  {
    "version": "v3.140.0",
    "date": "2024-11-19T12:52:28Z",
    "downloads": {
      "linux-x64": "https://get.pulumi.com/releases/sdk/pulumi-v3.140.0-linux-x64.tar.gz",
      "linux-arm64": "https://get.pulumi.com/releases/sdk/pulumi-v3.140.0-linux-arm64.tar.gz",
      "darwin-x64": "https://get.pulumi.com/releases/sdk/pulumi-v3.140.0-darwin-x64.tar.gz",
      "darwin-arm64": "https://get.pulumi.com/releases/sdk/pulumi-v3.140.0-darwin-arm64.tar.gz",
      "windows-x64": "https://get.pulumi.com/releases/sdk/pulumi-v3.140.0-windows-x64.zip",
      "windows-arm64": "https://get.pulumi.com/releases/sdk/pulumi-v3.140.0-windows-arm64.zip"
    },
    "checksums": "https://get.pulumi.com/releases/sdk/pulumi-3.140.0-checksums.txt"
  },
  {
    "version": "v3.139.0",
    "date": "2024-11-14T22:10:28Z",
    "downloads": {
      "linux-x64": "https://get.pulumi.com/releases/sdk/pulumi-v3.139.0-linux-x64.tar.gz",
      "linux-arm64": "https://get.pulumi.com/releases/sdk/pulumi-v3.139.0-linux-arm64.tar.gz",
      "darwin-x64": "https://get.pulumi.com/releases/sdk/pulumi-v3.139.0-darwin-x64.tar.gz",
      "darwin-arm64": "https://get.pulumi.com/releases/sdk/pulumi-v3.139.0-darwin-arm64.tar.gz",
      "windows-x64": "https://get.pulumi.com/releases/sdk/pulumi-v3.139.0-windows-x64.zip",
      "windows-arm64": "https://get.pulumi.com/releases/sdk/pulumi-v3.139.0-windows-arm64.zip"
    },
    "checksums": "https://get.pulumi.com/releases/sdk/pulumi-3.139.0-checksums.txt"
  },
  {
    "version": "v3.138.0",
    "date": "2024-11-06T20:18:18Z",
    "downloads": {
      "linux-x64": "https://get.pulumi.com/releases/sdk/pulumi-v3.138.0-linux-x64.tar.gz",
      "linux-arm64": "https://get.pulumi.com/releases/sdk/pulumi-v3.138.0-linux-arm64.tar.gz",
      "darwin-x64": "https://get.pulumi.com/releases/sdk/pulumi-v3.138.0-darwin-x64.tar.gz",
      "darwin-arm64": "https://get.pulumi.com/releases/sdk/pulumi-v3.138.0-darwin-arm64.tar.gz",
      "windows-x64": "https://get.pulumi.com/releases/sdk/pulumi-v3.138.0-windows-x64.zip",
      "windows-arm64": "https://get.pulumi.com/releases/sdk/pulumi-v3.138.0-windows-arm64.zip"
    },
    "checksums": "https://get.pulumi.com/releases/sdk/pulumi-3.138.0-checksums.txt"
  },
  {
    "version": "v3.137.0",
    "date": "2024-10-17T20:55:38Z",
    "downloads": {
      "linux-x64": "https://get.pulumi.com/releases/sdk/pulumi-v3.137.0-linux-x64.tar.gz",
      "linux-arm64": "https://get.pulumi.com/releases/sdk/pulumi-v3.137.0-linux-arm64.tar.gz",
      "darwin-x64": "https://get.pulumi.com/releases/sdk/pulumi-v3.137.0-darwin-x64.tar.gz",
      "darwin-arm64": "https://get.pulumi.com/releases/sdk/pulumi-v3.137.0-darwin-arm64.tar.gz",
      "windows-x64": "https://get.pulumi.com/releases/sdk/pulumi-v3.137.0-windows-x64.zip",
      "windows-arm64": "https://get.pulumi.com/releases/sdk/pulumi-v3.137.0-windows-arm64.zip"
    },
    "checksums": "https://get.pulumi.com/releases/sdk/pulumi-3.137.0-checksums.txt"
  },
  {
    "version": "v3.136.1",
    "date": "2024-10-08T08:40:34Z",
    "downloads": {
      "linux-x64": "https://get.pulumi.com/releases/sdk/pulumi-v3.136.1-linux-x64.tar.gz",
      "linux-arm64": "https://get.pulumi.com/releases/sdk/pulumi-v3.136.1-linux-arm64.tar.gz",
      "darwin-x64": "https://get.pulumi.com/releases/sdk/pulumi-v3.136.1-darwin-x64.tar.gz",
      "darwin-arm64": "https://get.pulumi.com/releases/sdk/pulumi-v3.136.1-darwin-arm64.tar.gz",
      "windows-x64": "https://get.pulumi.com/releases/sdk/pulumi-v3.136.1-windows-x64.zip",
      "windows-arm64": "https://get.pulumi.com/releases/sdk/pulumi-v3.136.1-windows-arm64.zip"
    },
    "checksums": "https://get.pulumi.com/releases/sdk/pulumi-3.136.1-checksums.txt"
  },
  {
    "version": "v3.136.0",
    "date": "2024-10-07T21:15:17Z",
    "downloads": {
      "linux-x64": "https://get.pulumi.com/releases/sdk/pulumi-v3.136.0-linux-x64.tar.gz",
      "linux-arm64": "https://get.pulumi.com/releases/sdk/pulumi-v3.136.0-linux-arm64.tar.gz",
      "darwin-x64": "https://get.pulumi.com/releases/sdk/pulumi-v3.136.0-darwin-x64.tar.gz",
      "darwin-arm64": "https://get.pulumi.com/releases/sdk/pulumi-v3.136.0-darwin-arm64.tar.gz",
      "windows-x64": "https://get.pulumi.com/releases/sdk/pulumi-v3.136.0-windows-x64.zip",
      "windows-arm64": "https://get.pulumi.com/releases/sdk/pulumi-v3.136.0-windows-arm64.zip"
    },
    "checksums": "https://get.pulumi.com/releases/sdk/pulumi-3.136.0-checksums.txt"
  },
  {
    "version": "v3.135.1",
    "date": "2024-10-04T03:34:34Z",
    "downloads": {
      "linux-x64": "https://get.pulumi.com/releases/sdk/pulumi-v3.135.1-linux-x64.tar.gz",
      "linux-arm64": "https://get.pulumi.com/releases/sdk/pulumi-v3.135.1-linux-arm64.tar.gz",
      "darwin-x64": "https://get.pulumi.com/releases/sdk/pulumi-v3.135.1-darwin-x64.tar.gz",
      "darwin-arm64": "https://get.pulumi.com/releases/sdk/pulumi-v3.135.1-darwin-arm64.tar.gz",
      "windows-x64": "https://get.pulumi.com/releases/sdk/pulumi-v3.135.1-windows-x64.zip",
      "windows-arm64": "https://get.pulumi.com/releases/sdk/pulumi-v3.135.1-windows-arm64.zip"
    },
    "checksums": "https://get.pulumi.com/releases/sdk/pulumi-3.135.1-checksums.txt"
  },
  {
    "version": "v3.135.0",
    "date": "2024-10-01T13:58:40Z",
    "downloads": {
      "linux-x64": "https://get.pulumi.com/releases/sdk/pulumi-v3.135.0-linux-x64.tar.gz",
      "linux-arm64": "https://get.pulumi.com/releases/sdk/pulumi-v3.135.0-linux-arm64.tar.gz",
      "darwin-x64": "https://get.pulumi.com/releases/sdk/pulumi-v3.135.0-darwin-x64.tar.gz",
      "darwin-arm64": "https://get.pulumi.com/releases/sdk/pulumi-v3.135.0-darwin-arm64.tar.gz",
      "windows-x64": "https://get.pulumi.com/releases/sdk/pulumi-v3.135.0-windows-x64.zip",
      "windows-arm64": "https://get.pulumi.com/releases/sdk/pulumi-v3.135.0-windows-arm64.zip"
    },
    "checksums": "https://get.pulumi.com/releases/sdk/pulumi-3.135.0-checksums.txt"
  },
  {
    "version": "v3.134.1",
    "date": "2024-09-25T20:52:16Z",
    "downloads": {
      "linux-x64": "https://get.pulumi.com/releases/sdk/pulumi-v3.134.1-linux-x64.tar.gz",
      "linux-arm64": "https://get.pulumi.com/releases/sdk/pulumi-v3.134.1-linux-arm64.tar.gz",
      "darwin-x64": "https://get.pulumi.com/releases/sdk/pulumi-v3.134.1-darwin-x64.tar.gz",
      "darwin-arm64": "https://get.pulumi.com/releases/sdk/pulumi-v3.134.1-darwin-arm64.tar.gz",
      "windows-x64": "https://get.pulumi.com/releases/sdk/pulumi-v3.134.1-windows-x64.zip",
      "windows-arm64": "https://get.pulumi.com/releases/sdk/pulumi-v3.134.1-windows-arm64.zip"
    },
    "checksums": "https://get.pulumi.com/releases/sdk/pulumi-3.134.1-checksums.txt"
  },
  {
    "version": "v3.134.0",
    "date": "2024-09-23T15:02:37Z",
    "downloads": {
      "linux-x64": "https://get.pulumi.com/releases/sdk/pulumi-v3.134.0-linux-x64.tar.gz",
      "linux-arm64": "https://get.pulumi.com/releases/sdk/pulumi-v3.134.0-linux-arm64.tar.gz",
      "darwin-x64": "https://get.pulumi.com/releases/sdk/pulumi-v3.134.0-darwin-x64.tar.gz",
      "darwin-arm64": "https://get.pulumi.com/releases/sdk/pulumi-v3.134.0-darwin-arm64.tar.gz",
      "windows-x64": "https://get.pulumi.com/releases/sdk/pulumi-v3.134.0-windows-x64.zip",
      "windows-arm64": "https://get.pulumi.com/releases/sdk/pulumi-v3.134.0-windows-arm64.zip"
    },
    "checksums": "https://get.pulumi.com/releases/sdk/pulumi-3.134.0-checksums.txt"
  },
  {
    "version": "v3.133.0",
    "date": "2024-09-16T23:29:30Z",
    "downloads": {
      "linux-x64": "https://get.pulumi.com/releases/sdk/pulumi-v3.133.0-linux-x64.tar.gz",
      "linux-arm64": "https://get.pulumi.com/releases/sdk/pulumi-v3.133.0-linux-arm64.tar.gz",
      "darwin-x64": "https://get.pulumi.com/releases/sdk/pulumi-v3.133.0-darwin-x64.tar.gz",
      "darwin-arm64": "https://get.pulumi.com/releases/sdk/pulumi-v3.133.0-darwin-arm64.tar.gz",
      "windows-x64": "https://get.pulumi.com/releases/sdk/pulumi-v3.133.0-windows-x64.zip",
      "windows-arm64": "https://get.pulumi.com/releases/sdk/pulumi-v3.133.0-windows-arm64.zip"
    },
    "checksums": "https://get.pulumi.com/releases/sdk/pulumi-3.133.0-checksums.txt"
  },
  {
    "version": "v3.132.0",
    "date": "2024-09-11T07:30:05Z",
    "downloads": {
      "linux-x64": "https://get.pulumi.com/releases/sdk/pulumi-v3.132.0-linux-x64.tar.gz",
      "linux-arm64": "https://get.pulumi.com/releases/sdk/pulumi-v3.132.0-linux-arm64.tar.gz",
      "darwin-x64": "https://get.pulumi.com/releases/sdk/pulumi-v3.132.0-darwin-x64.tar.gz",
      "darwin-arm64": "https://get.pulumi.com/releases/sdk/pulumi-v3.132.0-darwin-arm64.tar.gz",
      "windows-x64": "https://get.pulumi.com/releases/sdk/pulumi-v3.132.0-windows-x64.zip",
      "windows-arm64": "https://get.pulumi.com/releases/sdk/pulumi-v3.132.0-windows-arm64.zip"
    },
    "checksums": "https://get.pulumi.com/releases/sdk/pulumi-3.132.0-checksums.txt"
  },
  {
    "version": "v3.131.0",
    "date": "2024-09-04T21:22:18Z",
    "downloads": {
      "linux-x64": "https://get.pulumi.com/releases/sdk/pulumi-v3.131.0-linux-x64.tar.gz",
      "linux-arm64": "https://get.pulumi.com/releases/sdk/pulumi-v3.131.0-linux-arm64.tar.gz",
      "darwin-x64": "https://get.pulumi.com/releases/sdk/pulumi-v3.131.0-darwin-x64.tar.gz",
      "darwin-arm64": "https://get.pulumi.com/releases/sdk/pulumi-v3.131.0-darwin-arm64.tar.gz",
      "windows-x64": "https://get.pulumi.com/releases/sdk/pulumi-v3.131.0-windows-x64.zip",
      "windows-arm64": "https://get.pulumi.com/releases/sdk/pulumi-v3.131.0-windows-arm64.zip"
    },
    "checksums": "https://get.pulumi.com/releases/sdk/pulumi-3.131.0-checksums.txt"
  },
  {
    "version": "v3.130.0",
    "date": "2024-08-23T15:23:53Z",
    "downloads": {
      "linux-x64": "https://get.pulumi.com/releases/sdk/pulumi-v3.130.0-linux-x64.tar.gz",
      "linux-arm64": "https://get.pulumi.com/releases/sdk/pulumi-v3.130.0-linux-arm64.tar.gz",
      "darwin-x64": "https://get.pulumi.com/releases/sdk/pulumi-v3.130.0-darwin-x64.tar.gz",
      "darwin-arm64": "https://get.pulumi.com/releases/sdk/pulumi-v3.130.0-darwin-arm64.tar.gz",
      "windows-x64": "https://get.pulumi.com/releases/sdk/pulumi-v3.130.0-windows-x64.zip",
      "windows-arm64": "https://get.pulumi.com/releases/sdk/pulumi-v3.130.0-windows-arm64.zip"
    },
    "checksums": "https://get.pulumi.com/releases/sdk/pulumi-3.130.0-checksums.txt"
  },
  {
    "version": "v3.129.0",
    "date": "2024-08-12T14:46:41Z",
    "downloads": {
      "linux-x64": "https://get.pulumi.com/releases/sdk/pulumi-v3.129.0-linux-x64.tar.gz",
      "linux-arm64": "https://get.pulumi.com/releases/sdk/pulumi-v3.129.0-linux-arm64.tar.gz",
      "darwin-x64": "https://get.pulumi.com/releases/sdk/pulumi-v3.129.0-darwin-x64.tar.gz",
      "darwin-arm64": "https://get.pulumi.com/releases/sdk/pulumi-v3.129.0-darwin-arm64.tar.gz",
      "windows-x64": "https://get.pulumi.com/releases/sdk/pulumi-v3.129.0-windows-x64.zip",
      "windows-arm64": "https://get.pulumi.com/releases/sdk/pulumi-v3.129.0-windows-arm64.zip"
    },
    "checksums": "https://get.pulumi.com/releases/sdk/pulumi-3.129.0-checksums.txt"
  },
  {
    "version": "v3.128.0",
    "date": "2024-08-05T17:30:38Z",
    "downloads": {
      "linux-x64": "https://get.pulumi.com/releases/sdk/pulumi-v3.128.0-linux-x64.tar.gz",
      "linux-arm64": "https://get.pulumi.com/releases/sdk/pulumi-v3.128.0-linux-arm64.tar.gz",
      "darwin-x64": "https://get.pulumi.com/releases/sdk/pulumi-v3.128.0-darwin-x64.tar.gz",
      "darwin-arm64": "https://get.pulumi.com/releases/sdk/pulumi-v3.128.0-darwin-arm64.tar.gz",
      "windows-x64": "https://get.pulumi.com/releases/sdk/pulumi-v3.128.0-windows-x64.zip",
      "windows-arm64": "https://get.pulumi.com/releases/sdk/pulumi-v3.128.0-windows-arm64.zip"
    },
    "checksums": "https://get.pulumi.com/releases/sdk/pulumi-3.128.0-checksums.txt"
  },
  {
    "version": "v3.127.0",
    "date": "2024-07-25T21:15:48Z",
    "downloads": {
      "linux-x64": "https://get.pulumi.com/releases/sdk/pulumi-v3.127.0-linux-x64.tar.gz",
      "linux-arm64": "https://get.pulumi.com/releases/sdk/pulumi-v3.127.0-linux-arm64.tar.gz",
      "darwin-x64": "https://get.pulumi.com/releases/sdk/pulumi-v3.127.0-darwin-x64.tar.gz",
      "darwin-arm64": "https://get.pulumi.com/releases/sdk/pulumi-v3.127.0-darwin-arm64.tar.gz",
      "windows-x64": "https://get.pulumi.com/releases/sdk/pulumi-v3.127.0-windows-x64.zip",
      "windows-arm64": "https://get.pulumi.com/releases/sdk/pulumi-v3.127.0-windows-arm64.zip"
    },
    "checksums": "https://get.pulumi.com/releases/sdk/pulumi-3.127.0-checksums.txt"
  },
  {
    "version": "v3.126.0",
    "date": "2024-07-22T21:13:11Z",
    "downloads": {
      "linux-x64": "https://get.pulumi.com/releases/sdk/pulumi-v3.126.0-linux-x64.tar.gz",
      "linux-arm64": "https://get.pulumi.com/releases/sdk/pulumi-v3.126.0-linux-arm64.tar.gz",
      "darwin-x64": "https://get.pulumi.com/releases/sdk/pulumi-v3.126.0-darwin-x64.tar.gz",
      "darwin-arm64": "https://get.pulumi.com/releases/sdk/pulumi-v3.126.0-darwin-arm64.tar.gz",
      "windows-x64": "https://get.pulumi.com/releases/sdk/pulumi-v3.126.0-windows-x64.zip",
      "windows-arm64": "https://get.pulumi.com/releases/sdk/pulumi-v3.126.0-windows-arm64.zip"
    },
    "checksums": "https://get.pulumi.com/releases/sdk/pulumi-3.126.0-checksums.txt"
  },
  {
    "version": "v3.125.0",
    "date": "2024-07-18T21:40:52Z",
    "downloads": {
      "linux-x64": "https://get.pulumi.com/releases/sdk/pulumi-v3.125.0-linux-x64.tar.gz",
      "linux-arm64": "https://get.pulumi.com/releases/sdk/pulumi-v3.125.0-linux-arm64.tar.gz",
      "darwin-x64": "https://get.pulumi.com/releases/sdk/pulumi-v3.125.0-darwin-x64.tar.gz",
      "darwin-arm64": "https://get.pulumi.com/releases/sdk/pulumi-v3.125.0-darwin-arm64.tar.gz",
      "windows-x64": "https://get.pulumi.com/releases/sdk/pulumi-v3.125.0-windows-x64.zip",
      "windows-arm64": "https://get.pulumi.com/releases/sdk/pulumi-v3.125.0-windows-arm64.zip"
    },
    "checksums": "https://get.pulumi.com/releases/sdk/pulumi-3.125.0-checksums.txt"
  },
  {
    "version": "v3.124.0",
    "date": "2024-07-12T10:16:55Z",
    "downloads": {
      "linux-x64": "https://get.pulumi.com/releases/sdk/pulumi-v3.124.0-linux-x64.tar.gz",
      "linux-arm64": "https://get.pulumi.com/releases/sdk/pulumi-v3.124.0-linux-arm64.tar.gz",
      "darwin-x64": "https://get.pulumi.com/releases/sdk/pulumi-v3.124.0-darwin-x64.tar.gz",
      "darwin-arm64": "https://get.pulumi.com/releases/sdk/pulumi-v3.124.0-darwin-arm64.tar.gz",
      "windows-x64": "https://get.pulumi.com/releases/sdk/pulumi-v3.124.0-windows-x64.zip",
      "windows-arm64": "https://get.pulumi.com/releases/sdk/pulumi-v3.124.0-windows-arm64.zip"
    },
    "checksums": "https://get.pulumi.com/releases/sdk/pulumi-3.124.0-checksums.txt"
  },
  {
    "version": "v3.123.0",
    "date": "2024-07-10T17:22:24Z",
    "downloads": {
      "linux-x64": "https://get.pulumi.com/releases/sdk/pulumi-v3.123.0-linux-x64.tar.gz",
      "linux-arm64": "https://get.pulumi.com/releases/sdk/pulumi-v3.123.0-linux-arm64.tar.gz",
      "darwin-x64": "https://get.pulumi.com/releases/sdk/pulumi-v3.123.0-darwin-x64.tar.gz",
      "darwin-arm64": "https://get.pulumi.com/releases/sdk/pulumi-v3.123.0-darwin-arm64.tar.gz",
      "windows-x64": "https://get.pulumi.com/releases/sdk/pulumi-v3.123.0-windows-x64.zip",
      "windows-arm64": "https://get.pulumi.com/releases/sdk/pulumi-v3.123.0-windows-arm64.zip"
    },
    "checksums": "https://get.pulumi.com/releases/sdk/pulumi-3.123.0-checksums.txt"
  },
  {
    "version": "v3.122.0",
    "date": "2024-07-01T17:36:11Z",
    "downloads": {
      "linux-x64": "https://get.pulumi.com/releases/sdk/pulumi-v3.122.0-linux-x64.tar.gz",
      "linux-arm64": "https://get.pulumi.com/releases/sdk/pulumi-v3.122.0-linux-arm64.tar.gz",
      "darwin-x64": "https://get.pulumi.com/releases/sdk/pulumi-v3.122.0-darwin-x64.tar.gz",
      "darwin-arm64": "https://get.pulumi.com/releases/sdk/pulumi-v3.122.0-darwin-arm64.tar.gz",
      "windows-x64": "https://get.pulumi.com/releases/sdk/pulumi-v3.122.0-windows-x64.zip",
      "windows-arm64": "https://get.pulumi.com/releases/sdk/pulumi-v3.122.0-windows-arm64.zip"
    },
    "checksums": "https://get.pulumi.com/releases/sdk/pulumi-3.122.0-checksums.txt"
  },
  {
    "version": "v3.121.0",
    "date": "2024-06-22T00:04:34Z",
    "downloads": {
      "linux-x64": "https://get.pulumi.com/releases/sdk/pulumi-v3.121.0-linux-x64.tar.gz",
      "linux-arm64": "https://get.pulumi.com/releases/sdk/pulumi-v3.121.0-linux-arm64.tar.gz",
      "darwin-x64": "https://get.pulumi.com/releases/sdk/pulumi-v3.121.0-darwin-x64.tar.gz",
      "darwin-arm64": "https://get.pulumi.com/releases/sdk/pulumi-v3.121.0-darwin-arm64.tar.gz",
      "windows-x64": "https://get.pulumi.com/releases/sdk/pulumi-v3.121.0-windows-x64.zip",
      "windows-arm64": "https://get.pulumi.com/releases/sdk/pulumi-v3.121.0-windows-arm64.zip"
    },
    "checksums": "https://get.pulumi.com/releases/sdk/pulumi-3.121.0-checksums.txt"
  },
  {
    "version": "v3.120.0",
    "date": "2024-06-12T16:17:05Z",
    "downloads": {
      "linux-x64": "https://get.pulumi.com/releases/sdk/pulumi-v3.120.0-linux-x64.tar.gz",
      "linux-arm64": "https://get.pulumi.com/releases/sdk/pulumi-v3.120.0-linux-arm64.tar.gz",
      "darwin-x64": "https://get.pulumi.com/releases/sdk/pulumi-v3.120.0-darwin-x64.tar.gz",
      "darwin-arm64": "https://get.pulumi.com/releases/sdk/pulumi-v3.120.0-darwin-arm64.tar.gz",
      "windows-x64": "https://get.pulumi.com/releases/sdk/pulumi-v3.120.0-windows-x64.zip",
      "windows-arm64": "https://get.pulumi.com/releases/sdk/pulumi-v3.120.0-windows-arm64.zip"
    },
    "checksums": "https://get.pulumi.com/releases/sdk/pulumi-3.120.0-checksums.txt"
  },
  {
    "version": "v3.119.0",
    "date": "2024-06-05T11:54:52Z",
    "downloads": {
      "linux-x64": "https://get.pulumi.com/releases/sdk/pulumi-v3.119.0-linux-x64.tar.gz",
      "linux-arm64": "https://get.pulumi.com/releases/sdk/pulumi-v3.119.0-linux-arm64.tar.gz",
      "darwin-x64": "https://get.pulumi.com/releases/sdk/pulumi-v3.119.0-darwin-x64.tar.gz",
      "darwin-arm64": "https://get.pulumi.com/releases/sdk/pulumi-v3.119.0-darwin-arm64.tar.gz",
      "windows-x64": "https://get.pulumi.com/releases/sdk/pulumi-v3.119.0-windows-x64.zip",
      "windows-arm64": "https://get.pulumi.com/releases/sdk/pulumi-v3.119.0-windows-arm64.zip"
    },
    "checksums": "https://get.pulumi.com/releases/sdk/pulumi-3.119.0-checksums.txt"
  },
  {
    "version": "v3.118.0",
    "date": "2024-05-31T10:48:07Z",
    "downloads": {
      "linux-x64": "https://get.pulumi.com/releases/sdk/pulumi-v3.118.0-linux-x64.tar.gz",
      "linux-arm64": "https://get.pulumi.com/releases/sdk/pulumi-v3.118.0-linux-arm64.tar.gz",
      "darwin-x64": "https://get.pulumi.com/releases/sdk/pulumi-v3.118.0-darwin-x64.tar.gz",
      "darwin-arm64": "https://get.pulumi.com/releases/sdk/pulumi-v3.118.0-darwin-arm64.tar.gz",
      "windows-x64": "https://get.pulumi.com/releases/sdk/pulumi-v3.118.0-windows-x64.zip",
      "windows-arm64": "https://get.pulumi.com/releases/sdk/pulumi-v3.118.0-windows-arm64.zip"
    },
    "checksums": "https://get.pulumi.com/releases/sdk/pulumi-3.118.0-checksums.txt"
  },
  {
    "version": "v3.117.0",
    "date": "2024-05-24T20:27:56Z",
    "downloads": {
      "linux-x64": "https://get.pulumi.com/releases/sdk/pulumi-v3.117.0-linux-x64.tar.gz",
      "linux-arm64": "https://get.pulumi.com/releases/sdk/pulumi-v3.117.0-linux-arm64.tar.gz",
      "darwin-x64": "https://get.pulumi.com/releases/sdk/pulumi-v3.117.0-darwin-x64.tar.gz",
      "darwin-arm64": "https://get.pulumi.com/releases/sdk/pulumi-v3.117.0-darwin-arm64.tar.gz",
      "windows-x64": "https://get.pulumi.com/releases/sdk/pulumi-v3.117.0-windows-x64.zip",
      "windows-arm64": "https://get.pulumi.com/releases/sdk/pulumi-v3.117.0-windows-arm64.zip"
    },
    "checksums": "https://get.pulumi.com/releases/sdk/pulumi-3.117.0-checksums.txt"
  },
  {
    "version": "v3.116.1",
    "date": "2024-05-15T06:07:24Z",
    "downloads": {
      "linux-x64": "https://get.pulumi.com/releases/sdk/pulumi-v3.116.1-linux-x64.tar.gz",
      "linux-arm64": "https://get.pulumi.com/releases/sdk/pulumi-v3.116.1-linux-arm64.tar.gz",
      "darwin-x64": "https://get.pulumi.com/releases/sdk/pulumi-v3.116.1-darwin-x64.tar.gz",
      "darwin-arm64": "https://get.pulumi.com/releases/sdk/pulumi-v3.116.1-darwin-arm64.tar.gz",
      "windows-x64": "https://get.pulumi.com/releases/sdk/pulumi-v3.116.1-windows-x64.zip",
      "windows-arm64": "https://get.pulumi.com/releases/sdk/pulumi-v3.116.1-windows-arm64.zip"
    },
    "checksums": "https://get.pulumi.com/releases/sdk/pulumi-3.116.1-checksums.txt"
  },
  {
    "version": "v3.116.0",
    "date": "2024-05-10T22:10:01Z",
    "downloads": {
      "linux-x64": "https://get.pulumi.com/releases/sdk/pulumi-v3.116.0-linux-x64.tar.gz",
      "linux-arm64": "https://get.pulumi.com/releases/sdk/pulumi-v3.116.0-linux-arm64.tar.gz",
      "darwin-x64": "https://get.pulumi.com/releases/sdk/pulumi-v3.116.0-darwin-x64.tar.gz",
      "darwin-arm64": "https://get.pulumi.com/releases/sdk/pulumi-v3.116.0-darwin-arm64.tar.gz",
      "windows-x64": "https://get.pulumi.com/releases/sdk/pulumi-v3.116.0-windows-x64.zip",
      "windows-arm64": "https://get.pulumi.com/releases/sdk/pulumi-v3.116.0-windows-arm64.zip"
    },
    "checksums": "https://get.pulumi.com/releases/sdk/pulumi-3.116.0-checksums.txt"
  },
  {
    "version": "v3.115.2",
    "date": "2024-05-06T17:34:24Z",
    "downloads": {
      "linux-x64": "https://get.pulumi.com/releases/sdk/pulumi-v3.115.2-linux-x64.tar.gz",
      "linux-arm64": "https://get.pulumi.com/releases/sdk/pulumi-v3.115.2-linux-arm64.tar.gz",
      "darwin-x64": "https://get.pulumi.com/releases/sdk/pulumi-v3.115.2-darwin-x64.tar.gz",
      "darwin-arm64": "https://get.pulumi.com/releases/sdk/pulumi-v3.115.2-darwin-arm64.tar.gz",
      "windows-x64": "https://get.pulumi.com/releases/sdk/pulumi-v3.115.2-windows-x64.zip",
      "windows-arm64": "https://get.pulumi.com/releases/sdk/pulumi-v3.115.2-windows-arm64.zip"
    },
    "checksums": "https://get.pulumi.com/releases/sdk/pulumi-3.115.2-checksums.txt"
  },
  {
    "version": "v3.115.1",
    "date": "2024-05-06T07:26:48Z",
    "downloads": {
      "linux-x64": "https://get.pulumi.com/releases/sdk/pulumi-v3.115.1-linux-x64.tar.gz",
      "linux-arm64": "https://get.pulumi.com/releases/sdk/pulumi-v3.115.1-linux-arm64.tar.gz",
      "darwin-x64": "https://get.pulumi.com/releases/sdk/pulumi-v3.115.1-darwin-x64.tar.gz",
      "darwin-arm64": "https://get.pulumi.com/releases/sdk/pulumi-v3.115.1-darwin-arm64.tar.gz",
      "windows-x64": "https://get.pulumi.com/releases/sdk/pulumi-v3.115.1-windows-x64.zip",
      "windows-arm64": "https://get.pulumi.com/releases/sdk/pulumi-v3.115.1-windows-arm64.zip"
    },
    "checksums": "https://get.pulumi.com/releases/sdk/pulumi-3.115.1-checksums.txt"
  },
  {
    "version": "v3.115.0",
    "date": "2024-05-02T20:47:56Z",
    "downloads": {
      "linux-x64": "https://get.pulumi.com/releases/sdk/pulumi-v3.115.0-linux-x64.tar.gz",
      "linux-arm64": "https://get.pulumi.com/releases/sdk/pulumi-v3.115.0-linux-arm64.tar.gz",
      "darwin-x64": "https://get.pulumi.com/releases/sdk/pulumi-v3.115.0-darwin-x64.tar.gz",
      "darwin-arm64": "https://get.pulumi.com/releases/sdk/pulumi-v3.115.0-darwin-arm64.tar.gz",
      "windows-x64": "https://get.pulumi.com/releases/sdk/pulumi-v3.115.0-windows-x64.zip",
      "windows-arm64": "https://get.pulumi.com/releases/sdk/pulumi-v3.115.0-windows-arm64.zip"
    },
    "checksums": "https://get.pulumi.com/releases/sdk/pulumi-3.115.0-checksums.txt"
  },
  {
    "version": "v3.114.0",
    "date": "2024-04-26T19:05:50Z",
    "downloads": {
      "linux-x64": "https://get.pulumi.com/releases/sdk/pulumi-v3.114.0-linux-x64.tar.gz",
      "linux-arm64": "https://get.pulumi.com/releases/sdk/pulumi-v3.114.0-linux-arm64.tar.gz",
      "darwin-x64": "https://get.pulumi.com/releases/sdk/pulumi-v3.114.0-darwin-x64.tar.gz",
      "darwin-arm64": "https://get.pulumi.com/releases/sdk/pulumi-v3.114.0-darwin-arm64.tar.gz",
      "windows-x64": "https://get.pulumi.com/releases/sdk/pulumi-v3.114.0-windows-x64.zip",
      "windows-arm64": "https://get.pulumi.com/releases/sdk/pulumi-v3.114.0-windows-arm64.zip"
    },
    "checksums": "https://get.pulumi.com/releases/sdk/pulumi-3.114.0-checksums.txt"
  },
  {
    "version": "v3.113.3",
    "date": "2024-04-19T16:57:16Z",
    "downloads": {
      "linux-x64": "https://get.pulumi.com/releases/sdk/pulumi-v3.113.3-linux-x64.tar.gz",
      "linux-arm64": "https://get.pulumi.com/releases/sdk/pulumi-v3.113.3-linux-arm64.tar.gz",
      "darwin-x64": "https://get.pulumi.com/releases/sdk/pulumi-v3.113.3-darwin-x64.tar.gz",
      "darwin-arm64": "https://get.pulumi.com/releases/sdk/pulumi-v3.113.3-darwin-arm64.tar.gz",
      "windows-x64": "https://get.pulumi.com/releases/sdk/pulumi-v3.113.3-windows-x64.zip",
      "windows-arm64": "https://get.pulumi.com/releases/sdk/pulumi-v3.113.3-windows-arm64.zip"
    },
    "checksums": "https://get.pulumi.com/releases/sdk/pulumi-3.113.3-checksums.txt"
  },
  {
    "version": "v3.113.2",
    "date": "2024-04-18T22:09:08Z",
    "downloads": {
      "linux-x64": "https://get.pulumi.com/releases/sdk/pulumi-v3.113.2-linux-x64.tar.gz",
      "linux-arm64": "https://get.pulumi.com/releases/sdk/pulumi-v3.113.2-linux-arm64.tar.gz",
      "darwin-x64": "https://get.pulumi.com/releases/sdk/pulumi-v3.113.2-darwin-x64.tar.gz",
      "darwin-arm64": "https://get.pulumi.com/releases/sdk/pulumi-v3.113.2-darwin-arm64.tar.gz",
      "windows-x64": "https://get.pulumi.com/releases/sdk/pulumi-v3.113.2-windows-x64.zip",
      "windows-arm64": "https://get.pulumi.com/releases/sdk/pulumi-v3.113.2-windows-arm64.zip"
    },
    "checksums": "https://get.pulumi.com/releases/sdk/pulumi-3.113.2-checksums.txt"
  },
  {
    "version": "v3.113.1",
    "date": "2024-04-18T08:14:51Z",
    "downloads": {
      "linux-x64": "https://get.pulumi.com/releases/sdk/pulumi-v3.113.1-linux-x64.tar.gz",
      "linux-arm64": "https://get.pulumi.com/releases/sdk/pulumi-v3.113.1-linux-arm64.tar.gz",
      "darwin-x64": "https://get.pulumi.com/releases/sdk/pulumi-v3.113.1-darwin-x64.tar.gz",
      "darwin-arm64": "https://get.pulumi.com/releases/sdk/pulumi-v3.113.1-darwin-arm64.tar.gz",
      "windows-x64": "https://get.pulumi.com/releases/sdk/pulumi-v3.113.1-windows-x64.zip",
      "windows-arm64": "https://get.pulumi.com/releases/sdk/pulumi-v3.113.1-windows-arm64.zip"
    },
    "checksums": "https://get.pulumi.com/releases/sdk/pulumi-3.113.1-checksums.txt"
  },
  {
    "version": "v3.113.0",
    "date": "2024-04-15T16:28:17Z",
    "downloads": {
      "linux-x64": "https://get.pulumi.com/releases/sdk/pulumi-v3.113.0-linux-x64.tar.gz",
      "linux-arm64": "https://get.pulumi.com/releases/sdk/pulumi-v3.113.0-linux-arm64.tar.gz",
      "darwin-x64": "https://get.pulumi.com/releases/sdk/pulumi-v3.113.0-darwin-x64.tar.gz",
      "darwin-arm64": "https://get.pulumi.com/releases/sdk/pulumi-v3.113.0-darwin-arm64.tar.gz",
      "windows-x64": "https://get.pulumi.com/releases/sdk/pulumi-v3.113.0-windows-x64.zip",
      "windows-arm64": "https://get.pulumi.com/releases/sdk/pulumi-v3.113.0-windows-arm64.zip"
    },
    "checksums": "https://get.pulumi.com/releases/sdk/pulumi-3.113.0-checksums.txt"
  },
  {
    "version": "v3.112.0",
    "date": "2024-03-27T21:12:00Z",
    "downloads": {
      "linux-x64": "https://get.pulumi.com/releases/sdk/pulumi-v3.112.0-linux-x64.tar.gz",
      "linux-arm64": "https://get.pulumi.com/releases/sdk/pulumi-v3.112.0-linux-arm64.tar.gz",
      "darwin-x64": "https://get.pulumi.com/releases/sdk/pulumi-v3.112.0-darwin-x64.tar.gz",
      "darwin-arm64": "https://get.pulumi.com/releases/sdk/pulumi-v3.112.0-darwin-arm64.tar.gz",
      "windows-x64": "https://get.pulumi.com/releases/sdk/pulumi-v3.112.0-windows-x64.zip",
      "windows-arm64": "https://get.pulumi.com/releases/sdk/pulumi-v3.112.0-windows-arm64.zip"
    },
    "checksums": "https://get.pulumi.com/releases/sdk/pulumi-3.112.0-checksums.txt"
  },
  {
    "version": "v3.111.1",
    "date": "2024-03-15T20:37:31Z",
    "downloads": {
      "linux-x64": "https://get.pulumi.com/releases/sdk/pulumi-v3.111.1-linux-x64.tar.gz",
      "linux-arm64": "https://get.pulumi.com/releases/sdk/pulumi-v3.111.1-linux-arm64.tar.gz",
      "darwin-x64": "https://get.pulumi.com/releases/sdk/pulumi-v3.111.1-darwin-x64.tar.gz",
      "darwin-arm64": "https://get.pulumi.com/releases/sdk/pulumi-v3.111.1-darwin-arm64.tar.gz",
      "windows-x64": "https://get.pulumi.com/releases/sdk/pulumi-v3.111.1-windows-x64.zip",
      "windows-arm64": "https://get.pulumi.com/releases/sdk/pulumi-v3.111.1-windows-arm64.zip"
    },
    "checksums": "https://get.pulumi.com/releases/sdk/pulumi-3.111.1-checksums.txt"
  },
  {
    "version": "v3.111.0",
    "date": "2024-03-15T09:05:18Z",
    "downloads": {
      "linux-x64": "https://get.pulumi.com/releases/sdk/pulumi-v3.111.0-linux-x64.tar.gz",
      "linux-arm64": "https://get.pulumi.com/releases/sdk/pulumi-v3.111.0-linux-arm64.tar.gz",
      "darwin-x64": "https://get.pulumi.com/releases/sdk/pulumi-v3.111.0-darwin-x64.tar.gz",
      "darwin-arm64": "https://get.pulumi.com/releases/sdk/pulumi-v3.111.0-darwin-arm64.tar.gz",
      "windows-x64": "https://get.pulumi.com/releases/sdk/pulumi-v3.111.0-windows-x64.zip",
      "windows-arm64": "https://get.pulumi.com/releases/sdk/pulumi-v3.111.0-windows-arm64.zip"
    },
    "checksums": "https://get.pulumi.com/releases/sdk/pulumi-3.111.0-checksums.txt"
  },
  {
    "version": "v3.110.0",
    "date": "2024-03-14T11:51:45Z",
    "downloads": {
      "linux-x64": "https://get.pulumi.com/releases/sdk/pulumi-v3.110.0-linux-x64.tar.gz",
      "linux-arm64": "https://get.pulumi.com/releases/sdk/pulumi-v3.110.0-linux-arm64.tar.gz",
      "darwin-x64": "https://get.pulumi.com/releases/sdk/pulumi-v3.110.0-darwin-x64.tar.gz",
      "darwin-arm64": "https://get.pulumi.com/releases/sdk/pulumi-v3.110.0-darwin-arm64.tar.gz",
      "windows-x64": "https://get.pulumi.com/releases/sdk/pulumi-v3.110.0-windows-x64.zip",
      "windows-arm64": "https://get.pulumi.com/releases/sdk/pulumi-v3.110.0-windows-arm64.zip"
    },
    "checksums": "https://get.pulumi.com/releases/sdk/pulumi-3.110.0-checksums.txt"
  },
  {
    "version": "v3.109.0",
    "date": "2024-03-07T15:10:36Z",
    "downloads": {
      "linux-x64": "https://get.pulumi.com/releases/sdk/pulumi-v3.109.0-linux-x64.tar.gz",
      "linux-arm64": "https://get.pulumi.com/releases/sdk/pulumi-v3.109.0-linux-arm64.tar.gz",
      "darwin-x64": "https://get.pulumi.com/releases/sdk/pulumi-v3.109.0-darwin-x64.tar.gz",
      "darwin-arm64": "https://get.pulumi.com/releases/sdk/pulumi-v3.109.0-darwin-arm64.tar.gz",
      "windows-x64": "https://get.pulumi.com/releases/sdk/pulumi-v3.109.0-windows-x64.zip",
      "windows-arm64": "https://get.pulumi.com/releases/sdk/pulumi-v3.109.0-windows-arm64.zip"
    },
    "checksums": "https://get.pulumi.com/releases/sdk/pulumi-3.109.0-checksums.txt"
  },
  {
    "version": "v3.108.1",
    "date": "2024-03-01T18:01:20Z",
    "downloads": {
      "linux-x64": "https://get.pulumi.com/releases/sdk/pulumi-v3.108.1-linux-x64.tar.gz",
      "linux-arm64": "https://get.pulumi.com/releases/sdk/pulumi-v3.108.1-linux-arm64.tar.gz",
      "darwin-x64": "https://get.pulumi.com/releases/sdk/pulumi-v3.108.1-darwin-x64.tar.gz",
      "darwin-arm64": "https://get.pulumi.com/releases/sdk/pulumi-v3.108.1-darwin-arm64.tar.gz",
      "windows-x64": "https://get.pulumi.com/releases/sdk/pulumi-v3.108.1-windows-x64.zip",
      "windows-arm64": "https://get.pulumi.com/releases/sdk/pulumi-v3.108.1-windows-arm64.zip"
    },
    "checksums": "https://get.pulumi.com/releases/sdk/pulumi-3.108.1-checksums.txt"
  },
  {
    "version": "v3.108.0",
    "date": "2024-02-29T23:12:16Z",
    "downloads": {
      "linux-x64": "https://get.pulumi.com/releases/sdk/pulumi-v3.108.0-linux-x64.tar.gz",
      "linux-arm64": "https://get.pulumi.com/releases/sdk/pulumi-v3.108.0-linux-arm64.tar.gz",
      "darwin-x64": "https://get.pulumi.com/releases/sdk/pulumi-v3.108.0-darwin-x64.tar.gz",
      "darwin-arm64": "https://get.pulumi.com/releases/sdk/pulumi-v3.108.0-darwin-arm64.tar.gz",
      "windows-x64": "https://get.pulumi.com/releases/sdk/pulumi-v3.108.0-windows-x64.zip",
      "windows-arm64": "https://get.pulumi.com/releases/sdk/pulumi-v3.108.0-windows-arm64.zip"
    },
    "checksums": "https://get.pulumi.com/releases/sdk/pulumi-3.108.0-checksums.txt"
  },
  {
    "version": "v3.107.0",
    "date": "2024-02-21T20:50:29Z",
    "downloads": {
      "linux-x64": "https://get.pulumi.com/releases/sdk/pulumi-v3.107.0-linux-x64.tar.gz",
      "linux-arm64": "https://get.pulumi.com/releases/sdk/pulumi-v3.107.0-linux-arm64.tar.gz",
      "darwin-x64": "https://get.pulumi.com/releases/sdk/pulumi-v3.107.0-darwin-x64.tar.gz",
      "darwin-arm64": "https://get.pulumi.com/releases/sdk/pulumi-v3.107.0-darwin-arm64.tar.gz",
      "windows-x64": "https://get.pulumi.com/releases/sdk/pulumi-v3.107.0-windows-x64.zip",
      "windows-arm64": "https://get.pulumi.com/releases/sdk/pulumi-v3.107.0-windows-arm64.zip"
    },
    "checksums": "https://get.pulumi.com/releases/sdk/pulumi-3.107.0-checksums.txt"
  },
  {
    "version": "v3.106.0",
    "date": "2024-02-16T00:00:36Z",
    "downloads": {
      "linux-x64": "https://get.pulumi.com/releases/sdk/pulumi-v3.106.0-linux-x64.tar.gz",
      "linux-arm64": "https://get.pulumi.com/releases/sdk/pulumi-v3.106.0-linux-arm64.tar.gz",
      "darwin-x64": "https://get.pulumi.com/releases/sdk/pulumi-v3.106.0-darwin-x64.tar.gz",
      "darwin-arm64": "https://get.pulumi.com/releases/sdk/pulumi-v3.106.0-darwin-arm64.tar.gz",
      "windows-x64": "https://get.pulumi.com/releases/sdk/pulumi-v3.106.0-windows-x64.zip",
      "windows-arm64": "https://get.pulumi.com/releases/sdk/pulumi-v3.106.0-windows-arm64.zip"
    },
    "checksums": "https://get.pulumi.com/releases/sdk/pulumi-3.106.0-checksums.txt"
  },
  {
    "version": "v3.105.0",
    "date": "2024-02-07T22:26:03Z",
    "downloads": {
      "linux-x64": "https://get.pulumi.com/releases/sdk/pulumi-v3.105.0-linux-x64.tar.gz",
      "linux-arm64": "https://get.pulumi.com/releases/sdk/pulumi-v3.105.0-linux-arm64.tar.gz",
      "darwin-x64": "https://get.pulumi.com/releases/sdk/pulumi-v3.105.0-darwin-x64.tar.gz",
      "darwin-arm64": "https://get.pulumi.com/releases/sdk/pulumi-v3.105.0-darwin-arm64.tar.gz",
      "windows-x64": "https://get.pulumi.com/releases/sdk/pulumi-v3.105.0-windows-x64.zip",
      "windows-arm64": "https://get.pulumi.com/releases/sdk/pulumi-v3.105.0-windows-arm64.zip"
    },
    "checksums": "https://get.pulumi.com/releases/sdk/pulumi-3.105.0-checksums.txt"
  },
  {
    "version": "v3.104.2",
    "date": "2024-02-01T09:39:41Z",
    "downloads": {
      "linux-x64": "https://get.pulumi.com/releases/sdk/pulumi-v3.104.2-linux-x64.tar.gz",
      "linux-arm64": "https://get.pulumi.com/releases/sdk/pulumi-v3.104.2-linux-arm64.tar.gz",
      "darwin-x64": "https://get.pulumi.com/releases/sdk/pulumi-v3.104.2-darwin-x64.tar.gz",
      "darwin-arm64": "https://get.pulumi.com/releases/sdk/pulumi-v3.104.2-darwin-arm64.tar.gz",
      "windows-x64": "https://get.pulumi.com/releases/sdk/pulumi-v3.104.2-windows-x64.zip",
      "windows-arm64": "https://get.pulumi.com/releases/sdk/pulumi-v3.104.2-windows-arm64.zip"
    },
    "checksums": "https://get.pulumi.com/releases/sdk/pulumi-3.104.2-checksums.txt"
  },
  {
    "version": "v3.104.1",
    "date": "2024-02-01T00:34:25Z",
    "downloads": {
      "linux-x64": "https://get.pulumi.com/releases/sdk/pulumi-v3.104.1-linux-x64.tar.gz",
      "linux-arm64": "https://get.pulumi.com/releases/sdk/pulumi-v3.104.1-linux-arm64.tar.gz",
      "darwin-x64": "https://get.pulumi.com/releases/sdk/pulumi-v3.104.1-darwin-x64.tar.gz",
      "darwin-arm64": "https://get.pulumi.com/releases/sdk/pulumi-v3.104.1-darwin-arm64.tar.gz",
      "windows-x64": "https://get.pulumi.com/releases/sdk/pulumi-v3.104.1-windows-x64.zip",
      "windows-arm64": "https://get.pulumi.com/releases/sdk/pulumi-v3.104.1-windows-arm64.zip"
    },
    "checksums": "https://get.pulumi.com/releases/sdk/pulumi-3.104.1-checksums.txt"
  },
  {
    "version": "v3.104.0",
    "date": "2024-01-31T09:17:37Z",
    "downloads": {
      "linux-x64": "https://get.pulumi.com/releases/sdk/pulumi-v3.104.0-linux-x64.tar.gz",
      "linux-arm64": "https://get.pulumi.com/releases/sdk/pulumi-v3.104.0-linux-arm64.tar.gz",
      "darwin-x64": "https://get.pulumi.com/releases/sdk/pulumi-v3.104.0-darwin-x64.tar.gz",
      "darwin-arm64": "https://get.pulumi.com/releases/sdk/pulumi-v3.104.0-darwin-arm64.tar.gz",
      "windows-x64": "https://get.pulumi.com/releases/sdk/pulumi-v3.104.0-windows-x64.zip",
      "windows-arm64": "https://get.pulumi.com/releases/sdk/pulumi-v3.104.0-windows-arm64.zip"
    },
    "checksums": "https://get.pulumi.com/releases/sdk/pulumi-3.104.0-checksums.txt"
  },
  {
    "version": "v3.103.1",
    "date": "2024-01-25T05:53:43Z",
    "downloads": {
      "linux-x64": "https://get.pulumi.com/releases/sdk/pulumi-v3.103.1-linux-x64.tar.gz",
      "linux-arm64": "https://get.pulumi.com/releases/sdk/pulumi-v3.103.1-linux-arm64.tar.gz",
      "darwin-x64": "https://get.pulumi.com/releases/sdk/pulumi-v3.103.1-darwin-x64.tar.gz",
      "darwin-arm64": "https://get.pulumi.com/releases/sdk/pulumi-v3.103.1-darwin-arm64.tar.gz",
      "windows-x64": "https://get.pulumi.com/releases/sdk/pulumi-v3.103.1-windows-x64.zip",
      "windows-arm64": "https://get.pulumi.com/releases/sdk/pulumi-v3.103.1-windows-arm64.zip"
    },
    "checksums": "https://get.pulumi.com/releases/sdk/pulumi-3.103.1-checksums.txt"
  },
  {
    "version": "v3.103.0",
    "date": "2024-01-24T22:24:34Z",
    "downloads": {
      "linux-x64": "https://get.pulumi.com/releases/sdk/pulumi-v3.103.0-linux-x64.tar.gz",
      "linux-arm64": "https://get.pulumi.com/releases/sdk/pulumi-v3.103.0-linux-arm64.tar.gz",
      "darwin-x64": "https://get.pulumi.com/releases/sdk/pulumi-v3.103.0-darwin-x64.tar.gz",
      "darwin-arm64": "https://get.pulumi.com/releases/sdk/pulumi-v3.103.0-darwin-arm64.tar.gz",
      "windows-x64": "https://get.pulumi.com/releases/sdk/pulumi-v3.103.0-windows-x64.zip",
      "windows-arm64": "https://get.pulumi.com/releases/sdk/pulumi-v3.103.0-windows-arm64.zip"
    },
    "checksums": "https://get.pulumi.com/releases/sdk/pulumi-3.103.0-checksums.txt"
  },
  {
    "version": "v3.102.0",
    "date": "2024-01-18T19:49:30Z",
    "downloads": {
      "linux-x64": "https://get.pulumi.com/releases/sdk/pulumi-v3.102.0-linux-x64.tar.gz",
      "linux-arm64": "https://get.pulumi.com/releases/sdk/pulumi-v3.102.0-linux-arm64.tar.gz",
      "darwin-x64": "https://get.pulumi.com/releases/sdk/pulumi-v3.102.0-darwin-x64.tar.gz",
      "darwin-arm64": "https://get.pulumi.com/releases/sdk/pulumi-v3.102.0-darwin-arm64.tar.gz",
      "windows-x64": "https://get.pulumi.com/releases/sdk/pulumi-v3.102.0-windows-x64.zip",
      "windows-arm64": "https://get.pulumi.com/releases/sdk/pulumi-v3.102.0-windows-arm64.zip"
    },
    "checksums": "https://get.pulumi.com/releases/sdk/pulumi-3.102.0-checksums.txt"
  },
  {
    "version": "v3.101.1",
    "date": "2024-01-10T15:16:36Z",
    "downloads": {
      "linux-x64": "https://get.pulumi.com/releases/sdk/pulumi-v3.101.1-linux-x64.tar.gz",
      "linux-arm64": "https://get.pulumi.com/releases/sdk/pulumi-v3.101.1-linux-arm64.tar.gz",
      "darwin-x64": "https://get.pulumi.com/releases/sdk/pulumi-v3.101.1-darwin-x64.tar.gz",
      "darwin-arm64": "https://get.pulumi.com/releases/sdk/pulumi-v3.101.1-darwin-arm64.tar.gz",
      "windows-x64": "https://get.pulumi.com/releases/sdk/pulumi-v3.101.1-windows-x64.zip",
      "windows-arm64": "https://get.pulumi.com/releases/sdk/pulumi-v3.101.1-windows-arm64.zip"
    },
    "checksums": "https://get.pulumi.com/releases/sdk/pulumi-3.101.1-checksums.txt"
  },
  {
    "version": "v3.101.0",
    "date": "2024-01-09T21:21:13Z",
    "downloads": {
      "linux-x64": "https://get.pulumi.com/releases/sdk/pulumi-v3.101.0-linux-x64.tar.gz",
      "linux-arm64": "https://get.pulumi.com/releases/sdk/pulumi-v3.101.0-linux-arm64.tar.gz",
      "darwin-x64": "https://get.pulumi.com/releases/sdk/pulumi-v3.101.0-darwin-x64.tar.gz",
      "darwin-arm64": "https://get.pulumi.com/releases/sdk/pulumi-v3.101.0-darwin-arm64.tar.gz",
      "windows-x64": "https://get.pulumi.com/releases/sdk/pulumi-v3.101.0-windows-x64.zip",
      "windows-arm64": "https://get.pulumi.com/releases/sdk/pulumi-v3.101.0-windows-arm64.zip"
    },
    "checksums": "https://get.pulumi.com/releases/sdk/pulumi-3.101.0-checksums.txt"
  },
  {
    "version": "v3.100.0",
    "date": "2024-01-03T23:03:11Z",
    "downloads": {
      "linux-x64": "https://get.pulumi.com/releases/sdk/pulumi-v3.100.0-linux-x64.tar.gz",
      "linux-arm64": "https://get.pulumi.com/releases/sdk/pulumi-v3.100.0-linux-arm64.tar.gz",
      "darwin-x64": "https://get.pulumi.com/releases/sdk/pulumi-v3.100.0-darwin-x64.tar.gz",
      "darwin-arm64": "https://get.pulumi.com/releases/sdk/pulumi-v3.100.0-darwin-arm64.tar.gz",
      "windows-x64": "https://get.pulumi.com/releases/sdk/pulumi-v3.100.0-windows-x64.zip",
      "windows-arm64": "https://get.pulumi.com/releases/sdk/pulumi-v3.100.0-windows-arm64.zip"
    },
    "checksums": "https://get.pulumi.com/releases/sdk/pulumi-3.100.0-checksums.txt"
  },
  {
    "version": "v3.99.0",
    "date": "2023-12-20T22:08:09Z",
    "downloads": {
      "linux-x64": "https://get.pulumi.com/releases/sdk/pulumi-v3.99.0-linux-x64.tar.gz",
      "linux-arm64": "https://get.pulumi.com/releases/sdk/pulumi-v3.99.0-linux-arm64.tar.gz",
      "darwin-x64": "https://get.pulumi.com/releases/sdk/pulumi-v3.99.0-darwin-x64.tar.gz",
      "darwin-arm64": "https://get.pulumi.com/releases/sdk/pulumi-v3.99.0-darwin-arm64.tar.gz",
      "windows-x64": "https://get.pulumi.com/releases/sdk/pulumi-v3.99.0-windows-x64.zip",
      "windows-arm64": "https://get.pulumi.com/releases/sdk/pulumi-v3.99.0-windows-arm64.zip"
    },
    "checksums": "https://get.pulumi.com/releases/sdk/pulumi-3.99.0-checksums.txt"
  },
  {
    "version": "v3.98.0",
    "date": "2023-12-19T09:03:21Z",
    "downloads": {
      "linux-x64": "https://get.pulumi.com/releases/sdk/pulumi-v3.98.0-linux-x64.tar.gz",
      "linux-arm64": "https://get.pulumi.com/releases/sdk/pulumi-v3.98.0-linux-arm64.tar.gz",
      "darwin-x64": "https://get.pulumi.com/releases/sdk/pulumi-v3.98.0-darwin-x64.tar.gz",
      "darwin-arm64": "https://get.pulumi.com/releases/sdk/pulumi-v3.98.0-darwin-arm64.tar.gz",
      "windows-x64": "https://get.pulumi.com/releases/sdk/pulumi-v3.98.0-windows-x64.zip",
      "windows-arm64": "https://get.pulumi.com/releases/sdk/pulumi-v3.98.0-windows-arm64.zip"
    },
    "checksums": "https://get.pulumi.com/releases/sdk/pulumi-3.98.0-checksums.txt"
  },
  {
    "version": "v3.97.0",
    "date": "2023-12-14T09:33:00Z",
    "downloads": {
      "linux-x64": "https://get.pulumi.com/releases/sdk/pulumi-v3.97.0-linux-x64.tar.gz",
      "linux-arm64": "https://get.pulumi.com/releases/sdk/pulumi-v3.97.0-linux-arm64.tar.gz",
      "darwin-x64": "https://get.pulumi.com/releases/sdk/pulumi-v3.97.0-darwin-x64.tar.gz",
      "darwin-arm64": "https://get.pulumi.com/releases/sdk/pulumi-v3.97.0-darwin-arm64.tar.gz",
      "windows-x64": "https://get.pulumi.com/releases/sdk/pulumi-v3.97.0-windows-x64.zip",
      "windows-arm64": "https://get.pulumi.com/releases/sdk/pulumi-v3.97.0-windows-arm64.zip"
    },
    "checksums": "https://get.pulumi.com/releases/sdk/pulumi-3.97.0-checksums.txt"
  },
  {
    "version": "v3.96.2",
    "date": "2023-12-08T18:18:13Z",
    "downloads": {
      "linux-x64": "https://get.pulumi.com/releases/sdk/pulumi-v3.96.2-linux-x64.tar.gz",
      "linux-arm64": "https://get.pulumi.com/releases/sdk/pulumi-v3.96.2-linux-arm64.tar.gz",
      "darwin-x64": "https://get.pulumi.com/releases/sdk/pulumi-v3.96.2-darwin-x64.tar.gz",
      "darwin-arm64": "https://get.pulumi.com/releases/sdk/pulumi-v3.96.2-darwin-arm64.tar.gz",
      "windows-x64": "https://get.pulumi.com/releases/sdk/pulumi-v3.96.2-windows-x64.zip",
      "windows-arm64": "https://get.pulumi.com/releases/sdk/pulumi-v3.96.2-windows-arm64.zip"
    },
    "checksums": "https://get.pulumi.com/releases/sdk/pulumi-3.96.2-checksums.txt"
  },
  {
    "version": "v3.96.1",
    "date": "2023-12-07T22:53:26Z",
    "downloads": {
      "linux-x64": "https://get.pulumi.com/releases/sdk/pulumi-v3.96.1-linux-x64.tar.gz",
      "linux-arm64": "https://get.pulumi.com/releases/sdk/pulumi-v3.96.1-linux-arm64.tar.gz",
      "darwin-x64": "https://get.pulumi.com/releases/sdk/pulumi-v3.96.1-darwin-x64.tar.gz",
      "darwin-arm64": "https://get.pulumi.com/releases/sdk/pulumi-v3.96.1-darwin-arm64.tar.gz",
      "windows-x64": "https://get.pulumi.com/releases/sdk/pulumi-v3.96.1-windows-x64.zip",
      "windows-arm64": "https://get.pulumi.com/releases/sdk/pulumi-v3.96.1-windows-arm64.zip"
    },
    "checksums": "https://get.pulumi.com/releases/sdk/pulumi-3.96.1-checksums.txt"
  },
  {
    "version": "v3.96.0",
    "date": "2023-12-07T15:09:54Z",
    "downloads": {
      "linux-x64": "https://get.pulumi.com/releases/sdk/pulumi-v3.96.0-linux-x64.tar.gz",
      "linux-arm64": "https://get.pulumi.com/releases/sdk/pulumi-v3.96.0-linux-arm64.tar.gz",
      "darwin-x64": "https://get.pulumi.com/releases/sdk/pulumi-v3.96.0-darwin-x64.tar.gz",
      "darwin-arm64": "https://get.pulumi.com/releases/sdk/pulumi-v3.96.0-darwin-arm64.tar.gz",
      "windows-x64": "https://get.pulumi.com/releases/sdk/pulumi-v3.96.0-windows-x64.zip",
      "windows-arm64": "https://get.pulumi.com/releases/sdk/pulumi-v3.96.0-windows-arm64.zip"
    },
    "checksums": "https://get.pulumi.com/releases/sdk/pulumi-3.96.0-checksums.txt"
  },
  {
    "version": "v3.95.0",
    "date": "2023-12-01T19:41:51Z",
    "downloads": {
      "linux-x64": "https://get.pulumi.com/releases/sdk/pulumi-v3.95.0-linux-x64.tar.gz",
      "linux-arm64": "https://get.pulumi.com/releases/sdk/pulumi-v3.95.0-linux-arm64.tar.gz",
      "darwin-x64": "https://get.pulumi.com/releases/sdk/pulumi-v3.95.0-darwin-x64.tar.gz",
      "darwin-arm64": "https://get.pulumi.com/releases/sdk/pulumi-v3.95.0-darwin-arm64.tar.gz",
      "windows-x64": "https://get.pulumi.com/releases/sdk/pulumi-v3.95.0-windows-x64.zip",
      "windows-arm64": "https://get.pulumi.com/releases/sdk/pulumi-v3.95.0-windows-arm64.zip"
    },
    "checksums": "https://get.pulumi.com/releases/sdk/pulumi-3.95.0-checksums.txt"
  },
  {
    "version": "v3.94.2",
    "date": "2023-11-17T14:38:37Z",
    "downloads": {
      "linux-x64": "https://get.pulumi.com/releases/sdk/pulumi-v3.94.2-linux-x64.tar.gz",
      "linux-arm64": "https://get.pulumi.com/releases/sdk/pulumi-v3.94.2-linux-arm64.tar.gz",
      "darwin-x64": "https://get.pulumi.com/releases/sdk/pulumi-v3.94.2-darwin-x64.tar.gz",
      "darwin-arm64": "https://get.pulumi.com/releases/sdk/pulumi-v3.94.2-darwin-arm64.tar.gz",
      "windows-x64": "https://get.pulumi.com/releases/sdk/pulumi-v3.94.2-windows-x64.zip",
      "windows-arm64": "https://get.pulumi.com/releases/sdk/pulumi-v3.94.2-windows-arm64.zip"
    },
    "checksums": "https://get.pulumi.com/releases/sdk/pulumi-3.94.2-checksums.txt"
  },
  {
    "version": "v3.94.1",
    "date": "2023-11-16T09:58:30Z",
    "downloads": {
      "linux-x64": "https://get.pulumi.com/releases/sdk/pulumi-v3.94.1-linux-x64.tar.gz",
      "linux-arm64": "https://get.pulumi.com/releases/sdk/pulumi-v3.94.1-linux-arm64.tar.gz",
      "darwin-x64": "https://get.pulumi.com/releases/sdk/pulumi-v3.94.1-darwin-x64.tar.gz",
      "darwin-arm64": "https://get.pulumi.com/releases/sdk/pulumi-v3.94.1-darwin-arm64.tar.gz",
      "windows-x64": "https://get.pulumi.com/releases/sdk/pulumi-v3.94.1-windows-x64.zip",
      "windows-arm64": "https://get.pulumi.com/releases/sdk/pulumi-v3.94.1-windows-arm64.zip"
    },
    "checksums": "https://get.pulumi.com/releases/sdk/pulumi-3.94.1-checksums.txt"
  },
  {
    "version": "v3.94.0",
    "date": "2023-11-14T22:52:57Z",
    "downloads": {
      "linux-x64": "https://get.pulumi.com/releases/sdk/pulumi-v3.94.0-linux-x64.tar.gz",
      "linux-arm64": "https://get.pulumi.com/releases/sdk/pulumi-v3.94.0-linux-arm64.tar.gz",
      "darwin-x64": "https://get.pulumi.com/releases/sdk/pulumi-v3.94.0-darwin-x64.tar.gz",
      "darwin-arm64": "https://get.pulumi.com/releases/sdk/pulumi-v3.94.0-darwin-arm64.tar.gz",
      "windows-x64": "https://get.pulumi.com/releases/sdk/pulumi-v3.94.0-windows-x64.zip",
      "windows-arm64": "https://get.pulumi.com/releases/sdk/pulumi-v3.94.0-windows-arm64.zip"
    },
    "checksums": "https://get.pulumi.com/releases/sdk/pulumi-3.94.0-checksums.txt"
  },
  {
    "version": "v3.93.0",
    "date": "2023-11-09T22:09:44Z",
    "downloads": {
      "linux-x64": "https://get.pulumi.com/releases/sdk/pulumi-v3.93.0-linux-x64.tar.gz",
      "linux-arm64": "https://get.pulumi.com/releases/sdk/pulumi-v3.93.0-linux-arm64.tar.gz",
      "darwin-x64": "https://get.pulumi.com/releases/sdk/pulumi-v3.93.0-darwin-x64.tar.gz",
      "darwin-arm64": "https://get.pulumi.com/releases/sdk/pulumi-v3.93.0-darwin-arm64.tar.gz",
      "windows-x64": "https://get.pulumi.com/releases/sdk/pulumi-v3.93.0-windows-x64.zip",
      "windows-arm64": "https://get.pulumi.com/releases/sdk/pulumi-v3.93.0-windows-arm64.zip"
    },
    "checksums": "https://get.pulumi.com/releases/sdk/pulumi-3.93.0-checksums.txt"
  },
  {
    "version": "v3.92.0",
    "date": "2023-11-03T14:22:43Z",
    "downloads": {
      "linux-x64": "https://get.pulumi.com/releases/sdk/pulumi-v3.92.0-linux-x64.tar.gz",
      "linux-arm64": "https://get.pulumi.com/releases/sdk/pulumi-v3.92.0-linux-arm64.tar.gz",
      "darwin-x64": "https://get.pulumi.com/releases/sdk/pulumi-v3.92.0-darwin-x64.tar.gz",
      "darwin-arm64": "https://get.pulumi.com/releases/sdk/pulumi-v3.92.0-darwin-arm64.tar.gz",
      "windows-x64": "https://get.pulumi.com/releases/sdk/pulumi-v3.92.0-windows-x64.zip",
      "windows-arm64": "https://get.pulumi.com/releases/sdk/pulumi-v3.92.0-windows-arm64.zip"
    },
    "checksums": "https://get.pulumi.com/releases/sdk/pulumi-3.92.0-checksums.txt"
  },
  {
    "version": "v3.91.1",
    "date": "2023-10-27T22:28:41Z",
    "downloads": {
      "linux-x64": "https://get.pulumi.com/releases/sdk/pulumi-v3.91.1-linux-x64.tar.gz",
      "linux-arm64": "https://get.pulumi.com/releases/sdk/pulumi-v3.91.1-linux-arm64.tar.gz",
      "darwin-x64": "https://get.pulumi.com/releases/sdk/pulumi-v3.91.1-darwin-x64.tar.gz",
      "darwin-arm64": "https://get.pulumi.com/releases/sdk/pulumi-v3.91.1-darwin-arm64.tar.gz",
      "windows-x64": "https://get.pulumi.com/releases/sdk/pulumi-v3.91.1-windows-x64.zip",
      "windows-arm64": "https://get.pulumi.com/releases/sdk/pulumi-v3.91.1-windows-arm64.zip"
    },
    "checksums": "https://get.pulumi.com/releases/sdk/pulumi-3.91.1-checksums.txt"
  },
  {
    "version": "v3.91.0",
    "date": "2023-10-25T22:22:45Z",
    "downloads": {
      "linux-x64": "https://get.pulumi.com/releases/sdk/pulumi-v3.91.0-linux-x64.tar.gz",
      "linux-arm64": "https://get.pulumi.com/releases/sdk/pulumi-v3.91.0-linux-arm64.tar.gz",
      "darwin-x64": "https://get.pulumi.com/releases/sdk/pulumi-v3.91.0-darwin-x64.tar.gz",
      "darwin-arm64": "https://get.pulumi.com/releases/sdk/pulumi-v3.91.0-darwin-arm64.tar.gz",
      "windows-x64": "https://get.pulumi.com/releases/sdk/pulumi-v3.91.0-windows-x64.zip",
      "windows-arm64": "https://get.pulumi.com/releases/sdk/pulumi-v3.91.0-windows-arm64.zip"
    },
    "checksums": "https://get.pulumi.com/releases/sdk/pulumi-3.91.0-checksums.txt"
  },
  {
    "version": "v3.90.1",
    "date": "2023-10-24T16:22:14Z",
    "downloads": {
      "linux-x64": "https://get.pulumi.com/releases/sdk/pulumi-v3.90.1-linux-x64.tar.gz",
      "linux-arm64": "https://get.pulumi.com/releases/sdk/pulumi-v3.90.1-linux-arm64.tar.gz",
      "darwin-x64": "https://get.pulumi.com/releases/sdk/pulumi-v3.90.1-darwin-x64.tar.gz",
      "darwin-arm64": "https://get.pulumi.com/releases/sdk/pulumi-v3.90.1-darwin-arm64.tar.gz",
      "windows-x64": "https://get.pulumi.com/releases/sdk/pulumi-v3.90.1-windows-x64.zip",
      "windows-arm64": "https://get.pulumi.com/releases/sdk/pulumi-v3.90.1-windows-arm64.zip"
    },
    "checksums": "https://get.pulumi.com/releases/sdk/pulumi-3.90.1-checksums.txt"
  },
  {
    "version": "v3.90.0",
    "date": "2023-10-23T18:28:02Z",
    "downloads": {
      "linux-x64": "https://get.pulumi.com/releases/sdk/pulumi-v3.90.0-linux-x64.tar.gz",
      "linux-arm64": "https://get.pulumi.com/releases/sdk/pulumi-v3.90.0-linux-arm64.tar.gz",
      "darwin-x64": "https://get.pulumi.com/releases/sdk/pulumi-v3.90.0-darwin-x64.tar.gz",
      "darwin-arm64": "https://get.pulumi.com/releases/sdk/pulumi-v3.90.0-darwin-arm64.tar.gz",
      "windows-x64": "https://get.pulumi.com/releases/sdk/pulumi-v3.90.0-windows-x64.zip",
      "windows-arm64": "https://get.pulumi.com/releases/sdk/pulumi-v3.90.0-windows-arm64.zip"
    },
    "checksums": "https://get.pulumi.com/releases/sdk/pulumi-3.90.0-checksums.txt"
  },
  {
    "version": "v3.89.0",
    "date": "2023-10-16T21:18:56Z",
    "downloads": {
      "linux-x64": "https://get.pulumi.com/releases/sdk/pulumi-v3.89.0-linux-x64.tar.gz",
      "linux-arm64": "https://get.pulumi.com/releases/sdk/pulumi-v3.89.0-linux-arm64.tar.gz",
      "darwin-x64": "https://get.pulumi.com/releases/sdk/pulumi-v3.89.0-darwin-x64.tar.gz",
      "darwin-arm64": "https://get.pulumi.com/releases/sdk/pulumi-v3.89.0-darwin-arm64.tar.gz",
      "windows-x64": "https://get.pulumi.com/releases/sdk/pulumi-v3.89.0-windows-x64.zip",
      "windows-arm64": "https://get.pulumi.com/releases/sdk/pulumi-v3.89.0-windows-arm64.zip"
    },
    "checksums": "https://get.pulumi.com/releases/sdk/pulumi-3.89.0-checksums.txt"
  },
  {
    "version": "v3.88.1",
    "date": "2023-10-11T18:09:58Z",
    "downloads": {
      "linux-x64": "https://get.pulumi.com/releases/sdk/pulumi-v3.88.1-linux-x64.tar.gz",
      "linux-arm64": "https://get.pulumi.com/releases/sdk/pulumi-v3.88.1-linux-arm64.tar.gz",
      "darwin-x64": "https://get.pulumi.com/releases/sdk/pulumi-v3.88.1-darwin-x64.tar.gz",
      "darwin-arm64": "https://get.pulumi.com/releases/sdk/pulumi-v3.88.1-darwin-arm64.tar.gz",
      "windows-x64": "https://get.pulumi.com/releases/sdk/pulumi-v3.88.1-windows-x64.zip",
      "windows-arm64": "https://get.pulumi.com/releases/sdk/pulumi-v3.88.1-windows-arm64.zip"
    },
    "checksums": "https://get.pulumi.com/releases/sdk/pulumi-3.88.1-checksums.txt"
  },
  {
    "version": "v3.88.0",
    "date": "2023-10-10T01:35:39Z",
    "downloads": {
      "linux-x64": "https://get.pulumi.com/releases/sdk/pulumi-v3.88.0-linux-x64.tar.gz",
      "linux-arm64": "https://get.pulumi.com/releases/sdk/pulumi-v3.88.0-linux-arm64.tar.gz",
      "darwin-x64": "https://get.pulumi.com/releases/sdk/pulumi-v3.88.0-darwin-x64.tar.gz",
      "darwin-arm64": "https://get.pulumi.com/releases/sdk/pulumi-v3.88.0-darwin-arm64.tar.gz",
      "windows-x64": "https://get.pulumi.com/releases/sdk/pulumi-v3.88.0-windows-x64.zip",
      "windows-arm64": "https://get.pulumi.com/releases/sdk/pulumi-v3.88.0-windows-arm64.zip"
    },
    "checksums": "https://get.pulumi.com/releases/sdk/pulumi-3.88.0-checksums.txt"
  },
  {
    "version": "v3.87.0",
    "date": "2023-10-06T16:56:36Z",
    "downloads": {
      "linux-x64": "https://get.pulumi.com/releases/sdk/pulumi-v3.87.0-linux-x64.tar.gz",
      "linux-arm64": "https://get.pulumi.com/releases/sdk/pulumi-v3.87.0-linux-arm64.tar.gz",
      "darwin-x64": "https://get.pulumi.com/releases/sdk/pulumi-v3.87.0-darwin-x64.tar.gz",
      "darwin-arm64": "https://get.pulumi.com/releases/sdk/pulumi-v3.87.0-darwin-arm64.tar.gz",
      "windows-x64": "https://get.pulumi.com/releases/sdk/pulumi-v3.87.0-windows-x64.zip",
      "windows-arm64": "https://get.pulumi.com/releases/sdk/pulumi-v3.87.0-windows-arm64.zip"
    },
    "checksums": "https://get.pulumi.com/releases/sdk/pulumi-3.87.0-checksums.txt"
  },
  {
    "version": "v3.86.0",
    "date": "2023-09-26T15:18:35Z",
    "downloads": {
      "linux-x64": "https://get.pulumi.com/releases/sdk/pulumi-v3.86.0-linux-x64.tar.gz",
      "linux-arm64": "https://get.pulumi.com/releases/sdk/pulumi-v3.86.0-linux-arm64.tar.gz",
      "darwin-x64": "https://get.pulumi.com/releases/sdk/pulumi-v3.86.0-darwin-x64.tar.gz",
      "darwin-arm64": "https://get.pulumi.com/releases/sdk/pulumi-v3.86.0-darwin-arm64.tar.gz",
      "windows-x64": "https://get.pulumi.com/releases/sdk/pulumi-v3.86.0-windows-x64.zip",
      "windows-arm64": "https://get.pulumi.com/releases/sdk/pulumi-v3.86.0-windows-arm64.zip"
    },
    "checksums": "https://get.pulumi.com/releases/sdk/pulumi-3.86.0-checksums.txt"
  },
  {
    "version": "v3.85.0",
    "date": "2023-09-22T21:54:59Z",
    "downloads": {
      "linux-x64": "https://get.pulumi.com/releases/sdk/pulumi-v3.85.0-linux-x64.tar.gz",
      "linux-arm64": "https://get.pulumi.com/releases/sdk/pulumi-v3.85.0-linux-arm64.tar.gz",
      "darwin-x64": "https://get.pulumi.com/releases/sdk/pulumi-v3.85.0-darwin-x64.tar.gz",
      "darwin-arm64": "https://get.pulumi.com/releases/sdk/pulumi-v3.85.0-darwin-arm64.tar.gz",
      "windows-x64": "https://get.pulumi.com/releases/sdk/pulumi-v3.85.0-windows-x64.zip",
      "windows-arm64": "https://get.pulumi.com/releases/sdk/pulumi-v3.85.0-windows-arm64.zip"
    },
    "checksums": "https://get.pulumi.com/releases/sdk/pulumi-3.85.0-checksums.txt"
  },
  {
    "version": "v3.84.0",
    "date": "2023-09-19T20:03:43Z",
    "downloads": {
      "linux-x64": "https://get.pulumi.com/releases/sdk/pulumi-v3.84.0-linux-x64.tar.gz",
      "linux-arm64": "https://get.pulumi.com/releases/sdk/pulumi-v3.84.0-linux-arm64.tar.gz",
      "darwin-x64": "https://get.pulumi.com/releases/sdk/pulumi-v3.84.0-darwin-x64.tar.gz",
      "darwin-arm64": "https://get.pulumi.com/releases/sdk/pulumi-v3.84.0-darwin-arm64.tar.gz",
      "windows-x64": "https://get.pulumi.com/releases/sdk/pulumi-v3.84.0-windows-x64.zip",
      "windows-arm64": "https://get.pulumi.com/releases/sdk/pulumi-v3.84.0-windows-arm64.zip"
    },
    "checksums": "https://get.pulumi.com/releases/sdk/pulumi-3.84.0-checksums.txt"
  },
  {
    "version": "v3.83.0",
    "date": "2023-09-15T21:39:33Z",
    "downloads": {
      "linux-x64": "https://get.pulumi.com/releases/sdk/pulumi-v3.83.0-linux-x64.tar.gz",
      "linux-arm64": "https://get.pulumi.com/releases/sdk/pulumi-v3.83.0-linux-arm64.tar.gz",
      "darwin-x64": "https://get.pulumi.com/releases/sdk/pulumi-v3.83.0-darwin-x64.tar.gz",
      "darwin-arm64": "https://get.pulumi.com/releases/sdk/pulumi-v3.83.0-darwin-arm64.tar.gz",
      "windows-x64": "https://get.pulumi.com/releases/sdk/pulumi-v3.83.0-windows-x64.zip",
      "windows-arm64": "https://get.pulumi.com/releases/sdk/pulumi-v3.83.0-windows-arm64.zip"
    },
    "checksums": "https://get.pulumi.com/releases/sdk/pulumi-3.83.0-checksums.txt"
  },
  {
    "version": "v3.82.1",
    "date": "2023-09-12T18:34:40Z",
    "downloads": {
      "linux-x64": "https://get.pulumi.com/releases/sdk/pulumi-v3.82.1-linux-x64.tar.gz",
      "linux-arm64": "https://get.pulumi.com/releases/sdk/pulumi-v3.82.1-linux-arm64.tar.gz",
      "darwin-x64": "https://get.pulumi.com/releases/sdk/pulumi-v3.82.1-darwin-x64.tar.gz",
      "darwin-arm64": "https://get.pulumi.com/releases/sdk/pulumi-v3.82.1-darwin-arm64.tar.gz",
      "windows-x64": "https://get.pulumi.com/releases/sdk/pulumi-v3.82.1-windows-x64.zip",
      "windows-arm64": "https://get.pulumi.com/releases/sdk/pulumi-v3.82.1-windows-arm64.zip"
    },
    "checksums": "https://get.pulumi.com/releases/sdk/pulumi-3.82.1-checksums.txt"
  },
  {
    "version": "v3.82.0",
    "date": "2023-09-12T00:18:43Z",
    "downloads": {
      "linux-x64": "https://get.pulumi.com/releases/sdk/pulumi-v3.82.0-linux-x64.tar.gz",
      "linux-arm64": "https://get.pulumi.com/releases/sdk/pulumi-v3.82.0-linux-arm64.tar.gz",
      "darwin-x64": "https://get.pulumi.com/releases/sdk/pulumi-v3.82.0-darwin-x64.tar.gz",
      "darwin-arm64": "https://get.pulumi.com/releases/sdk/pulumi-v3.82.0-darwin-arm64.tar.gz",
      "windows-x64": "https://get.pulumi.com/releases/sdk/pulumi-v3.82.0-windows-x64.zip",
      "windows-arm64": "https://get.pulumi.com/releases/sdk/pulumi-v3.82.0-windows-arm64.zip"
    },
    "checksums": "https://get.pulumi.com/releases/sdk/pulumi-3.82.0-checksums.txt"
  },
  {
    "version": "v3.81.0",
    "date": "2023-09-06T20:43:50Z",
    "downloads": {
      "linux-x64": "https://get.pulumi.com/releases/sdk/pulumi-v3.81.0-linux-x64.tar.gz",
      "linux-arm64": "https://get.pulumi.com/releases/sdk/pulumi-v3.81.0-linux-arm64.tar.gz",
      "darwin-x64": "https://get.pulumi.com/releases/sdk/pulumi-v3.81.0-darwin-x64.tar.gz",
      "darwin-arm64": "https://get.pulumi.com/releases/sdk/pulumi-v3.81.0-darwin-arm64.tar.gz",
      "windows-x64": "https://get.pulumi.com/releases/sdk/pulumi-v3.81.0-windows-x64.zip",
      "windows-arm64": "https://get.pulumi.com/releases/sdk/pulumi-v3.81.0-windows-arm64.zip"
    },
    "checksums": "https://get.pulumi.com/releases/sdk/pulumi-3.81.0-checksums.txt"
  },
  {
    "version": "v3.80.0",
    "date": "2023-08-31T21:12:03Z",
    "downloads": {
      "linux-x64": "https://get.pulumi.com/releases/sdk/pulumi-v3.80.0-linux-x64.tar.gz",
      "linux-arm64": "https://get.pulumi.com/releases/sdk/pulumi-v3.80.0-linux-arm64.tar.gz",
      "darwin-x64": "https://get.pulumi.com/releases/sdk/pulumi-v3.80.0-darwin-x64.tar.gz",
      "darwin-arm64": "https://get.pulumi.com/releases/sdk/pulumi-v3.80.0-darwin-arm64.tar.gz",
      "windows-x64": "https://get.pulumi.com/releases/sdk/pulumi-v3.80.0-windows-x64.zip",
      "windows-arm64": "https://get.pulumi.com/releases/sdk/pulumi-v3.80.0-windows-arm64.zip"
    },
    "checksums": "https://get.pulumi.com/releases/sdk/pulumi-3.80.0-checksums.txt"
  },
  {
    "version": "v3.79.0",
    "date": "2023-08-25T20:35:27Z",
    "downloads": {
      "linux-x64": "https://get.pulumi.com/releases/sdk/pulumi-v3.79.0-linux-x64.tar.gz",
      "linux-arm64": "https://get.pulumi.com/releases/sdk/pulumi-v3.79.0-linux-arm64.tar.gz",
      "darwin-x64": "https://get.pulumi.com/releases/sdk/pulumi-v3.79.0-darwin-x64.tar.gz",
      "darwin-arm64": "https://get.pulumi.com/releases/sdk/pulumi-v3.79.0-darwin-arm64.tar.gz",
      "windows-x64": "https://get.pulumi.com/releases/sdk/pulumi-v3.79.0-windows-x64.zip",
      "windows-arm64": "https://get.pulumi.com/releases/sdk/pulumi-v3.79.0-windows-arm64.zip"
    },
    "checksums": "https://get.pulumi.com/releases/sdk/pulumi-3.79.0-checksums.txt"
  },
  {
    "version": "v3.78.1",
    "date": "2023-08-11T09:51:48Z",
    "downloads": {
      "linux-x64": "https://get.pulumi.com/releases/sdk/pulumi-v3.78.1-linux-x64.tar.gz",
      "linux-arm64": "https://get.pulumi.com/releases/sdk/pulumi-v3.78.1-linux-arm64.tar.gz",
      "darwin-x64": "https://get.pulumi.com/releases/sdk/pulumi-v3.78.1-darwin-x64.tar.gz",
      "darwin-arm64": "https://get.pulumi.com/releases/sdk/pulumi-v3.78.1-darwin-arm64.tar.gz",
      "windows-x64": "https://get.pulumi.com/releases/sdk/pulumi-v3.78.1-windows-x64.zip",
      "windows-arm64": "https://get.pulumi.com/releases/sdk/pulumi-v3.78.1-windows-arm64.zip"
    },
    "checksums": "https://get.pulumi.com/releases/sdk/pulumi-3.78.1-checksums.txt"
  },
  {
    "version": "v3.78.0",
    "date": "2023-08-09T17:47:29Z",
    "downloads": {
      "linux-x64": "https://get.pulumi.com/releases/sdk/pulumi-v3.78.0-linux-x64.tar.gz",
      "linux-arm64": "https://get.pulumi.com/releases/sdk/pulumi-v3.78.0-linux-arm64.tar.gz",
      "darwin-x64": "https://get.pulumi.com/releases/sdk/pulumi-v3.78.0-darwin-x64.tar.gz",
      "darwin-arm64": "https://get.pulumi.com/releases/sdk/pulumi-v3.78.0-darwin-arm64.tar.gz",
      "windows-x64": "https://get.pulumi.com/releases/sdk/pulumi-v3.78.0-windows-x64.zip",
      "windows-arm64": "https://get.pulumi.com/releases/sdk/pulumi-v3.78.0-windows-arm64.zip"
    },
    "checksums": "https://get.pulumi.com/releases/sdk/pulumi-3.78.0-checksums.txt"
  },
  {
    "version": "v3.77.1",
    "date": "2023-08-05T01:47:44Z",
    "downloads": {
      "linux-x64": "https://get.pulumi.com/releases/sdk/pulumi-v3.77.1-linux-x64.tar.gz",
      "linux-arm64": "https://get.pulumi.com/releases/sdk/pulumi-v3.77.1-linux-arm64.tar.gz",
      "darwin-x64": "https://get.pulumi.com/releases/sdk/pulumi-v3.77.1-darwin-x64.tar.gz",
      "darwin-arm64": "https://get.pulumi.com/releases/sdk/pulumi-v3.77.1-darwin-arm64.tar.gz",
      "windows-x64": "https://get.pulumi.com/releases/sdk/pulumi-v3.77.1-windows-x64.zip",
      "windows-arm64": "https://get.pulumi.com/releases/sdk/pulumi-v3.77.1-windows-arm64.zip"
    },
    "checksums": "https://get.pulumi.com/releases/sdk/pulumi-3.77.1-checksums.txt"
  },
  {
    "version": "v3.77.0",
    "date": "2023-08-04T02:44:04Z",
    "downloads": {
      "linux-x64": "https://get.pulumi.com/releases/sdk/pulumi-v3.77.0-linux-x64.tar.gz",
      "linux-arm64": "https://get.pulumi.com/releases/sdk/pulumi-v3.77.0-linux-arm64.tar.gz",
      "darwin-x64": "https://get.pulumi.com/releases/sdk/pulumi-v3.77.0-darwin-x64.tar.gz",
      "darwin-arm64": "https://get.pulumi.com/releases/sdk/pulumi-v3.77.0-darwin-arm64.tar.gz",
      "windows-x64": "https://get.pulumi.com/releases/sdk/pulumi-v3.77.0-windows-x64.zip",
      "windows-arm64": "https://get.pulumi.com/releases/sdk/pulumi-v3.77.0-windows-arm64.zip"
    },
    "checksums": "https://get.pulumi.com/releases/sdk/pulumi-3.77.0-checksums.txt"
  },
  {
    "version": "v3.76.1",
    "date": "2023-07-25T20:51:19Z",
    "downloads": {
      "linux-x64": "https://get.pulumi.com/releases/sdk/pulumi-v3.76.1-linux-x64.tar.gz",
      "linux-arm64": "https://get.pulumi.com/releases/sdk/pulumi-v3.76.1-linux-arm64.tar.gz",
      "darwin-x64": "https://get.pulumi.com/releases/sdk/pulumi-v3.76.1-darwin-x64.tar.gz",
      "darwin-arm64": "https://get.pulumi.com/releases/sdk/pulumi-v3.76.1-darwin-arm64.tar.gz",
      "windows-x64": "https://get.pulumi.com/releases/sdk/pulumi-v3.76.1-windows-x64.zip",
      "windows-arm64": "https://get.pulumi.com/releases/sdk/pulumi-v3.76.1-windows-arm64.zip"
    },
    "checksums": "https://get.pulumi.com/releases/sdk/pulumi-3.76.1-checksums.txt"
  },
  {
    "version": "v3.76.0",
    "date": "2023-07-20T12:38:16Z",
    "downloads": {
      "linux-x64": "https://get.pulumi.com/releases/sdk/pulumi-v3.76.0-linux-x64.tar.gz",
      "linux-arm64": "https://get.pulumi.com/releases/sdk/pulumi-v3.76.0-linux-arm64.tar.gz",
      "darwin-x64": "https://get.pulumi.com/releases/sdk/pulumi-v3.76.0-darwin-x64.tar.gz",
      "darwin-arm64": "https://get.pulumi.com/releases/sdk/pulumi-v3.76.0-darwin-arm64.tar.gz",
      "windows-x64": "https://get.pulumi.com/releases/sdk/pulumi-v3.76.0-windows-x64.zip",
      "windows-arm64": "https://get.pulumi.com/releases/sdk/pulumi-v3.76.0-windows-arm64.zip"
    },
    "checksums": "https://get.pulumi.com/releases/sdk/pulumi-3.76.0-checksums.txt"
  },
  {
    "version": "v3.75.0",
    "date": "2023-07-12T21:52:01Z",
    "downloads": {
      "linux-x64": "https://get.pulumi.com/releases/sdk/pulumi-v3.75.0-linux-x64.tar.gz",
      "linux-arm64": "https://get.pulumi.com/releases/sdk/pulumi-v3.75.0-linux-arm64.tar.gz",
      "darwin-x64": "https://get.pulumi.com/releases/sdk/pulumi-v3.75.0-darwin-x64.tar.gz",
      "darwin-arm64": "https://get.pulumi.com/releases/sdk/pulumi-v3.75.0-darwin-arm64.tar.gz",
      "windows-x64": "https://get.pulumi.com/releases/sdk/pulumi-v3.75.0-windows-x64.zip",
      "windows-arm64": "https://get.pulumi.com/releases/sdk/pulumi-v3.75.0-windows-arm64.zip"
    },
    "checksums": "https://get.pulumi.com/releases/sdk/pulumi-3.75.0-checksums.txt"
  },
  {
    "version": "v3.74.0",
    "date": "2023-06-30T08:42:58Z",
    "downloads": {
      "linux-x64": "https://get.pulumi.com/releases/sdk/pulumi-v3.74.0-linux-x64.tar.gz",
      "linux-arm64": "https://get.pulumi.com/releases/sdk/pulumi-v3.74.0-linux-arm64.tar.gz",
      "darwin-x64": "https://get.pulumi.com/releases/sdk/pulumi-v3.74.0-darwin-x64.tar.gz",
      "darwin-arm64": "https://get.pulumi.com/releases/sdk/pulumi-v3.74.0-darwin-arm64.tar.gz",
      "windows-x64": "https://get.pulumi.com/releases/sdk/pulumi-v3.74.0-windows-x64.zip",
      "windows-arm64": "https://get.pulumi.com/releases/sdk/pulumi-v3.74.0-windows-arm64.zip"
    },
    "checksums": "https://get.pulumi.com/releases/sdk/pulumi-3.74.0-checksums.txt"
  },
  {
    "version": "v3.73.0",
    "date": "2023-06-22T18:51:40Z",
    "downloads": {
      "linux-x64": "https://get.pulumi.com/releases/sdk/pulumi-v3.73.0-linux-x64.tar.gz",
      "linux-arm64": "https://get.pulumi.com/releases/sdk/pulumi-v3.73.0-linux-arm64.tar.gz",
      "darwin-x64": "https://get.pulumi.com/releases/sdk/pulumi-v3.73.0-darwin-x64.tar.gz",
      "darwin-arm64": "https://get.pulumi.com/releases/sdk/pulumi-v3.73.0-darwin-arm64.tar.gz",
      "windows-x64": "https://get.pulumi.com/releases/sdk/pulumi-v3.73.0-windows-x64.zip",
      "windows-arm64": "https://get.pulumi.com/releases/sdk/pulumi-v3.73.0-windows-arm64.zip"
    },
    "checksums": "https://get.pulumi.com/releases/sdk/pulumi-3.73.0-checksums.txt"
  },
  {
    "version": "v3.72.2",
    "date": "2023-06-17T08:05:00Z",
    "downloads": {
      "linux-x64": "https://get.pulumi.com/releases/sdk/pulumi-v3.72.2-linux-x64.tar.gz",
      "linux-arm64": "https://get.pulumi.com/releases/sdk/pulumi-v3.72.2-linux-arm64.tar.gz",
      "darwin-x64": "https://get.pulumi.com/releases/sdk/pulumi-v3.72.2-darwin-x64.tar.gz",
      "darwin-arm64": "https://get.pulumi.com/releases/sdk/pulumi-v3.72.2-darwin-arm64.tar.gz",
      "windows-x64": "https://get.pulumi.com/releases/sdk/pulumi-v3.72.2-windows-x64.zip",
      "windows-arm64": "https://get.pulumi.com/releases/sdk/pulumi-v3.72.2-windows-arm64.zip"
    },
    "checksums": "https://get.pulumi.com/releases/sdk/pulumi-3.72.2-checksums.txt"
  },
  {
    "version": "v3.72.1",
    "date": "2023-06-16T16:30:42Z",
    "downloads": {
      "linux-x64": "https://get.pulumi.com/releases/sdk/pulumi-v3.72.1-linux-x64.tar.gz",
      "linux-arm64": "https://get.pulumi.com/releases/sdk/pulumi-v3.72.1-linux-arm64.tar.gz",
      "darwin-x64": "https://get.pulumi.com/releases/sdk/pulumi-v3.72.1-darwin-x64.tar.gz",
      "darwin-arm64": "https://get.pulumi.com/releases/sdk/pulumi-v3.72.1-darwin-arm64.tar.gz",
      "windows-x64": "https://get.pulumi.com/releases/sdk/pulumi-v3.72.1-windows-x64.zip",
      "windows-arm64": "https://get.pulumi.com/releases/sdk/pulumi-v3.72.1-windows-arm64.zip"
    },
    "checksums": "https://get.pulumi.com/releases/sdk/pulumi-3.72.1-checksums.txt"
  },
  {
    "version": "v3.72.0",
    "date": "2023-06-15T23:23:12Z",
    "downloads": {
      "linux-x64": "https://get.pulumi.com/releases/sdk/pulumi-v3.72.0-linux-x64.tar.gz",
      "linux-arm64": "https://get.pulumi.com/releases/sdk/pulumi-v3.72.0-linux-arm64.tar.gz",
      "darwin-x64": "https://get.pulumi.com/releases/sdk/pulumi-v3.72.0-darwin-x64.tar.gz",
      "darwin-arm64": "https://get.pulumi.com/releases/sdk/pulumi-v3.72.0-darwin-arm64.tar.gz",
      "windows-x64": "https://get.pulumi.com/releases/sdk/pulumi-v3.72.0-windows-x64.zip",
      "windows-arm64": "https://get.pulumi.com/releases/sdk/pulumi-v3.72.0-windows-arm64.zip"
    },
    "checksums": "https://get.pulumi.com/releases/sdk/pulumi-3.72.0-checksums.txt"
  },
  {
    "version": "v3.71.0",
    "date": "2023-06-12T13:40:46Z",
    "downloads": {
      "linux-x64": "https://get.pulumi.com/releases/sdk/pulumi-v3.71.0-linux-x64.tar.gz",
      "linux-arm64": "https://get.pulumi.com/releases/sdk/pulumi-v3.71.0-linux-arm64.tar.gz",
      "darwin-x64": "https://get.pulumi.com/releases/sdk/pulumi-v3.71.0-darwin-x64.tar.gz",
      "darwin-arm64": "https://get.pulumi.com/releases/sdk/pulumi-v3.71.0-darwin-arm64.tar.gz",
      "windows-x64": "https://get.pulumi.com/releases/sdk/pulumi-v3.71.0-windows-x64.zip",
      "windows-arm64": "https://get.pulumi.com/releases/sdk/pulumi-v3.71.0-windows-arm64.zip"
    },
    "checksums": "https://get.pulumi.com/releases/sdk/pulumi-3.71.0-checksums.txt"
  },
  {
    "version": "v3.70.0",
    "date": "2023-06-08T18:24:05Z",
    "downloads": {
      "linux-x64": "https://get.pulumi.com/releases/sdk/pulumi-v3.70.0-linux-x64.tar.gz",
      "linux-arm64": "https://get.pulumi.com/releases/sdk/pulumi-v3.70.0-linux-arm64.tar.gz",
      "darwin-x64": "https://get.pulumi.com/releases/sdk/pulumi-v3.70.0-darwin-x64.tar.gz",
      "darwin-arm64": "https://get.pulumi.com/releases/sdk/pulumi-v3.70.0-darwin-arm64.tar.gz",
      "windows-x64": "https://get.pulumi.com/releases/sdk/pulumi-v3.70.0-windows-x64.zip",
      "windows-arm64": "https://get.pulumi.com/releases/sdk/pulumi-v3.70.0-windows-arm64.zip"
    },
    "checksums": "https://get.pulumi.com/releases/sdk/pulumi-3.70.0-checksums.txt"
  },
  {
    "version": "v3.69.0",
    "date": "2023-06-01T14:23:51Z",
    "downloads": {
      "linux-x64": "https://get.pulumi.com/releases/sdk/pulumi-v3.69.0-linux-x64.tar.gz",
      "linux-arm64": "https://get.pulumi.com/releases/sdk/pulumi-v3.69.0-linux-arm64.tar.gz",
      "darwin-x64": "https://get.pulumi.com/releases/sdk/pulumi-v3.69.0-darwin-x64.tar.gz",
      "darwin-arm64": "https://get.pulumi.com/releases/sdk/pulumi-v3.69.0-darwin-arm64.tar.gz",
      "windows-x64": "https://get.pulumi.com/releases/sdk/pulumi-v3.69.0-windows-x64.zip",
      "windows-arm64": "https://get.pulumi.com/releases/sdk/pulumi-v3.69.0-windows-arm64.zip"
    },
    "checksums": "https://get.pulumi.com/releases/sdk/pulumi-3.69.0-checksums.txt"
  },
  {
    "version": "v3.68.0",
    "date": "2023-05-18T23:40:02Z",
    "downloads": {
      "linux-x64": "https://get.pulumi.com/releases/sdk/pulumi-v3.68.0-linux-x64.tar.gz",
      "linux-arm64": "https://get.pulumi.com/releases/sdk/pulumi-v3.68.0-linux-arm64.tar.gz",
      "darwin-x64": "https://get.pulumi.com/releases/sdk/pulumi-v3.68.0-darwin-x64.tar.gz",
      "darwin-arm64": "https://get.pulumi.com/releases/sdk/pulumi-v3.68.0-darwin-arm64.tar.gz",
      "windows-x64": "https://get.pulumi.com/releases/sdk/pulumi-v3.68.0-windows-x64.zip",
      "windows-arm64": "https://get.pulumi.com/releases/sdk/pulumi-v3.68.0-windows-arm64.zip"
    },
    "checksums": "https://get.pulumi.com/releases/sdk/pulumi-3.68.0-checksums.txt"
  },
  {
    "version": "v3.67.1",
    "date": "2023-05-15T19:05:07Z",
    "downloads": {
      "linux-x64": "https://get.pulumi.com/releases/sdk/pulumi-v3.67.1-linux-x64.tar.gz",
      "linux-arm64": "https://get.pulumi.com/releases/sdk/pulumi-v3.67.1-linux-arm64.tar.gz",
      "darwin-x64": "https://get.pulumi.com/releases/sdk/pulumi-v3.67.1-darwin-x64.tar.gz",
      "darwin-arm64": "https://get.pulumi.com/releases/sdk/pulumi-v3.67.1-darwin-arm64.tar.gz",
      "windows-x64": "https://get.pulumi.com/releases/sdk/pulumi-v3.67.1-windows-x64.zip",
      "windows-arm64": "https://get.pulumi.com/releases/sdk/pulumi-v3.67.1-windows-arm64.zip"
    },
    "checksums": "https://get.pulumi.com/releases/sdk/pulumi-3.67.1-checksums.txt"
  },
  {
    "version": "v3.67.0",
    "date": "2023-05-11T18:52:03Z",
    "downloads": {
      "linux-x64": "https://get.pulumi.com/releases/sdk/pulumi-v3.67.0-linux-x64.tar.gz",
      "linux-arm64": "https://get.pulumi.com/releases/sdk/pulumi-v3.67.0-linux-arm64.tar.gz",
      "darwin-x64": "https://get.pulumi.com/releases/sdk/pulumi-v3.67.0-darwin-x64.tar.gz",
      "darwin-arm64": "https://get.pulumi.com/releases/sdk/pulumi-v3.67.0-darwin-arm64.tar.gz",
      "windows-x64": "https://get.pulumi.com/releases/sdk/pulumi-v3.67.0-windows-x64.zip",
      "windows-arm64": "https://get.pulumi.com/releases/sdk/pulumi-v3.67.0-windows-arm64.zip"
    },
    "checksums": "https://get.pulumi.com/releases/sdk/pulumi-3.67.0-checksums.txt"
  },
  {
    "version": "v3.66.0",
    "date": "2023-05-03T21:02:50Z",
    "downloads": {
      "linux-x64": "https://get.pulumi.com/releases/sdk/pulumi-v3.66.0-linux-x64.tar.gz",
      "linux-arm64": "https://get.pulumi.com/releases/sdk/pulumi-v3.66.0-linux-arm64.tar.gz",
      "darwin-x64": "https://get.pulumi.com/releases/sdk/pulumi-v3.66.0-darwin-x64.tar.gz",
      "darwin-arm64": "https://get.pulumi.com/releases/sdk/pulumi-v3.66.0-darwin-arm64.tar.gz",
      "windows-x64": "https://get.pulumi.com/releases/sdk/pulumi-v3.66.0-windows-x64.zip",
      "windows-arm64": "https://get.pulumi.com/releases/sdk/pulumi-v3.66.0-windows-arm64.zip"
    },
    "checksums": "https://get.pulumi.com/releases/sdk/pulumi-3.66.0-checksums.txt"
  },
  {
    "version": "v3.65.1",
    "date": "2023-04-27T01:37:28Z",
    "downloads": {
      "linux-x64": "https://get.pulumi.com/releases/sdk/pulumi-v3.65.1-linux-x64.tar.gz",
      "linux-arm64": "https://get.pulumi.com/releases/sdk/pulumi-v3.65.1-linux-arm64.tar.gz",
      "darwin-x64": "https://get.pulumi.com/releases/sdk/pulumi-v3.65.1-darwin-x64.tar.gz",
      "darwin-arm64": "https://get.pulumi.com/releases/sdk/pulumi-v3.65.1-darwin-arm64.tar.gz",
      "windows-x64": "https://get.pulumi.com/releases/sdk/pulumi-v3.65.1-windows-x64.zip",
      "windows-arm64": "https://get.pulumi.com/releases/sdk/pulumi-v3.65.1-windows-arm64.zip"
    },
    "checksums": "https://get.pulumi.com/releases/sdk/pulumi-3.65.1-checksums.txt"
  },
  {
    "version": "v3.65.0",
    "date": "2023-04-26T20:34:59Z",
    "downloads": {
      "linux-x64": "https://get.pulumi.com/releases/sdk/pulumi-v3.65.0-linux-x64.tar.gz",
      "linux-arm64": "https://get.pulumi.com/releases/sdk/pulumi-v3.65.0-linux-arm64.tar.gz",
      "darwin-x64": "https://get.pulumi.com/releases/sdk/pulumi-v3.65.0-darwin-x64.tar.gz",
      "darwin-arm64": "https://get.pulumi.com/releases/sdk/pulumi-v3.65.0-darwin-arm64.tar.gz",
      "windows-x64": "https://get.pulumi.com/releases/sdk/pulumi-v3.65.0-windows-x64.zip",
      "windows-arm64": "https://get.pulumi.com/releases/sdk/pulumi-v3.65.0-windows-arm64.zip"
    },
    "checksums": "https://get.pulumi.com/releases/sdk/pulumi-3.65.0-checksums.txt"
  },
  {
    "version": "v3.64.0",
    "date": "2023-04-18T23:47:53Z",
    "downloads": {
      "linux-x64": "https://get.pulumi.com/releases/sdk/pulumi-v3.64.0-linux-x64.tar.gz",
      "linux-arm64": "https://get.pulumi.com/releases/sdk/pulumi-v3.64.0-linux-arm64.tar.gz",
      "darwin-x64": "https://get.pulumi.com/releases/sdk/pulumi-v3.64.0-darwin-x64.tar.gz",
      "darwin-arm64": "https://get.pulumi.com/releases/sdk/pulumi-v3.64.0-darwin-arm64.tar.gz",
      "windows-x64": "https://get.pulumi.com/releases/sdk/pulumi-v3.64.0-windows-x64.zip",
      "windows-arm64": "https://get.pulumi.com/releases/sdk/pulumi-v3.64.0-windows-arm64.zip"
    },
    "checksums": "https://get.pulumi.com/releases/sdk/pulumi-3.64.0-checksums.txt"
  },
  {
    "version": "v3.63.0",
    "date": "2023-04-12T21:27:32Z",
    "downloads": {
      "linux-x64": "https://get.pulumi.com/releases/sdk/pulumi-v3.63.0-linux-x64.tar.gz",
      "linux-arm64": "https://get.pulumi.com/releases/sdk/pulumi-v3.63.0-linux-arm64.tar.gz",
      "darwin-x64": "https://get.pulumi.com/releases/sdk/pulumi-v3.63.0-darwin-x64.tar.gz",
      "darwin-arm64": "https://get.pulumi.com/releases/sdk/pulumi-v3.63.0-darwin-arm64.tar.gz",
      "windows-x64": "https://get.pulumi.com/releases/sdk/pulumi-v3.63.0-windows-x64.zip",
      "windows-arm64": "https://get.pulumi.com/releases/sdk/pulumi-v3.63.0-windows-arm64.zip"
    },
    "checksums": "https://get.pulumi.com/releases/sdk/pulumi-3.63.0-checksums.txt"
  },
  {
    "version": "v3.62.0",
    "date": "2023-04-06T20:22:15Z",
    "downloads": {
      "linux-x64": "https://get.pulumi.com/releases/sdk/pulumi-v3.62.0-linux-x64.tar.gz",
      "linux-arm64": "https://get.pulumi.com/releases/sdk/pulumi-v3.62.0-linux-arm64.tar.gz",
      "darwin-x64": "https://get.pulumi.com/releases/sdk/pulumi-v3.62.0-darwin-x64.tar.gz",
      "darwin-arm64": "https://get.pulumi.com/releases/sdk/pulumi-v3.62.0-darwin-arm64.tar.gz",
      "windows-x64": "https://get.pulumi.com/releases/sdk/pulumi-v3.62.0-windows-x64.zip",
      "windows-arm64": "https://get.pulumi.com/releases/sdk/pulumi-v3.62.0-windows-arm64.zip"
    },
    "checksums": "https://get.pulumi.com/releases/sdk/pulumi-3.62.0-checksums.txt"
  },
  {
    "version": "v3.61.1",
    "date": "2023-04-05T15:49:23Z",
    "downloads": {
      "linux-x64": "https://get.pulumi.com/releases/sdk/pulumi-v3.61.1-linux-x64.tar.gz",
      "linux-arm64": "https://get.pulumi.com/releases/sdk/pulumi-v3.61.1-linux-arm64.tar.gz",
      "darwin-x64": "https://get.pulumi.com/releases/sdk/pulumi-v3.61.1-darwin-x64.tar.gz",
      "darwin-arm64": "https://get.pulumi.com/releases/sdk/pulumi-v3.61.1-darwin-arm64.tar.gz",
      "windows-x64": "https://get.pulumi.com/releases/sdk/pulumi-v3.61.1-windows-x64.zip",
      "windows-arm64": "https://get.pulumi.com/releases/sdk/pulumi-v3.61.1-windows-arm64.zip"
    },
    "checksums": "https://get.pulumi.com/releases/sdk/pulumi-3.61.1-checksums.txt"
  },
  {
    "version": "v3.61.0",
    "date": "2023-04-03T16:24:56Z",
    "downloads": {
      "linux-x64": "https://get.pulumi.com/releases/sdk/pulumi-v3.61.0-linux-x64.tar.gz",
      "linux-arm64": "https://get.pulumi.com/releases/sdk/pulumi-v3.61.0-linux-arm64.tar.gz",
      "darwin-x64": "https://get.pulumi.com/releases/sdk/pulumi-v3.61.0-darwin-x64.tar.gz",
      "darwin-arm64": "https://get.pulumi.com/releases/sdk/pulumi-v3.61.0-darwin-arm64.tar.gz",
      "windows-x64": "https://get.pulumi.com/releases/sdk/pulumi-v3.61.0-windows-x64.zip",
      "windows-arm64": "https://get.pulumi.com/releases/sdk/pulumi-v3.61.0-windows-arm64.zip"
    },
    "checksums": "https://get.pulumi.com/releases/sdk/pulumi-3.61.0-checksums.txt"
  },
  {
    "version": "v3.60.1",
    "date": "2023-03-30T17:16:22Z",
    "downloads": {
      "linux-x64": "https://get.pulumi.com/releases/sdk/pulumi-v3.60.1-linux-x64.tar.gz",
      "linux-arm64": "https://get.pulumi.com/releases/sdk/pulumi-v3.60.1-linux-arm64.tar.gz",
      "darwin-x64": "https://get.pulumi.com/releases/sdk/pulumi-v3.60.1-darwin-x64.tar.gz",
      "darwin-arm64": "https://get.pulumi.com/releases/sdk/pulumi-v3.60.1-darwin-arm64.tar.gz",
      "windows-x64": "https://get.pulumi.com/releases/sdk/pulumi-v3.60.1-windows-x64.zip",
      "windows-arm64": "https://get.pulumi.com/releases/sdk/pulumi-v3.60.1-windows-arm64.zip"
    },
    "checksums": "https://get.pulumi.com/releases/sdk/pulumi-3.60.1-checksums.txt"
  },
  {
    "version": "v3.60.0",
    "date": "2023-03-27T18:44:25Z",
    "downloads": {
      "linux-x64": "https://get.pulumi.com/releases/sdk/pulumi-v3.60.0-linux-x64.tar.gz",
      "linux-arm64": "https://get.pulumi.com/releases/sdk/pulumi-v3.60.0-linux-arm64.tar.gz",
      "darwin-x64": "https://get.pulumi.com/releases/sdk/pulumi-v3.60.0-darwin-x64.tar.gz",
      "darwin-arm64": "https://get.pulumi.com/releases/sdk/pulumi-v3.60.0-darwin-arm64.tar.gz",
      "windows-x64": "https://get.pulumi.com/releases/sdk/pulumi-v3.60.0-windows-x64.zip",
      "windows-arm64": "https://get.pulumi.com/releases/sdk/pulumi-v3.60.0-windows-arm64.zip"
    },
    "checksums": "https://get.pulumi.com/releases/sdk/pulumi-3.60.0-checksums.txt"
  },
  {
    "version": "v3.59.1",
    "date": "2023-03-24T21:48:52Z",
    "downloads": {
      "linux-x64": "https://get.pulumi.com/releases/sdk/pulumi-v3.59.1-linux-x64.tar.gz",
      "linux-arm64": "https://get.pulumi.com/releases/sdk/pulumi-v3.59.1-linux-arm64.tar.gz",
      "darwin-x64": "https://get.pulumi.com/releases/sdk/pulumi-v3.59.1-darwin-x64.tar.gz",
      "darwin-arm64": "https://get.pulumi.com/releases/sdk/pulumi-v3.59.1-darwin-arm64.tar.gz",
      "windows-x64": "https://get.pulumi.com/releases/sdk/pulumi-v3.59.1-windows-x64.zip",
      "windows-arm64": "https://get.pulumi.com/releases/sdk/pulumi-v3.59.1-windows-arm64.zip"
    },
    "checksums": "https://get.pulumi.com/releases/sdk/pulumi-3.59.1-checksums.txt"
  },
  {
    "version": "v3.59.0",
    "date": "2023-03-22T23:26:20Z",
    "downloads": {
      "linux-x64": "https://get.pulumi.com/releases/sdk/pulumi-v3.59.0-linux-x64.tar.gz",
      "linux-arm64": "https://get.pulumi.com/releases/sdk/pulumi-v3.59.0-linux-arm64.tar.gz",
      "darwin-x64": "https://get.pulumi.com/releases/sdk/pulumi-v3.59.0-darwin-x64.tar.gz",
      "darwin-arm64": "https://get.pulumi.com/releases/sdk/pulumi-v3.59.0-darwin-arm64.tar.gz",
      "windows-x64": "https://get.pulumi.com/releases/sdk/pulumi-v3.59.0-windows-x64.zip",
      "windows-arm64": "https://get.pulumi.com/releases/sdk/pulumi-v3.59.0-windows-arm64.zip"
    },
    "checksums": "https://get.pulumi.com/releases/sdk/pulumi-3.59.0-checksums.txt"
  },
  {
    "version": "v3.58.0",
    "date": "2023-03-15T15:54:55Z",
    "downloads": {
      "linux-x64": "https://get.pulumi.com/releases/sdk/pulumi-v3.58.0-linux-x64.tar.gz",
      "linux-arm64": "https://get.pulumi.com/releases/sdk/pulumi-v3.58.0-linux-arm64.tar.gz",
      "darwin-x64": "https://get.pulumi.com/releases/sdk/pulumi-v3.58.0-darwin-x64.tar.gz",
      "darwin-arm64": "https://get.pulumi.com/releases/sdk/pulumi-v3.58.0-darwin-arm64.tar.gz",
      "windows-x64": "https://get.pulumi.com/releases/sdk/pulumi-v3.58.0-windows-x64.zip",
      "windows-arm64": "https://get.pulumi.com/releases/sdk/pulumi-v3.58.0-windows-arm64.zip"
    },
    "checksums": "https://get.pulumi.com/releases/sdk/pulumi-3.58.0-checksums.txt"
  },
  {
    "version": "v3.57.1",
    "date": "2023-03-09T10:08:04Z",
    "downloads": {
      "linux-x64": "https://get.pulumi.com/releases/sdk/pulumi-v3.57.1-linux-x64.tar.gz",
      "linux-arm64": "https://get.pulumi.com/releases/sdk/pulumi-v3.57.1-linux-arm64.tar.gz",
      "darwin-x64": "https://get.pulumi.com/releases/sdk/pulumi-v3.57.1-darwin-x64.tar.gz",
      "darwin-arm64": "https://get.pulumi.com/releases/sdk/pulumi-v3.57.1-darwin-arm64.tar.gz",
      "windows-x64": "https://get.pulumi.com/releases/sdk/pulumi-v3.57.1-windows-x64.zip",
      "windows-arm64": "https://get.pulumi.com/releases/sdk/pulumi-v3.57.1-windows-arm64.zip"
    },
    "checksums": "https://get.pulumi.com/releases/sdk/pulumi-3.57.1-checksums.txt"
  },
  {
    "version": "v3.57.0",
    "date": "2023-03-08T23:41:55Z",
    "downloads": {
      "linux-x64": "https://get.pulumi.com/releases/sdk/pulumi-v3.57.0-linux-x64.tar.gz",
      "linux-arm64": "https://get.pulumi.com/releases/sdk/pulumi-v3.57.0-linux-arm64.tar.gz",
      "darwin-x64": "https://get.pulumi.com/releases/sdk/pulumi-v3.57.0-darwin-x64.tar.gz",
      "darwin-arm64": "https://get.pulumi.com/releases/sdk/pulumi-v3.57.0-darwin-arm64.tar.gz",
      "windows-x64": "https://get.pulumi.com/releases/sdk/pulumi-v3.57.0-windows-x64.zip",
      "windows-arm64": "https://get.pulumi.com/releases/sdk/pulumi-v3.57.0-windows-arm64.zip"
    },
    "checksums": "https://get.pulumi.com/releases/sdk/pulumi-3.57.0-checksums.txt"
  },
  {
    "version": "v3.56.0",
    "date": "2023-03-02T21:12:57Z",
    "downloads": {
      "linux-x64": "https://get.pulumi.com/releases/sdk/pulumi-v3.56.0-linux-x64.tar.gz",
      "linux-arm64": "https://get.pulumi.com/releases/sdk/pulumi-v3.56.0-linux-arm64.tar.gz",
      "darwin-x64": "https://get.pulumi.com/releases/sdk/pulumi-v3.56.0-darwin-x64.tar.gz",
      "darwin-arm64": "https://get.pulumi.com/releases/sdk/pulumi-v3.56.0-darwin-arm64.tar.gz",
      "windows-x64": "https://get.pulumi.com/releases/sdk/pulumi-v3.56.0-windows-x64.zip",
      "windows-arm64": "https://get.pulumi.com/releases/sdk/pulumi-v3.56.0-windows-arm64.zip"
    },
    "checksums": "https://get.pulumi.com/releases/sdk/pulumi-3.56.0-checksums.txt"
  },
  {
    "version": "v3.55.0",
    "date": "2023-02-14T11:04:22Z",
    "downloads": {
      "linux-x64": "https://get.pulumi.com/releases/sdk/pulumi-v3.55.0-linux-x64.tar.gz",
      "linux-arm64": "https://get.pulumi.com/releases/sdk/pulumi-v3.55.0-linux-arm64.tar.gz",
      "darwin-x64": "https://get.pulumi.com/releases/sdk/pulumi-v3.55.0-darwin-x64.tar.gz",
      "darwin-arm64": "https://get.pulumi.com/releases/sdk/pulumi-v3.55.0-darwin-arm64.tar.gz",
      "windows-x64": "https://get.pulumi.com/releases/sdk/pulumi-v3.55.0-windows-x64.zip",
      "windows-arm64": "https://get.pulumi.com/releases/sdk/pulumi-v3.55.0-windows-arm64.zip"
    },
    "checksums": "https://get.pulumi.com/releases/sdk/pulumi-3.55.0-checksums.txt"
  },
  {
    "version": "v3.54.0",
    "date": "2023-02-06T22:05:18Z",
    "downloads": {
      "linux-x64": "https://get.pulumi.com/releases/sdk/pulumi-v3.54.0-linux-x64.tar.gz",
      "linux-arm64": "https://get.pulumi.com/releases/sdk/pulumi-v3.54.0-linux-arm64.tar.gz",
      "darwin-x64": "https://get.pulumi.com/releases/sdk/pulumi-v3.54.0-darwin-x64.tar.gz",
      "darwin-arm64": "https://get.pulumi.com/releases/sdk/pulumi-v3.54.0-darwin-arm64.tar.gz",
      "windows-x64": "https://get.pulumi.com/releases/sdk/pulumi-v3.54.0-windows-x64.zip",
      "windows-arm64": "https://get.pulumi.com/releases/sdk/pulumi-v3.54.0-windows-arm64.zip"
    },
    "checksums": "https://get.pulumi.com/releases/sdk/pulumi-3.54.0-checksums.txt"
  },
  {
    "version": "v3.53.1",
    "date": "2023-01-25T21:25:18Z",
    "downloads": {
      "linux-x64": "https://get.pulumi.com/releases/sdk/pulumi-v3.53.1-linux-x64.tar.gz",
      "linux-arm64": "https://get.pulumi.com/releases/sdk/pulumi-v3.53.1-linux-arm64.tar.gz",
      "darwin-x64": "https://get.pulumi.com/releases/sdk/pulumi-v3.53.1-darwin-x64.tar.gz",
      "darwin-arm64": "https://get.pulumi.com/releases/sdk/pulumi-v3.53.1-darwin-arm64.tar.gz",
      "windows-x64": "https://get.pulumi.com/releases/sdk/pulumi-v3.53.1-windows-x64.zip",
      "windows-arm64": "https://get.pulumi.com/releases/sdk/pulumi-v3.53.1-windows-arm64.zip"
    },
    "checksums": "https://get.pulumi.com/releases/sdk/pulumi-3.53.1-checksums.txt"
  },
  {
    "version": "v3.53.0",
    "date": "2023-01-25T10:45:01Z",
    "downloads": {
      "linux-x64": "https://get.pulumi.com/releases/sdk/pulumi-v3.53.0-linux-x64.tar.gz",
      "linux-arm64": "https://get.pulumi.com/releases/sdk/pulumi-v3.53.0-linux-arm64.tar.gz",
      "darwin-x64": "https://get.pulumi.com/releases/sdk/pulumi-v3.53.0-darwin-x64.tar.gz",
      "darwin-arm64": "https://get.pulumi.com/releases/sdk/pulumi-v3.53.0-darwin-arm64.tar.gz",
      "windows-x64": "https://get.pulumi.com/releases/sdk/pulumi-v3.53.0-windows-x64.zip",
      "windows-arm64": "https://get.pulumi.com/releases/sdk/pulumi-v3.53.0-windows-arm64.zip"
    },
    "checksums": "https://get.pulumi.com/releases/sdk/pulumi-3.53.0-checksums.txt"
  },
  {
    "version": "v3.52.1",
    "date": "2023-01-19T22:17:33Z",
    "downloads": {
      "linux-x64": "https://get.pulumi.com/releases/sdk/pulumi-v3.52.1-linux-x64.tar.gz",
      "linux-arm64": "https://get.pulumi.com/releases/sdk/pulumi-v3.52.1-linux-arm64.tar.gz",
      "darwin-x64": "https://get.pulumi.com/releases/sdk/pulumi-v3.52.1-darwin-x64.tar.gz",
      "darwin-arm64": "https://get.pulumi.com/releases/sdk/pulumi-v3.52.1-darwin-arm64.tar.gz",
      "windows-x64": "https://get.pulumi.com/releases/sdk/pulumi-v3.52.1-windows-x64.zip",
      "windows-arm64": "https://get.pulumi.com/releases/sdk/pulumi-v3.52.1-windows-arm64.zip"
    },
    "checksums": "https://get.pulumi.com/releases/sdk/pulumi-3.52.1-checksums.txt"
  },
  {
    "version": "v3.52.0",
    "date": "2023-01-18T19:50:42Z",
    "downloads": {
      "linux-x64": "https://get.pulumi.com/releases/sdk/pulumi-v3.52.0-linux-x64.tar.gz",
      "linux-arm64": "https://get.pulumi.com/releases/sdk/pulumi-v3.52.0-linux-arm64.tar.gz",
      "darwin-x64": "https://get.pulumi.com/releases/sdk/pulumi-v3.52.0-darwin-x64.tar.gz",
      "darwin-arm64": "https://get.pulumi.com/releases/sdk/pulumi-v3.52.0-darwin-arm64.tar.gz",
      "windows-x64": "https://get.pulumi.com/releases/sdk/pulumi-v3.52.0-windows-x64.zip",
      "windows-arm64": "https://get.pulumi.com/releases/sdk/pulumi-v3.52.0-windows-arm64.zip"
    },
    "checksums": "https://get.pulumi.com/releases/sdk/pulumi-3.52.0-checksums.txt"
  },
  {
    "version": "v3.51.1",
    "date": "2023-01-11T22:30:25Z",
    "downloads": {
      "linux-x64": "https://get.pulumi.com/releases/sdk/pulumi-v3.51.1-linux-x64.tar.gz",
      "linux-arm64": "https://get.pulumi.com/releases/sdk/pulumi-v3.51.1-linux-arm64.tar.gz",
      "darwin-x64": "https://get.pulumi.com/releases/sdk/pulumi-v3.51.1-darwin-x64.tar.gz",
      "darwin-arm64": "https://get.pulumi.com/releases/sdk/pulumi-v3.51.1-darwin-arm64.tar.gz",
      "windows-x64": "https://get.pulumi.com/releases/sdk/pulumi-v3.51.1-windows-x64.zip",
      "windows-arm64": "https://get.pulumi.com/releases/sdk/pulumi-v3.51.1-windows-arm64.zip"
    },
    "checksums": "https://get.pulumi.com/releases/sdk/pulumi-3.51.1-checksums.txt"
  },
  {
    "version": "v3.51.0",
    "date": "2023-01-04T14:34:31Z",
    "downloads": {
      "linux-x64": "https://get.pulumi.com/releases/sdk/pulumi-v3.51.0-linux-x64.tar.gz",
      "linux-arm64": "https://get.pulumi.com/releases/sdk/pulumi-v3.51.0-linux-arm64.tar.gz",
      "darwin-x64": "https://get.pulumi.com/releases/sdk/pulumi-v3.51.0-darwin-x64.tar.gz",
      "darwin-arm64": "https://get.pulumi.com/releases/sdk/pulumi-v3.51.0-darwin-arm64.tar.gz",
      "windows-x64": "https://get.pulumi.com/releases/sdk/pulumi-v3.51.0-windows-x64.zip",
      "windows-arm64": "https://get.pulumi.com/releases/sdk/pulumi-v3.51.0-windows-arm64.zip"
    },
    "checksums": "https://get.pulumi.com/releases/sdk/pulumi-3.51.0-checksums.txt"
  },
  {
    "version": "v3.50.2",
    "date": "2022-12-21T21:19:42Z",
    "downloads": {
      "linux-x64": "https://get.pulumi.com/releases/sdk/pulumi-v3.50.2-linux-x64.tar.gz",
      "linux-arm64": "https://get.pulumi.com/releases/sdk/pulumi-v3.50.2-linux-arm64.tar.gz",
      "darwin-x64": "https://get.pulumi.com/releases/sdk/pulumi-v3.50.2-darwin-x64.tar.gz",
      "darwin-arm64": "https://get.pulumi.com/releases/sdk/pulumi-v3.50.2-darwin-arm64.tar.gz",
      "windows-x64": "https://get.pulumi.com/releases/sdk/pulumi-v3.50.2-windows-x64.zip",
      "windows-arm64": "https://get.pulumi.com/releases/sdk/pulumi-v3.50.2-windows-arm64.zip"
    },
    "checksums": "https://get.pulumi.com/releases/sdk/pulumi-3.50.2-checksums.txt"
  },
  {
    "version": "v3.50.1",
    "date": "2022-12-21T10:33:07Z",
    "downloads": {
      "linux-x64": "https://get.pulumi.com/releases/sdk/pulumi-v3.50.1-linux-x64.tar.gz",
      "linux-arm64": "https://get.pulumi.com/releases/sdk/pulumi-v3.50.1-linux-arm64.tar.gz",
      "darwin-x64": "https://get.pulumi.com/releases/sdk/pulumi-v3.50.1-darwin-x64.tar.gz",
      "darwin-arm64": "https://get.pulumi.com/releases/sdk/pulumi-v3.50.1-darwin-arm64.tar.gz",
      "windows-x64": "https://get.pulumi.com/releases/sdk/pulumi-v3.50.1-windows-x64.zip",
      "windows-arm64": "https://get.pulumi.com/releases/sdk/pulumi-v3.50.1-windows-arm64.zip"
    },
    "checksums": "https://get.pulumi.com/releases/sdk/pulumi-3.50.1-checksums.txt"
  },
  {
    "version": "v3.50.0",
    "date": "2022-12-19T19:12:53Z",
    "downloads": {
      "linux-x64": "https://get.pulumi.com/releases/sdk/pulumi-v3.50.0-linux-x64.tar.gz",
      "linux-arm64": "https://get.pulumi.com/releases/sdk/pulumi-v3.50.0-linux-arm64.tar.gz",
      "darwin-x64": "https://get.pulumi.com/releases/sdk/pulumi-v3.50.0-darwin-x64.tar.gz",
      "darwin-arm64": "https://get.pulumi.com/releases/sdk/pulumi-v3.50.0-darwin-arm64.tar.gz",
      "windows-x64": "https://get.pulumi.com/releases/sdk/pulumi-v3.50.0-windows-x64.zip",
      "windows-arm64": "https://get.pulumi.com/releases/sdk/pulumi-v3.50.0-windows-arm64.zip"
    },
    "checksums": "https://get.pulumi.com/releases/sdk/pulumi-3.50.0-checksums.txt"
  },
  {
    "version": "v3.49.0",
    "date": "2022-12-08T21:40:36Z",
    "downloads": {
      "linux-x64": "https://get.pulumi.com/releases/sdk/pulumi-v3.49.0-linux-x64.tar.gz",
      "linux-arm64": "https://get.pulumi.com/releases/sdk/pulumi-v3.49.0-linux-arm64.tar.gz",
      "darwin-x64": "https://get.pulumi.com/releases/sdk/pulumi-v3.49.0-darwin-x64.tar.gz",
      "darwin-arm64": "https://get.pulumi.com/releases/sdk/pulumi-v3.49.0-darwin-arm64.tar.gz",
      "windows-x64": "https://get.pulumi.com/releases/sdk/pulumi-v3.49.0-windows-x64.zip",
      "windows-arm64": "https://get.pulumi.com/releases/sdk/pulumi-v3.49.0-windows-arm64.zip"
    },
    "checksums": "https://get.pulumi.com/releases/sdk/pulumi-3.49.0-checksums.txt"
  },
  {
    "version": "v3.48.0",
    "date": "2022-11-23T21:32:10Z",
    "downloads": {
      "linux-x64": "https://get.pulumi.com/releases/sdk/pulumi-v3.48.0-linux-x64.tar.gz",
      "linux-arm64": "https://get.pulumi.com/releases/sdk/pulumi-v3.48.0-linux-arm64.tar.gz",
      "darwin-x64": "https://get.pulumi.com/releases/sdk/pulumi-v3.48.0-darwin-x64.tar.gz",
      "darwin-arm64": "https://get.pulumi.com/releases/sdk/pulumi-v3.48.0-darwin-arm64.tar.gz",
      "windows-x64": "https://get.pulumi.com/releases/sdk/pulumi-v3.48.0-windows-x64.zip",
      "windows-arm64": "https://get.pulumi.com/releases/sdk/pulumi-v3.48.0-windows-arm64.zip"
    },
    "checksums": "https://get.pulumi.com/releases/sdk/pulumi-3.48.0-checksums.txt"
  },
  {
    "version": "v3.47.2",
    "date": "2022-11-22T19:30:04Z",
    "downloads": {
      "linux-x64": "https://get.pulumi.com/releases/sdk/pulumi-v3.47.2-linux-x64.tar.gz",
      "linux-arm64": "https://get.pulumi.com/releases/sdk/pulumi-v3.47.2-linux-arm64.tar.gz",
      "darwin-x64": "https://get.pulumi.com/releases/sdk/pulumi-v3.47.2-darwin-x64.tar.gz",
      "darwin-arm64": "https://get.pulumi.com/releases/sdk/pulumi-v3.47.2-darwin-arm64.tar.gz",
      "windows-x64": "https://get.pulumi.com/releases/sdk/pulumi-v3.47.2-windows-x64.zip",
      "windows-arm64": "https://get.pulumi.com/releases/sdk/pulumi-v3.47.2-windows-arm64.zip"
    },
    "checksums": "https://get.pulumi.com/releases/sdk/pulumi-3.47.2-checksums.txt"
  },
  {
    "version": "v3.47.1",
    "date": "2022-11-18T23:31:42Z",
    "downloads": {
      "linux-x64": "https://get.pulumi.com/releases/sdk/pulumi-v3.47.1-linux-x64.tar.gz",
      "linux-arm64": "https://get.pulumi.com/releases/sdk/pulumi-v3.47.1-linux-arm64.tar.gz",
      "darwin-x64": "https://get.pulumi.com/releases/sdk/pulumi-v3.47.1-darwin-x64.tar.gz",
      "darwin-arm64": "https://get.pulumi.com/releases/sdk/pulumi-v3.47.1-darwin-arm64.tar.gz",
      "windows-x64": "https://get.pulumi.com/releases/sdk/pulumi-v3.47.1-windows-x64.zip",
      "windows-arm64": "https://get.pulumi.com/releases/sdk/pulumi-v3.47.1-windows-arm64.zip"
    },
    "checksums": "https://get.pulumi.com/releases/sdk/pulumi-3.47.1-checksums.txt"
  },
  {
    "version": "v3.47.0",
    "date": "2022-11-17T19:01:29Z",
    "downloads": {
      "linux-x64": "https://get.pulumi.com/releases/sdk/pulumi-v3.47.0-linux-x64.tar.gz",
      "linux-arm64": "https://get.pulumi.com/releases/sdk/pulumi-v3.47.0-linux-arm64.tar.gz",
      "darwin-x64": "https://get.pulumi.com/releases/sdk/pulumi-v3.47.0-darwin-x64.tar.gz",
      "darwin-arm64": "https://get.pulumi.com/releases/sdk/pulumi-v3.47.0-darwin-arm64.tar.gz",
      "windows-x64": "https://get.pulumi.com/releases/sdk/pulumi-v3.47.0-windows-x64.zip",
      "windows-arm64": "https://get.pulumi.com/releases/sdk/pulumi-v3.47.0-windows-arm64.zip"
    },
    "checksums": "https://get.pulumi.com/releases/sdk/pulumi-3.47.0-checksums.txt"
  },
  {
    "version": "v3.46.1",
    "date": "2022-11-09T00:13:47Z",
    "downloads": {
      "linux-x64": "https://get.pulumi.com/releases/sdk/pulumi-v3.46.1-linux-x64.tar.gz",
      "linux-arm64": "https://get.pulumi.com/releases/sdk/pulumi-v3.46.1-linux-arm64.tar.gz",
      "darwin-x64": "https://get.pulumi.com/releases/sdk/pulumi-v3.46.1-darwin-x64.tar.gz",
      "darwin-arm64": "https://get.pulumi.com/releases/sdk/pulumi-v3.46.1-darwin-arm64.tar.gz",
      "windows-x64": "https://get.pulumi.com/releases/sdk/pulumi-v3.46.1-windows-x64.zip",
      "windows-arm64": "https://get.pulumi.com/releases/sdk/pulumi-v3.46.1-windows-arm64.zip"
    },
    "checksums": "https://get.pulumi.com/releases/sdk/pulumi-3.46.1-checksums.txt"
  },
  {
    "version": "v3.46.0",
    "date": "2022-11-02T22:13:41Z",
    "downloads": {
      "linux-x64": "https://get.pulumi.com/releases/sdk/pulumi-v3.46.0-linux-x64.tar.gz",
      "linux-arm64": "https://get.pulumi.com/releases/sdk/pulumi-v3.46.0-linux-arm64.tar.gz",
      "darwin-x64": "https://get.pulumi.com/releases/sdk/pulumi-v3.46.0-darwin-x64.tar.gz",
      "darwin-arm64": "https://get.pulumi.com/releases/sdk/pulumi-v3.46.0-darwin-arm64.tar.gz",
      "windows-x64": "https://get.pulumi.com/releases/sdk/pulumi-v3.46.0-windows-x64.zip",
      "windows-arm64": "https://get.pulumi.com/releases/sdk/pulumi-v3.46.0-windows-arm64.zip"
    },
    "checksums": "https://get.pulumi.com/releases/sdk/pulumi-3.46.0-checksums.txt"
  },
  {
    "version": "v3.45.0",
    "date": "2022-10-31T08:52:54Z",
    "downloads": {
      "linux-x64": "https://get.pulumi.com/releases/sdk/pulumi-v3.45.0-linux-x64.tar.gz",
      "linux-arm64": "https://get.pulumi.com/releases/sdk/pulumi-v3.45.0-linux-arm64.tar.gz",
      "darwin-x64": "https://get.pulumi.com/releases/sdk/pulumi-v3.45.0-darwin-x64.tar.gz",
      "darwin-arm64": "https://get.pulumi.com/releases/sdk/pulumi-v3.45.0-darwin-arm64.tar.gz",
      "windows-x64": "https://get.pulumi.com/releases/sdk/pulumi-v3.45.0-windows-x64.zip",
      "windows-arm64": "https://get.pulumi.com/releases/sdk/pulumi-v3.45.0-windows-arm64.zip"
    },
    "checksums": "https://get.pulumi.com/releases/sdk/pulumi-3.45.0-checksums.txt"
  },
  {
    "version": "v3.44.3",
    "date": "2022-10-28T08:22:53Z",
    "downloads": {
      "linux-x64": "https://get.pulumi.com/releases/sdk/pulumi-v3.44.3-linux-x64.tar.gz",
      "linux-arm64": "https://get.pulumi.com/releases/sdk/pulumi-v3.44.3-linux-arm64.tar.gz",
      "darwin-x64": "https://get.pulumi.com/releases/sdk/pulumi-v3.44.3-darwin-x64.tar.gz",
      "darwin-arm64": "https://get.pulumi.com/releases/sdk/pulumi-v3.44.3-darwin-arm64.tar.gz",
      "windows-x64": "https://get.pulumi.com/releases/sdk/pulumi-v3.44.3-windows-x64.zip",
      "windows-arm64": "https://get.pulumi.com/releases/sdk/pulumi-v3.44.3-windows-arm64.zip"
    },
    "checksums": "https://get.pulumi.com/releases/sdk/pulumi-3.44.3-checksums.txt"
  },
  {
    "version": "v3.44.2",
    "date": "2022-10-26T11:50:32Z",
    "downloads": {
      "linux-x64": "https://get.pulumi.com/releases/sdk/pulumi-v3.44.2-linux-x64.tar.gz",
      "linux-arm64": "https://get.pulumi.com/releases/sdk/pulumi-v3.44.2-linux-arm64.tar.gz",
      "darwin-x64": "https://get.pulumi.com/releases/sdk/pulumi-v3.44.2-darwin-x64.tar.gz",
      "darwin-arm64": "https://get.pulumi.com/releases/sdk/pulumi-v3.44.2-darwin-arm64.tar.gz",
      "windows-x64": "https://get.pulumi.com/releases/sdk/pulumi-v3.44.2-windows-x64.zip",
      "windows-arm64": "https://get.pulumi.com/releases/sdk/pulumi-v3.44.2-windows-arm64.zip"
    },
    "checksums": "https://get.pulumi.com/releases/sdk/pulumi-3.44.2-checksums.txt"
  },
  {
    "version": "v3.44.1",
    "date": "2022-10-25T11:38:39Z",
    "downloads": {
      "linux-x64": "https://get.pulumi.com/releases/sdk/pulumi-v3.44.1-linux-x64.tar.gz",
      "linux-arm64": "https://get.pulumi.com/releases/sdk/pulumi-v3.44.1-linux-arm64.tar.gz",
      "darwin-x64": "https://get.pulumi.com/releases/sdk/pulumi-v3.44.1-darwin-x64.tar.gz",
      "darwin-arm64": "https://get.pulumi.com/releases/sdk/pulumi-v3.44.1-darwin-arm64.tar.gz",
      "windows-x64": "https://get.pulumi.com/releases/sdk/pulumi-v3.44.1-windows-x64.zip",
      "windows-arm64": "https://get.pulumi.com/releases/sdk/pulumi-v3.44.1-windows-arm64.zip"
    },
    "checksums": "https://get.pulumi.com/releases/sdk/pulumi-3.44.1-checksums.txt"
  },
  {
    "version": "v3.44.0",
    "date": "2022-10-24T20:18:10Z",
    "downloads": {
      "linux-x64": "https://get.pulumi.com/releases/sdk/pulumi-v3.44.0-linux-x64.tar.gz",
      "linux-arm64": "https://get.pulumi.com/releases/sdk/pulumi-v3.44.0-linux-arm64.tar.gz",
      "darwin-x64": "https://get.pulumi.com/releases/sdk/pulumi-v3.44.0-darwin-x64.tar.gz",
      "darwin-arm64": "https://get.pulumi.com/releases/sdk/pulumi-v3.44.0-darwin-arm64.tar.gz",
      "windows-x64": "https://get.pulumi.com/releases/sdk/pulumi-v3.44.0-windows-x64.zip",
      "windows-arm64": "https://get.pulumi.com/releases/sdk/pulumi-v3.44.0-windows-arm64.zip"
    },
    "checksums": "https://get.pulumi.com/releases/sdk/pulumi-3.44.0-checksums.txt"
  },
  {
    "version": "v3.43.1",
    "date": "2022-10-15T00:09:04Z",
    "downloads": {
      "linux-x64": "https://get.pulumi.com/releases/sdk/pulumi-v3.43.1-linux-x64.tar.gz",
      "linux-arm64": "https://get.pulumi.com/releases/sdk/pulumi-v3.43.1-linux-arm64.tar.gz",
      "darwin-x64": "https://get.pulumi.com/releases/sdk/pulumi-v3.43.1-darwin-x64.tar.gz",
      "darwin-arm64": "https://get.pulumi.com/releases/sdk/pulumi-v3.43.1-darwin-arm64.tar.gz",
      "windows-x64": "https://get.pulumi.com/releases/sdk/pulumi-v3.43.1-windows-x64.zip",
      "windows-arm64": "https://get.pulumi.com/releases/sdk/pulumi-v3.43.1-windows-arm64.zip"
    },
    "checksums": "https://get.pulumi.com/releases/sdk/pulumi-3.43.1-checksums.txt"
  },
  {
    "version": "v3.43.0",
    "date": "2022-10-14T16:24:21Z",
    "downloads": {
      "linux-x64": "https://get.pulumi.com/releases/sdk/pulumi-v3.43.0-linux-x64.tar.gz",
      "linux-arm64": "https://get.pulumi.com/releases/sdk/pulumi-v3.43.0-linux-arm64.tar.gz",
      "darwin-x64": "https://get.pulumi.com/releases/sdk/pulumi-v3.43.0-darwin-x64.tar.gz",
      "darwin-arm64": "https://get.pulumi.com/releases/sdk/pulumi-v3.43.0-darwin-arm64.tar.gz",
      "windows-x64": "https://get.pulumi.com/releases/sdk/pulumi-v3.43.0-windows-x64.zip",
      "windows-arm64": "https://get.pulumi.com/releases/sdk/pulumi-v3.43.0-windows-arm64.zip"
    },
    "checksums": "https://get.pulumi.com/releases/sdk/pulumi-3.43.0-checksums.txt"
  },
  {
    "version": "v3.42.0",
    "date": "2022-10-07T10:35:31Z",
    "downloads": {
      "linux-x64": "https://get.pulumi.com/releases/sdk/pulumi-v3.42.0-linux-x64.tar.gz",
      "linux-arm64": "https://get.pulumi.com/releases/sdk/pulumi-v3.42.0-linux-arm64.tar.gz",
      "darwin-x64": "https://get.pulumi.com/releases/sdk/pulumi-v3.42.0-darwin-x64.tar.gz",
      "darwin-arm64": "https://get.pulumi.com/releases/sdk/pulumi-v3.42.0-darwin-arm64.tar.gz",
      "windows-x64": "https://get.pulumi.com/releases/sdk/pulumi-v3.42.0-windows-x64.zip",
      "windows-arm64": "https://get.pulumi.com/releases/sdk/pulumi-v3.42.0-windows-arm64.zip"
    },
    "checksums": "https://get.pulumi.com/releases/sdk/pulumi-3.42.0-checksums.txt"
  },
  {
    "version": "v3.41.1",
    "date": "2022-10-05T22:24:46Z",
    "downloads": {
      "linux-x64": "https://get.pulumi.com/releases/sdk/pulumi-v3.41.1-linux-x64.tar.gz",
      "linux-arm64": "https://get.pulumi.com/releases/sdk/pulumi-v3.41.1-linux-arm64.tar.gz",
      "darwin-x64": "https://get.pulumi.com/releases/sdk/pulumi-v3.41.1-darwin-x64.tar.gz",
      "darwin-arm64": "https://get.pulumi.com/releases/sdk/pulumi-v3.41.1-darwin-arm64.tar.gz",
      "windows-x64": "https://get.pulumi.com/releases/sdk/pulumi-v3.41.1-windows-x64.zip",
      "windows-arm64": "https://get.pulumi.com/releases/sdk/pulumi-v3.41.1-windows-arm64.zip"
    },
    "checksums": "https://get.pulumi.com/releases/sdk/pulumi-3.41.1-checksums.txt"
  },
  {
    "version": "v3.40.3",
    "date": "2022-10-05T12:06:14Z",
    "downloads": {
      "linux-x64": "https://get.pulumi.com/releases/sdk/pulumi-v3.40.3-linux-x64.tar.gz",
      "linux-arm64": "https://get.pulumi.com/releases/sdk/pulumi-v3.40.3-linux-arm64.tar.gz",
      "darwin-x64": "https://get.pulumi.com/releases/sdk/pulumi-v3.40.3-darwin-x64.tar.gz",
      "darwin-arm64": "https://get.pulumi.com/releases/sdk/pulumi-v3.40.3-darwin-arm64.tar.gz",
      "windows-x64": "https://get.pulumi.com/releases/sdk/pulumi-v3.40.3-windows-x64.zip",
      "windows-arm64": "https://get.pulumi.com/releases/sdk/pulumi-v3.40.3-windows-arm64.zip"
    },
    "checksums": "https://get.pulumi.com/releases/sdk/pulumi-3.40.3-checksums.txt"
  },
  {
    "version": "v3.40.2",
    "date": "2022-09-27T01:12:50Z",
    "downloads": {
      "linux-x64": "https://get.pulumi.com/releases/sdk/pulumi-v3.40.2-linux-x64.tar.gz",
      "linux-arm64": "https://get.pulumi.com/releases/sdk/pulumi-v3.40.2-linux-arm64.tar.gz",
      "darwin-x64": "https://get.pulumi.com/releases/sdk/pulumi-v3.40.2-darwin-x64.tar.gz",
      "darwin-arm64": "https://get.pulumi.com/releases/sdk/pulumi-v3.40.2-darwin-arm64.tar.gz",
      "windows-x64": "https://get.pulumi.com/releases/sdk/pulumi-v3.40.2-windows-x64.zip",
      "windows-arm64": "https://get.pulumi.com/releases/sdk/pulumi-v3.40.2-windows-arm64.zip"
    },
    "checksums": "https://get.pulumi.com/releases/sdk/pulumi-3.40.2-checksums.txt"
  },
  {
    "version": "v3.40.1",
    "date": "2022-09-17T02:12:26Z",
    "downloads": {
      "linux-x64": "https://get.pulumi.com/releases/sdk/pulumi-v3.40.1-linux-x64.tar.gz",
      "linux-arm64": "https://get.pulumi.com/releases/sdk/pulumi-v3.40.1-linux-arm64.tar.gz",
      "darwin-x64": "https://get.pulumi.com/releases/sdk/pulumi-v3.40.1-darwin-x64.tar.gz",
      "darwin-arm64": "https://get.pulumi.com/releases/sdk/pulumi-v3.40.1-darwin-arm64.tar.gz",
      "windows-x64": "https://get.pulumi.com/releases/sdk/pulumi-v3.40.1-windows-x64.zip",
      "windows-arm64": "https://get.pulumi.com/releases/sdk/pulumi-v3.40.1-windows-arm64.zip"
    },
    "checksums": "https://get.pulumi.com/releases/sdk/pulumi-3.40.1-checksums.txt"
  },
  {
    "version": "v3.40.0",
    "date": "2022-09-14T21:31:02Z",
    "downloads": {
      "linux-x64": "https://get.pulumi.com/releases/sdk/pulumi-v3.40.0-linux-x64.tar.gz",
      "linux-arm64": "https://get.pulumi.com/releases/sdk/pulumi-v3.40.0-linux-arm64.tar.gz",
      "darwin-x64": "https://get.pulumi.com/releases/sdk/pulumi-v3.40.0-darwin-x64.tar.gz",
      "darwin-arm64": "https://get.pulumi.com/releases/sdk/pulumi-v3.40.0-darwin-arm64.tar.gz",
      "windows-x64": "https://get.pulumi.com/releases/sdk/pulumi-v3.40.0-windows-x64.zip",
      "windows-arm64": "https://get.pulumi.com/releases/sdk/pulumi-v3.40.0-windows-arm64.zip"
    },
    "checksums": "https://get.pulumi.com/releases/sdk/pulumi-3.40.0-checksums.txt"
  },
  {
    "version": "v3.40.0-beta.0-alpha.1662097290",
    "date": "2022-09-02T05:41:09Z",
    "downloads": {
      "linux-x64": "https://get.pulumi.com/releases/sdk/pulumi-v3.40.0-beta.0-alpha.1662097290-linux-x64.tar.gz",
      "linux-arm64": "https://get.pulumi.com/releases/sdk/pulumi-v3.40.0-beta.0-alpha.1662097290-linux-arm64.tar.gz",
      "darwin-x64": "https://get.pulumi.com/releases/sdk/pulumi-v3.40.0-beta.0-alpha.1662097290-darwin-x64.tar.gz",
      "darwin-arm64": "https://get.pulumi.com/releases/sdk/pulumi-v3.40.0-beta.0-alpha.1662097290-darwin-arm64.tar.gz",
      "windows-x64": "https://get.pulumi.com/releases/sdk/pulumi-v3.40.0-beta.0-alpha.1662097290-windows-x64.zip",
      "windows-arm64": "https://get.pulumi.com/releases/sdk/pulumi-v3.40.0-beta.0-alpha.1662097290-windows-arm64.zip"
    },
    "checksums": "https://get.pulumi.com/releases/sdk/pulumi-3.40.0-beta.0-alpha.1662097290-checksums.txt"
  },
  {
    "version": "v3.40.0-alpha.1662150830",
    "date": "2022-09-02T20:33:27Z",
    "downloads": {
      "linux-x64": "https://get.pulumi.com/releases/sdk/pulumi-v3.40.0-alpha.1662150830-linux-x64.tar.gz",
      "linux-arm64": "https://get.pulumi.com/releases/sdk/pulumi-v3.40.0-alpha.1662150830-linux-arm64.tar.gz",
      "darwin-x64": "https://get.pulumi.com/releases/sdk/pulumi-v3.40.0-alpha.1662150830-darwin-x64.tar.gz",
      "darwin-arm64": "https://get.pulumi.com/releases/sdk/pulumi-v3.40.0-alpha.1662150830-darwin-arm64.tar.gz",
      "windows-x64": "https://get.pulumi.com/releases/sdk/pulumi-v3.40.0-alpha.1662150830-windows-x64.zip",
      "windows-arm64": "https://get.pulumi.com/releases/sdk/pulumi-v3.40.0-alpha.1662150830-windows-arm64.zip"
    },
    "checksums": "https://get.pulumi.com/releases/sdk/pulumi-3.40.0-alpha.1662150830-checksums.txt"
  },
  {
    "version": "v3.40.0-alpha.1662147903",
    "date": "2022-09-02T19:44:42Z",
    "downloads": {
      "linux-x64": "https://get.pulumi.com/releases/sdk/pulumi-v3.40.0-alpha.1662147903-linux-x64.tar.gz",
      "linux-arm64": "https://get.pulumi.com/releases/sdk/pulumi-v3.40.0-alpha.1662147903-linux-arm64.tar.gz",
      "darwin-x64": "https://get.pulumi.com/releases/sdk/pulumi-v3.40.0-alpha.1662147903-darwin-x64.tar.gz",
      "darwin-arm64": "https://get.pulumi.com/releases/sdk/pulumi-v3.40.0-alpha.1662147903-darwin-arm64.tar.gz",
      "windows-x64": "https://get.pulumi.com/releases/sdk/pulumi-v3.40.0-alpha.1662147903-windows-x64.zip",
      "windows-arm64": "https://get.pulumi.com/releases/sdk/pulumi-v3.40.0-alpha.1662147903-windows-arm64.zip"
    },
    "checksums": "https://get.pulumi.com/releases/sdk/pulumi-3.40.0-alpha.1662147903-checksums.txt"
  },
  {
    "version": "v3.40.0-alpha.1662145489",
    "date": "2022-09-02T19:04:12Z",
    "downloads": {
      "linux-x64": "https://get.pulumi.com/releases/sdk/pulumi-v3.40.0-alpha.1662145489-linux-x64.tar.gz",
      "linux-arm64": "https://get.pulumi.com/releases/sdk/pulumi-v3.40.0-alpha.1662145489-linux-arm64.tar.gz",
      "darwin-x64": "https://get.pulumi.com/releases/sdk/pulumi-v3.40.0-alpha.1662145489-darwin-x64.tar.gz",
      "darwin-arm64": "https://get.pulumi.com/releases/sdk/pulumi-v3.40.0-alpha.1662145489-darwin-arm64.tar.gz",
      "windows-x64": "https://get.pulumi.com/releases/sdk/pulumi-v3.40.0-alpha.1662145489-windows-x64.zip",
      "windows-arm64": "https://get.pulumi.com/releases/sdk/pulumi-v3.40.0-alpha.1662145489-windows-arm64.zip"
    },
    "checksums": "https://get.pulumi.com/releases/sdk/pulumi-3.40.0-alpha.1662145489-checksums.txt"
  },
  {
    "version": "v3.40.0-alpha.1662143125",
    "date": "2022-09-02T18:25:07Z",
    "downloads": {
      "linux-x64": "https://get.pulumi.com/releases/sdk/pulumi-v3.40.0-alpha.1662143125-linux-x64.tar.gz",
      "linux-arm64": "https://get.pulumi.com/releases/sdk/pulumi-v3.40.0-alpha.1662143125-linux-arm64.tar.gz",
      "darwin-x64": "https://get.pulumi.com/releases/sdk/pulumi-v3.40.0-alpha.1662143125-darwin-x64.tar.gz",
      "darwin-arm64": "https://get.pulumi.com/releases/sdk/pulumi-v3.40.0-alpha.1662143125-darwin-arm64.tar.gz",
      "windows-x64": "https://get.pulumi.com/releases/sdk/pulumi-v3.40.0-alpha.1662143125-windows-x64.zip",
      "windows-arm64": "https://get.pulumi.com/releases/sdk/pulumi-v3.40.0-alpha.1662143125-windows-arm64.zip"
    },
    "checksums": "https://get.pulumi.com/releases/sdk/pulumi-3.40.0-alpha.1662143125-checksums.txt"
  },
  {
    "version": "v3.40.0-alpha.1662137750",
    "date": "2022-09-02T16:55:20Z",
    "downloads": {
      "linux-x64": "https://get.pulumi.com/releases/sdk/pulumi-v3.40.0-alpha.1662137750-linux-x64.tar.gz",
      "linux-arm64": "https://get.pulumi.com/releases/sdk/pulumi-v3.40.0-alpha.1662137750-linux-arm64.tar.gz",
      "darwin-x64": "https://get.pulumi.com/releases/sdk/pulumi-v3.40.0-alpha.1662137750-darwin-x64.tar.gz",
      "darwin-arm64": "https://get.pulumi.com/releases/sdk/pulumi-v3.40.0-alpha.1662137750-darwin-arm64.tar.gz",
      "windows-x64": "https://get.pulumi.com/releases/sdk/pulumi-v3.40.0-alpha.1662137750-windows-x64.zip",
      "windows-arm64": "https://get.pulumi.com/releases/sdk/pulumi-v3.40.0-alpha.1662137750-windows-arm64.zip"
    },
    "checksums": "https://get.pulumi.com/releases/sdk/pulumi-3.40.0-alpha.1662137750-checksums.txt"
  },
  {
    "version": "v3.40.0-alpha.1662135741",
    "date": "2022-09-02T16:21:31Z",
    "downloads": {
      "linux-x64": "https://get.pulumi.com/releases/sdk/pulumi-v3.40.0-alpha.1662135741-linux-x64.tar.gz",
      "linux-arm64": "https://get.pulumi.com/releases/sdk/pulumi-v3.40.0-alpha.1662135741-linux-arm64.tar.gz",
      "darwin-x64": "https://get.pulumi.com/releases/sdk/pulumi-v3.40.0-alpha.1662135741-darwin-x64.tar.gz",
      "darwin-arm64": "https://get.pulumi.com/releases/sdk/pulumi-v3.40.0-alpha.1662135741-darwin-arm64.tar.gz",
      "windows-x64": "https://get.pulumi.com/releases/sdk/pulumi-v3.40.0-alpha.1662135741-windows-x64.zip",
      "windows-arm64": "https://get.pulumi.com/releases/sdk/pulumi-v3.40.0-alpha.1662135741-windows-arm64.zip"
    },
    "checksums": "https://get.pulumi.com/releases/sdk/pulumi-3.40.0-alpha.1662135741-checksums.txt"
  },
  {
    "version": "v3.40.0-alpha.1662107459",
    "date": "2022-09-02T08:29:54Z",
    "downloads": {
      "linux-x64": "https://get.pulumi.com/releases/sdk/pulumi-v3.40.0-alpha.1662107459-linux-x64.tar.gz",
      "linux-arm64": "https://get.pulumi.com/releases/sdk/pulumi-v3.40.0-alpha.1662107459-linux-arm64.tar.gz",
      "darwin-x64": "https://get.pulumi.com/releases/sdk/pulumi-v3.40.0-alpha.1662107459-darwin-x64.tar.gz",
      "darwin-arm64": "https://get.pulumi.com/releases/sdk/pulumi-v3.40.0-alpha.1662107459-darwin-arm64.tar.gz",
      "windows-x64": "https://get.pulumi.com/releases/sdk/pulumi-v3.40.0-alpha.1662107459-windows-x64.zip",
      "windows-arm64": "https://get.pulumi.com/releases/sdk/pulumi-v3.40.0-alpha.1662107459-windows-arm64.zip"
    },
    "checksums": "https://get.pulumi.com/releases/sdk/pulumi-3.40.0-alpha.1662107459-checksums.txt"
  },
  {
    "version": "v3.40.0-alpha.1662104122",
    "date": "2022-09-02T07:34:49Z",
    "downloads": {
      "linux-x64": "https://get.pulumi.com/releases/sdk/pulumi-v3.40.0-alpha.1662104122-linux-x64.tar.gz",
      "linux-arm64": "https://get.pulumi.com/releases/sdk/pulumi-v3.40.0-alpha.1662104122-linux-arm64.tar.gz",
      "darwin-x64": "https://get.pulumi.com/releases/sdk/pulumi-v3.40.0-alpha.1662104122-darwin-x64.tar.gz",
      "darwin-arm64": "https://get.pulumi.com/releases/sdk/pulumi-v3.40.0-alpha.1662104122-darwin-arm64.tar.gz",
      "windows-x64": "https://get.pulumi.com/releases/sdk/pulumi-v3.40.0-alpha.1662104122-windows-x64.zip",
      "windows-arm64": "https://get.pulumi.com/releases/sdk/pulumi-v3.40.0-alpha.1662104122-windows-arm64.zip"
    },
    "checksums": "https://get.pulumi.com/releases/sdk/pulumi-3.40.0-alpha.1662104122-checksums.txt"
  },
  {
    "version": "v3.40.0-alpha.1662100265",
    "date": "2022-09-02T06:28:46Z",
    "downloads": {
      "linux-x64": "https://get.pulumi.com/releases/sdk/pulumi-v3.40.0-alpha.1662100265-linux-x64.tar.gz",
      "linux-arm64": "https://get.pulumi.com/releases/sdk/pulumi-v3.40.0-alpha.1662100265-linux-arm64.tar.gz",
      "darwin-x64": "https://get.pulumi.com/releases/sdk/pulumi-v3.40.0-alpha.1662100265-darwin-x64.tar.gz",
      "darwin-arm64": "https://get.pulumi.com/releases/sdk/pulumi-v3.40.0-alpha.1662100265-darwin-arm64.tar.gz",
      "windows-x64": "https://get.pulumi.com/releases/sdk/pulumi-v3.40.0-alpha.1662100265-windows-x64.zip",
      "windows-arm64": "https://get.pulumi.com/releases/sdk/pulumi-v3.40.0-alpha.1662100265-windows-arm64.zip"
    },
    "checksums": "https://get.pulumi.com/releases/sdk/pulumi-3.40.0-alpha.1662100265-checksums.txt"
  },
  {
    "version": "v3.40.0-alpha.1662094409",
    "date": "2022-09-02T04:53:12Z",
    "downloads": {
      "linux-x64": "https://get.pulumi.com/releases/sdk/pulumi-v3.40.0-alpha.1662094409-linux-x64.tar.gz",
      "linux-arm64": "https://get.pulumi.com/releases/sdk/pulumi-v3.40.0-alpha.1662094409-linux-arm64.tar.gz",
      "darwin-x64": "https://get.pulumi.com/releases/sdk/pulumi-v3.40.0-alpha.1662094409-darwin-x64.tar.gz",
      "darwin-arm64": "https://get.pulumi.com/releases/sdk/pulumi-v3.40.0-alpha.1662094409-darwin-arm64.tar.gz",
      "windows-x64": "https://get.pulumi.com/releases/sdk/pulumi-v3.40.0-alpha.1662094409-windows-x64.zip",
      "windows-arm64": "https://get.pulumi.com/releases/sdk/pulumi-v3.40.0-alpha.1662094409-windows-arm64.zip"
    },
    "checksums": "https://get.pulumi.com/releases/sdk/pulumi-3.40.0-alpha.1662094409-checksums.txt"
  },
  {
    "version": "v3.40.0-alpha.1662093088",
    "date": "2022-09-02T04:31:08Z",
    "downloads": {
      "linux-x64": "https://get.pulumi.com/releases/sdk/pulumi-v3.40.0-alpha.1662093088-linux-x64.tar.gz",
      "linux-arm64": "https://get.pulumi.com/releases/sdk/pulumi-v3.40.0-alpha.1662093088-linux-arm64.tar.gz",
      "darwin-x64": "https://get.pulumi.com/releases/sdk/pulumi-v3.40.0-alpha.1662093088-darwin-x64.tar.gz",
      "darwin-arm64": "https://get.pulumi.com/releases/sdk/pulumi-v3.40.0-alpha.1662093088-darwin-arm64.tar.gz",
      "windows-x64": "https://get.pulumi.com/releases/sdk/pulumi-v3.40.0-alpha.1662093088-windows-x64.zip",
      "windows-arm64": "https://get.pulumi.com/releases/sdk/pulumi-v3.40.0-alpha.1662093088-windows-arm64.zip"
    },
    "checksums": "https://get.pulumi.com/releases/sdk/pulumi-3.40.0-alpha.1662093088-checksums.txt"
  },
  {
    "version": "v3.40.0-alpha.1662091522",
    "date": "2022-09-02T04:04:58Z",
    "downloads": {
      "linux-x64": "https://get.pulumi.com/releases/sdk/pulumi-v3.40.0-alpha.1662091522-linux-x64.tar.gz",
      "linux-arm64": "https://get.pulumi.com/releases/sdk/pulumi-v3.40.0-alpha.1662091522-linux-arm64.tar.gz",
      "darwin-x64": "https://get.pulumi.com/releases/sdk/pulumi-v3.40.0-alpha.1662091522-darwin-x64.tar.gz",
      "darwin-arm64": "https://get.pulumi.com/releases/sdk/pulumi-v3.40.0-alpha.1662091522-darwin-arm64.tar.gz",
      "windows-x64": "https://get.pulumi.com/releases/sdk/pulumi-v3.40.0-alpha.1662091522-windows-x64.zip",
      "windows-arm64": "https://get.pulumi.com/releases/sdk/pulumi-v3.40.0-alpha.1662091522-windows-arm64.zip"
    },
    "checksums": "https://get.pulumi.com/releases/sdk/pulumi-3.40.0-alpha.1662091522-checksums.txt"
  },
  {
    "version": "v3.40.0-alpha.1662086621",
    "date": "2022-09-02T02:43:24Z",
    "downloads": {
      "linux-x64": "https://get.pulumi.com/releases/sdk/pulumi-v3.40.0-alpha.1662086621-linux-x64.tar.gz",
      "linux-arm64": "https://get.pulumi.com/releases/sdk/pulumi-v3.40.0-alpha.1662086621-linux-arm64.tar.gz",
      "darwin-x64": "https://get.pulumi.com/releases/sdk/pulumi-v3.40.0-alpha.1662086621-darwin-x64.tar.gz",
      "darwin-arm64": "https://get.pulumi.com/releases/sdk/pulumi-v3.40.0-alpha.1662086621-darwin-arm64.tar.gz",
      "windows-x64": "https://get.pulumi.com/releases/sdk/pulumi-v3.40.0-alpha.1662086621-windows-x64.zip",
      "windows-arm64": "https://get.pulumi.com/releases/sdk/pulumi-v3.40.0-alpha.1662086621-windows-arm64.zip"
    },
    "checksums": "https://get.pulumi.com/releases/sdk/pulumi-3.40.0-alpha.1662086621-checksums.txt"
  },
  {
    "version": "v3.40.0-alpha.1662084947",
    "date": "2022-09-02T02:15:25Z",
    "downloads": {
      "linux-x64": "https://get.pulumi.com/releases/sdk/pulumi-v3.40.0-alpha.1662084947-linux-x64.tar.gz",
      "linux-arm64": "https://get.pulumi.com/releases/sdk/pulumi-v3.40.0-alpha.1662084947-linux-arm64.tar.gz",
      "darwin-x64": "https://get.pulumi.com/releases/sdk/pulumi-v3.40.0-alpha.1662084947-darwin-x64.tar.gz",
      "darwin-arm64": "https://get.pulumi.com/releases/sdk/pulumi-v3.40.0-alpha.1662084947-darwin-arm64.tar.gz",
      "windows-x64": "https://get.pulumi.com/releases/sdk/pulumi-v3.40.0-alpha.1662084947-windows-x64.zip",
      "windows-arm64": "https://get.pulumi.com/releases/sdk/pulumi-v3.40.0-alpha.1662084947-windows-arm64.zip"
    },
    "checksums": "https://get.pulumi.com/releases/sdk/pulumi-3.40.0-alpha.1662084947-checksums.txt"
  },
  {
    "version": "v3.40.0-alpha.1662084206",
    "date": "2022-09-02T02:03:06Z",
    "downloads": {
      "linux-x64": "https://get.pulumi.com/releases/sdk/pulumi-v3.40.0-alpha.1662084206-linux-x64.tar.gz",
      "linux-arm64": "https://get.pulumi.com/releases/sdk/pulumi-v3.40.0-alpha.1662084206-linux-arm64.tar.gz",
      "darwin-x64": "https://get.pulumi.com/releases/sdk/pulumi-v3.40.0-alpha.1662084206-darwin-x64.tar.gz",
      "darwin-arm64": "https://get.pulumi.com/releases/sdk/pulumi-v3.40.0-alpha.1662084206-darwin-arm64.tar.gz",
      "windows-x64": "https://get.pulumi.com/releases/sdk/pulumi-v3.40.0-alpha.1662084206-windows-x64.zip",
      "windows-arm64": "https://get.pulumi.com/releases/sdk/pulumi-v3.40.0-alpha.1662084206-windows-arm64.zip"
    },
    "checksums": "https://get.pulumi.com/releases/sdk/pulumi-3.40.0-alpha.1662084206-checksums.txt"
  },
  {
    "version": "v3.40.0-alpha.1662083162",
    "date": "2022-09-02T01:45:33Z",
    "downloads": {
      "linux-x64": "https://get.pulumi.com/releases/sdk/pulumi-v3.40.0-alpha.1662083162-linux-x64.tar.gz",
      "linux-arm64": "https://get.pulumi.com/releases/sdk/pulumi-v3.40.0-alpha.1662083162-linux-arm64.tar.gz",
      "darwin-x64": "https://get.pulumi.com/releases/sdk/pulumi-v3.40.0-alpha.1662083162-darwin-x64.tar.gz",
      "darwin-arm64": "https://get.pulumi.com/releases/sdk/pulumi-v3.40.0-alpha.1662083162-darwin-arm64.tar.gz",
      "windows-x64": "https://get.pulumi.com/releases/sdk/pulumi-v3.40.0-alpha.1662083162-windows-x64.zip",
      "windows-arm64": "https://get.pulumi.com/releases/sdk/pulumi-v3.40.0-alpha.1662083162-windows-arm64.zip"
    },
    "checksums": "https://get.pulumi.com/releases/sdk/pulumi-3.40.0-alpha.1662083162-checksums.txt"
  },
  {
    "version": "v3.39.4",
    "date": "2022-09-14T01:41:08Z",
    "downloads": {
      "linux-x64": "https://get.pulumi.com/releases/sdk/pulumi-v3.39.4-linux-x64.tar.gz",
      "linux-arm64": "https://get.pulumi.com/releases/sdk/pulumi-v3.39.4-linux-arm64.tar.gz",
      "darwin-x64": "https://get.pulumi.com/releases/sdk/pulumi-v3.39.4-darwin-x64.tar.gz",
      "darwin-arm64": "https://get.pulumi.com/releases/sdk/pulumi-v3.39.4-darwin-arm64.tar.gz",
      "windows-x64": "https://get.pulumi.com/releases/sdk/pulumi-v3.39.4-windows-x64.zip",
      "windows-arm64": "https://get.pulumi.com/releases/sdk/pulumi-v3.39.4-windows-arm64.zip"
    },
    "checksums": "https://get.pulumi.com/releases/sdk/pulumi-3.39.4-checksums.txt"
  },
  {
    "version": "v3.39.3",
    "date": "2022-09-08T06:37:46Z",
    "downloads": {
      "linux-x64": "https://get.pulumi.com/releases/sdk/pulumi-v3.39.3-linux-x64.tar.gz",
      "linux-arm64": "https://get.pulumi.com/releases/sdk/pulumi-v3.39.3-linux-arm64.tar.gz",
      "darwin-x64": "https://get.pulumi.com/releases/sdk/pulumi-v3.39.3-darwin-x64.tar.gz",
      "darwin-arm64": "https://get.pulumi.com/releases/sdk/pulumi-v3.39.3-darwin-arm64.tar.gz",
      "windows-x64": "https://get.pulumi.com/releases/sdk/pulumi-v3.39.3-windows-x64.zip",
      "windows-arm64": "https://get.pulumi.com/releases/sdk/pulumi-v3.39.3-windows-arm64.zip"
    },
    "checksums": "https://get.pulumi.com/releases/sdk/pulumi-3.39.3-checksums.txt"
  },
  {
    "version": "v3.39.2",
    "date": "2022-09-07T10:50:16Z",
    "downloads": {
      "linux-x64": "https://get.pulumi.com/releases/sdk/pulumi-v3.39.2-linux-x64.tar.gz",
      "linux-arm64": "https://get.pulumi.com/releases/sdk/pulumi-v3.39.2-linux-arm64.tar.gz",
      "darwin-x64": "https://get.pulumi.com/releases/sdk/pulumi-v3.39.2-darwin-x64.tar.gz",
      "darwin-arm64": "https://get.pulumi.com/releases/sdk/pulumi-v3.39.2-darwin-arm64.tar.gz",
      "windows-x64": "https://get.pulumi.com/releases/sdk/pulumi-v3.39.2-windows-x64.zip",
      "windows-arm64": "https://get.pulumi.com/releases/sdk/pulumi-v3.39.2-windows-arm64.zip"
    },
    "checksums": "https://get.pulumi.com/releases/sdk/pulumi-3.39.2-checksums.txt"
  },
  {
    "version": "v3.39.1",
    "date": "2022-09-02T15:35:02Z",
    "downloads": {
      "linux-x64": "https://get.pulumi.com/releases/sdk/pulumi-v3.39.1-linux-x64.tar.gz",
      "linux-arm64": "https://get.pulumi.com/releases/sdk/pulumi-v3.39.1-linux-arm64.tar.gz",
      "darwin-x64": "https://get.pulumi.com/releases/sdk/pulumi-v3.39.1-darwin-x64.tar.gz",
      "darwin-arm64": "https://get.pulumi.com/releases/sdk/pulumi-v3.39.1-darwin-arm64.tar.gz",
      "windows-x64": "https://get.pulumi.com/releases/sdk/pulumi-v3.39.1-windows-x64.zip",
      "windows-arm64": "https://get.pulumi.com/releases/sdk/pulumi-v3.39.1-windows-arm64.zip"
    },
    "checksums": "https://get.pulumi.com/releases/sdk/pulumi-3.39.1-checksums.txt"
  },
  {
    "version": "v3.39.0",
    "date": "2022-09-01T08:01:25Z",
    "downloads": {
      "linux-x64": "https://get.pulumi.com/releases/sdk/pulumi-v3.39.0-linux-x64.tar.gz",
      "linux-arm64": "https://get.pulumi.com/releases/sdk/pulumi-v3.39.0-linux-arm64.tar.gz",
      "darwin-x64": "https://get.pulumi.com/releases/sdk/pulumi-v3.39.0-darwin-x64.tar.gz",
      "darwin-arm64": "https://get.pulumi.com/releases/sdk/pulumi-v3.39.0-darwin-arm64.tar.gz",
      "windows-x64": "https://get.pulumi.com/releases/sdk/pulumi-v3.39.0-windows-x64.zip",
      "windows-arm64": "https://get.pulumi.com/releases/sdk/pulumi-v3.39.0-windows-arm64.zip"
    },
    "checksums": "https://get.pulumi.com/releases/sdk/pulumi-3.39.0-checksums.txt"
  },
  {
    "version": "v3.39.0-alpha.1662082839",
    "date": "2022-09-02T01:40:06Z",
    "downloads": {
      "linux-x64": "https://get.pulumi.com/releases/sdk/pulumi-v3.39.0-alpha.1662082839-linux-x64.tar.gz",
      "linux-arm64": "https://get.pulumi.com/releases/sdk/pulumi-v3.39.0-alpha.1662082839-linux-arm64.tar.gz",
      "darwin-x64": "https://get.pulumi.com/releases/sdk/pulumi-v3.39.0-alpha.1662082839-darwin-x64.tar.gz",
      "darwin-arm64": "https://get.pulumi.com/releases/sdk/pulumi-v3.39.0-alpha.1662082839-darwin-arm64.tar.gz",
      "windows-x64": "https://get.pulumi.com/releases/sdk/pulumi-v3.39.0-alpha.1662082839-windows-x64.zip",
      "windows-arm64": "https://get.pulumi.com/releases/sdk/pulumi-v3.39.0-alpha.1662082839-windows-arm64.zip"
    },
    "checksums": "https://get.pulumi.com/releases/sdk/pulumi-3.39.0-alpha.1662082839-checksums.txt"
  },
  {
    "version": "v3.39.0-alpha.1662081729",
    "date": "2022-09-02T01:21:50Z",
    "downloads": {
      "linux-x64": "https://get.pulumi.com/releases/sdk/pulumi-v3.39.0-alpha.1662081729-linux-x64.tar.gz",
      "linux-arm64": "https://get.pulumi.com/releases/sdk/pulumi-v3.39.0-alpha.1662081729-linux-arm64.tar.gz",
      "darwin-x64": "https://get.pulumi.com/releases/sdk/pulumi-v3.39.0-alpha.1662081729-darwin-x64.tar.gz",
      "darwin-arm64": "https://get.pulumi.com/releases/sdk/pulumi-v3.39.0-alpha.1662081729-darwin-arm64.tar.gz",
      "windows-x64": "https://get.pulumi.com/releases/sdk/pulumi-v3.39.0-alpha.1662081729-windows-x64.zip",
      "windows-arm64": "https://get.pulumi.com/releases/sdk/pulumi-v3.39.0-alpha.1662081729-windows-arm64.zip"
    },
    "checksums": "https://get.pulumi.com/releases/sdk/pulumi-3.39.0-alpha.1662081729-checksums.txt"
  },
  {
    "version": "v3.38.0",
    "date": "2022-08-16T21:01:49Z",
    "downloads": {
      "linux-x64": "https://get.pulumi.com/releases/sdk/pulumi-v3.38.0-linux-x64.tar.gz",
      "linux-arm64": "https://get.pulumi.com/releases/sdk/pulumi-v3.38.0-linux-arm64.tar.gz",
      "darwin-x64": "https://get.pulumi.com/releases/sdk/pulumi-v3.38.0-darwin-x64.tar.gz",
      "darwin-arm64": "https://get.pulumi.com/releases/sdk/pulumi-v3.38.0-darwin-arm64.tar.gz",
      "windows-x64": "https://get.pulumi.com/releases/sdk/pulumi-v3.38.0-windows-x64.zip",
      "windows-arm64": "https://get.pulumi.com/releases/sdk/pulumi-v3.38.0-windows-arm64.zip"
    },
    "checksums": "https://get.pulumi.com/releases/sdk/pulumi-3.38.0-checksums.txt"
  },
  {
    "version": "v3.37.2",
    "date": "2022-07-30T00:10:02Z",
    "downloads": {
      "linux-x64": "https://get.pulumi.com/releases/sdk/pulumi-v3.37.2-linux-x64.tar.gz",
      "linux-arm64": "https://get.pulumi.com/releases/sdk/pulumi-v3.37.2-linux-arm64.tar.gz",
      "darwin-x64": "https://get.pulumi.com/releases/sdk/pulumi-v3.37.2-darwin-x64.tar.gz",
      "darwin-arm64": "https://get.pulumi.com/releases/sdk/pulumi-v3.37.2-darwin-arm64.tar.gz",
      "windows-x64": "https://get.pulumi.com/releases/sdk/pulumi-v3.37.2-windows-x64.zip",
      "windows-arm64": "https://get.pulumi.com/releases/sdk/pulumi-v3.37.2-windows-arm64.zip"
    },
    "checksums": "https://get.pulumi.com/releases/sdk/pulumi-3.37.2-checksums.txt"
  },
  {
    "version": "v3.37.1",
    "date": "2022-07-27T21:36:27Z",
    "downloads": {
      "linux-x64": "https://get.pulumi.com/releases/sdk/pulumi-v3.37.1-linux-x64.tar.gz",
      "linux-arm64": "https://get.pulumi.com/releases/sdk/pulumi-v3.37.1-linux-arm64.tar.gz",
      "darwin-x64": "https://get.pulumi.com/releases/sdk/pulumi-v3.37.1-darwin-x64.tar.gz",
      "darwin-arm64": "https://get.pulumi.com/releases/sdk/pulumi-v3.37.1-darwin-arm64.tar.gz",
      "windows-x64": "https://get.pulumi.com/releases/sdk/pulumi-v3.37.1-windows-x64.zip",
      "windows-arm64": "https://get.pulumi.com/releases/sdk/pulumi-v3.37.1-windows-arm64.zip"
    },
    "checksums": "https://get.pulumi.com/releases/sdk/pulumi-3.37.1-checksums.txt"
  },
  {
    "version": "v3.37.0",
    "date": "2022-07-27T11:28:58Z",
    "downloads": {
      "linux-x64": "https://get.pulumi.com/releases/sdk/pulumi-v3.37.0-linux-x64.tar.gz",
      "linux-arm64": "https://get.pulumi.com/releases/sdk/pulumi-v3.37.0-linux-arm64.tar.gz",
      "darwin-x64": "https://get.pulumi.com/releases/sdk/pulumi-v3.37.0-darwin-x64.tar.gz",
      "darwin-arm64": "https://get.pulumi.com/releases/sdk/pulumi-v3.37.0-darwin-arm64.tar.gz",
      "windows-x64": "https://get.pulumi.com/releases/sdk/pulumi-v3.37.0-windows-x64.zip",
      "windows-arm64": "https://get.pulumi.com/releases/sdk/pulumi-v3.37.0-windows-arm64.zip"
    },
    "checksums": "https://get.pulumi.com/releases/sdk/pulumi-3.37.0-checksums.txt"
  },
  {
    "version": "v3.36.0",
    "date": "2022-07-13T23:48:30Z",
    "downloads": {
      "linux-x64": "https://get.pulumi.com/releases/sdk/pulumi-v3.36.0-linux-x64.tar.gz",
      "linux-arm64": "https://get.pulumi.com/releases/sdk/pulumi-v3.36.0-linux-arm64.tar.gz",
      "darwin-x64": "https://get.pulumi.com/releases/sdk/pulumi-v3.36.0-darwin-x64.tar.gz",
      "darwin-arm64": "https://get.pulumi.com/releases/sdk/pulumi-v3.36.0-darwin-arm64.tar.gz",
      "windows-x64": "https://get.pulumi.com/releases/sdk/pulumi-v3.36.0-windows-x64.zip",
      "windows-arm64": "https://get.pulumi.com/releases/sdk/pulumi-v3.36.0-windows-arm64.zip"
    },
    "checksums": "https://get.pulumi.com/releases/sdk/pulumi-3.36.0-checksums.txt"
  },
  {
    "version": "v3.35.3",
    "date": "2022-07-01T08:49:24Z",
    "downloads": {
      "linux-x64": "https://get.pulumi.com/releases/sdk/pulumi-v3.35.3-linux-x64.tar.gz",
      "linux-arm64": "https://get.pulumi.com/releases/sdk/pulumi-v3.35.3-linux-arm64.tar.gz",
      "darwin-x64": "https://get.pulumi.com/releases/sdk/pulumi-v3.35.3-darwin-x64.tar.gz",
      "darwin-arm64": "https://get.pulumi.com/releases/sdk/pulumi-v3.35.3-darwin-arm64.tar.gz",
      "windows-x64": "https://get.pulumi.com/releases/sdk/pulumi-v3.35.3-windows-x64.zip",
      "windows-arm64": "https://get.pulumi.com/releases/sdk/pulumi-v3.35.3-windows-arm64.zip"
    },
    "checksums": "https://get.pulumi.com/releases/sdk/pulumi-3.35.3-checksums.txt"
  },
  {
    "version": "v3.35.2",
    "date": "2022-06-29T13:07:52Z",
    "downloads": {
      "linux-x64": "https://get.pulumi.com/releases/sdk/pulumi-v3.35.2-linux-x64.tar.gz",
      "linux-arm64": "https://get.pulumi.com/releases/sdk/pulumi-v3.35.2-linux-arm64.tar.gz",
      "darwin-x64": "https://get.pulumi.com/releases/sdk/pulumi-v3.35.2-darwin-x64.tar.gz",
      "darwin-arm64": "https://get.pulumi.com/releases/sdk/pulumi-v3.35.2-darwin-arm64.tar.gz",
      "windows-x64": "https://get.pulumi.com/releases/sdk/pulumi-v3.35.2-windows-x64.zip",
      "windows-arm64": "https://get.pulumi.com/releases/sdk/pulumi-v3.35.2-windows-arm64.zip"
    },
    "checksums": "https://get.pulumi.com/releases/sdk/pulumi-3.35.2-checksums.txt"
  },
  {
    "version": "v3.35.1",
    "date": "2022-06-24T18:32:18Z",
    "downloads": {
      "linux-x64": "https://get.pulumi.com/releases/sdk/pulumi-v3.35.1-linux-x64.tar.gz",
      "linux-arm64": "https://get.pulumi.com/releases/sdk/pulumi-v3.35.1-linux-arm64.tar.gz",
      "darwin-x64": "https://get.pulumi.com/releases/sdk/pulumi-v3.35.1-darwin-x64.tar.gz",
      "darwin-arm64": "https://get.pulumi.com/releases/sdk/pulumi-v3.35.1-darwin-arm64.tar.gz",
      "windows-x64": "https://get.pulumi.com/releases/sdk/pulumi-v3.35.1-windows-x64.zip",
      "windows-arm64": "https://get.pulumi.com/releases/sdk/pulumi-v3.35.1-windows-arm64.zip"
    },
    "checksums": "https://get.pulumi.com/releases/sdk/pulumi-3.35.1-checksums.txt"
  },
  {
    "version": "v3.35.0",
    "date": "2022-06-22T19:56:19Z",
    "downloads": {
      "linux-x64": "https://get.pulumi.com/releases/sdk/pulumi-v3.35.0-linux-x64.tar.gz",
      "linux-arm64": "https://get.pulumi.com/releases/sdk/pulumi-v3.35.0-linux-arm64.tar.gz",
      "darwin-x64": "https://get.pulumi.com/releases/sdk/pulumi-v3.35.0-darwin-x64.tar.gz",
      "darwin-arm64": "https://get.pulumi.com/releases/sdk/pulumi-v3.35.0-darwin-arm64.tar.gz",
      "windows-x64": "https://get.pulumi.com/releases/sdk/pulumi-v3.35.0-windows-x64.zip",
      "windows-arm64": "https://get.pulumi.com/releases/sdk/pulumi-v3.35.0-windows-arm64.zip"
    },
    "checksums": "https://get.pulumi.com/releases/sdk/pulumi-3.35.0-checksums.txt"
  },
  {
    "version": "v3.34.1",
    "date": "2022-06-10T12:32:08Z",
    "downloads": {
      "linux-x64": "https://get.pulumi.com/releases/sdk/pulumi-v3.34.1-linux-x64.tar.gz",
      "linux-arm64": "https://get.pulumi.com/releases/sdk/pulumi-v3.34.1-linux-arm64.tar.gz",
      "darwin-x64": "https://get.pulumi.com/releases/sdk/pulumi-v3.34.1-darwin-x64.tar.gz",
      "darwin-arm64": "https://get.pulumi.com/releases/sdk/pulumi-v3.34.1-darwin-arm64.tar.gz",
      "windows-x64": "https://get.pulumi.com/releases/sdk/pulumi-v3.34.1-windows-x64.zip",
      "windows-arm64": "https://get.pulumi.com/releases/sdk/pulumi-v3.34.1-windows-arm64.zip"
    },
    "checksums": "https://get.pulumi.com/releases/sdk/pulumi-3.34.1-checksums.txt"
  },
  {
    "version": "v3.34.0",
    "date": "2022-06-08T13:23:26Z",
    "downloads": {
      "linux-x64": "https://get.pulumi.com/releases/sdk/pulumi-v3.34.0-linux-x64.tar.gz",
      "linux-arm64": "https://get.pulumi.com/releases/sdk/pulumi-v3.34.0-linux-arm64.tar.gz",
      "darwin-x64": "https://get.pulumi.com/releases/sdk/pulumi-v3.34.0-darwin-x64.tar.gz",
      "darwin-arm64": "https://get.pulumi.com/releases/sdk/pulumi-v3.34.0-darwin-arm64.tar.gz",
      "windows-x64": "https://get.pulumi.com/releases/sdk/pulumi-v3.34.0-windows-x64.zip",
      "windows-arm64": "https://get.pulumi.com/releases/sdk/pulumi-v3.34.0-windows-arm64.zip"
    },
    "checksums": "https://get.pulumi.com/releases/sdk/pulumi-3.34.0-checksums.txt"
  },
  {
    "version": "v3.33.2",
    "date": "2022-05-27T18:43:02Z",
    "downloads": {
      "linux-x64": "https://get.pulumi.com/releases/sdk/pulumi-v3.33.2-linux-x64.tar.gz",
      "linux-arm64": "https://get.pulumi.com/releases/sdk/pulumi-v3.33.2-linux-arm64.tar.gz",
      "darwin-x64": "https://get.pulumi.com/releases/sdk/pulumi-v3.33.2-darwin-x64.tar.gz",
      "darwin-arm64": "https://get.pulumi.com/releases/sdk/pulumi-v3.33.2-darwin-arm64.tar.gz",
      "windows-x64": "https://get.pulumi.com/releases/sdk/pulumi-v3.33.2-windows-x64.zip",
      "windows-arm64": "https://get.pulumi.com/releases/sdk/pulumi-v3.33.2-windows-arm64.zip"
    },
    "checksums": "https://get.pulumi.com/releases/sdk/pulumi-3.33.2-checksums.txt"
  },
  {
    "version": "v3.33.1",
    "date": "2022-05-19T23:08:30Z",
    "downloads": {
      "linux-x64": "https://get.pulumi.com/releases/sdk/pulumi-v3.33.1-linux-x64.tar.gz",
      "linux-arm64": "https://get.pulumi.com/releases/sdk/pulumi-v3.33.1-linux-arm64.tar.gz",
      "darwin-x64": "https://get.pulumi.com/releases/sdk/pulumi-v3.33.1-darwin-x64.tar.gz",
      "darwin-arm64": "https://get.pulumi.com/releases/sdk/pulumi-v3.33.1-darwin-arm64.tar.gz",
      "windows-x64": "https://get.pulumi.com/releases/sdk/pulumi-v3.33.1-windows-x64.zip",
      "windows-arm64": "https://get.pulumi.com/releases/sdk/pulumi-v3.33.1-windows-arm64.zip"
    },
    "checksums": "https://get.pulumi.com/releases/sdk/pulumi-3.33.1-checksums.txt"
  },
  {
    "version": "v3.33.0",
    "date": "2022-05-19T19:32:01Z",
    "downloads": {
      "linux-x64": "https://get.pulumi.com/releases/sdk/pulumi-v3.33.0-linux-x64.tar.gz",
      "linux-arm64": "https://get.pulumi.com/releases/sdk/pulumi-v3.33.0-linux-arm64.tar.gz",
      "darwin-x64": "https://get.pulumi.com/releases/sdk/pulumi-v3.33.0-darwin-x64.tar.gz",
      "darwin-arm64": "https://get.pulumi.com/releases/sdk/pulumi-v3.33.0-darwin-arm64.tar.gz",
      "windows-x64": "https://get.pulumi.com/releases/sdk/pulumi-v3.33.0-windows-x64.zip",
      "windows-arm64": "https://get.pulumi.com/releases/sdk/pulumi-v3.33.0-windows-arm64.zip"
    },
    "checksums": "https://get.pulumi.com/releases/sdk/pulumi-3.33.0-checksums.txt"
  },
  {
    "version": "v3.32.1",
    "date": "2022-05-05T09:36:46Z",
    "downloads": {
      "linux-x64": "https://get.pulumi.com/releases/sdk/pulumi-v3.32.1-linux-x64.tar.gz",
      "linux-arm64": "https://get.pulumi.com/releases/sdk/pulumi-v3.32.1-linux-arm64.tar.gz",
      "darwin-x64": "https://get.pulumi.com/releases/sdk/pulumi-v3.32.1-darwin-x64.tar.gz",
      "darwin-arm64": "https://get.pulumi.com/releases/sdk/pulumi-v3.32.1-darwin-arm64.tar.gz",
      "windows-x64": "https://get.pulumi.com/releases/sdk/pulumi-v3.32.1-windows-x64.zip",
      "windows-arm64": "https://get.pulumi.com/releases/sdk/pulumi-v3.32.1-windows-arm64.zip"
    },
    "checksums": "https://get.pulumi.com/releases/sdk/pulumi-3.32.1-checksums.txt"
  },
  {
    "version": "v3.32.0",
    "date": "2022-05-04T10:31:33Z",
    "downloads": {
      "linux-x64": "https://get.pulumi.com/releases/sdk/pulumi-v3.32.0-linux-x64.tar.gz",
      "linux-arm64": "https://get.pulumi.com/releases/sdk/pulumi-v3.32.0-linux-arm64.tar.gz",
      "darwin-x64": "https://get.pulumi.com/releases/sdk/pulumi-v3.32.0-darwin-x64.tar.gz",
      "darwin-arm64": "https://get.pulumi.com/releases/sdk/pulumi-v3.32.0-darwin-arm64.tar.gz",
      "windows-x64": "https://get.pulumi.com/releases/sdk/pulumi-v3.32.0-windows-x64.zip",
      "windows-arm64": "https://get.pulumi.com/releases/sdk/pulumi-v3.32.0-windows-arm64.zip"
    },
    "checksums": "https://get.pulumi.com/releases/sdk/pulumi-3.32.0-checksums.txt"
  },
  {
    "version": "v3.31.1",
    "date": "2022-05-03T21:56:22Z",
    "downloads": {
      "linux-x64": "https://get.pulumi.com/releases/sdk/pulumi-v3.31.1-linux-x64.tar.gz",
      "linux-arm64": "https://get.pulumi.com/releases/sdk/pulumi-v3.31.1-linux-arm64.tar.gz",
      "darwin-x64": "https://get.pulumi.com/releases/sdk/pulumi-v3.31.1-darwin-x64.tar.gz",
      "darwin-arm64": "https://get.pulumi.com/releases/sdk/pulumi-v3.31.1-darwin-arm64.tar.gz",
      "windows-x64": "https://get.pulumi.com/releases/sdk/pulumi-v3.31.1-windows-x64.zip",
      "windows-arm64": "https://get.pulumi.com/releases/sdk/pulumi-v3.31.1-windows-arm64.zip"
    },
    "checksums": "https://get.pulumi.com/releases/sdk/pulumi-3.31.1-checksums.txt"
  },
  {
    "version": "v3.31.1-ci-test.0",
    "date": "2022-05-03T17:41:53Z",
    "downloads": {
      "linux-x64": "https://get.pulumi.com/releases/sdk/pulumi-v3.31.1-ci-test.0-linux-x64.tar.gz",
      "linux-arm64": "https://get.pulumi.com/releases/sdk/pulumi-v3.31.1-ci-test.0-linux-arm64.tar.gz",
      "darwin-x64": "https://get.pulumi.com/releases/sdk/pulumi-v3.31.1-ci-test.0-darwin-x64.tar.gz",
      "darwin-arm64": "https://get.pulumi.com/releases/sdk/pulumi-v3.31.1-ci-test.0-darwin-arm64.tar.gz",
      "windows-x64": "https://get.pulumi.com/releases/sdk/pulumi-v3.31.1-ci-test.0-windows-x64.zip",
      "windows-arm64": "https://get.pulumi.com/releases/sdk/pulumi-v3.31.1-ci-test.0-windows-arm64.zip"
    },
    "checksums": "https://get.pulumi.com/releases/sdk/pulumi-3.31.1-ci-test.0-checksums.txt"
  },
  {
    "version": "v3.31.1-alpha.4",
    "date": "2022-05-03T20:36:08Z",
    "downloads": {
      "linux-x64": "https://get.pulumi.com/releases/sdk/pulumi-v3.31.1-alpha.4-linux-x64.tar.gz",
      "linux-arm64": "https://get.pulumi.com/releases/sdk/pulumi-v3.31.1-alpha.4-linux-arm64.tar.gz",
      "darwin-x64": "https://get.pulumi.com/releases/sdk/pulumi-v3.31.1-alpha.4-darwin-x64.tar.gz",
      "darwin-arm64": "https://get.pulumi.com/releases/sdk/pulumi-v3.31.1-alpha.4-darwin-arm64.tar.gz",
      "windows-x64": "https://get.pulumi.com/releases/sdk/pulumi-v3.31.1-alpha.4-windows-x64.zip",
      "windows-arm64": "https://get.pulumi.com/releases/sdk/pulumi-v3.31.1-alpha.4-windows-arm64.zip"
    },
    "checksums": "https://get.pulumi.com/releases/sdk/pulumi-3.31.1-alpha.4-checksums.txt"
  },
  {
    "version": "v3.31.1-alpha.3",
    "date": "2022-05-03T19:32:02Z",
    "downloads": {
      "linux-x64": "https://get.pulumi.com/releases/sdk/pulumi-v3.31.1-alpha.3-linux-x64.tar.gz",
      "linux-arm64": "https://get.pulumi.com/releases/sdk/pulumi-v3.31.1-alpha.3-linux-arm64.tar.gz",
      "darwin-x64": "https://get.pulumi.com/releases/sdk/pulumi-v3.31.1-alpha.3-darwin-x64.tar.gz",
      "darwin-arm64": "https://get.pulumi.com/releases/sdk/pulumi-v3.31.1-alpha.3-darwin-arm64.tar.gz",
      "windows-x64": "https://get.pulumi.com/releases/sdk/pulumi-v3.31.1-alpha.3-windows-x64.zip",
      "windows-arm64": "https://get.pulumi.com/releases/sdk/pulumi-v3.31.1-alpha.3-windows-arm64.zip"
    },
    "checksums": "https://get.pulumi.com/releases/sdk/pulumi-3.31.1-alpha.3-checksums.txt"
  },
  {
    "version": "v3.31.1-alpha.2",
    "date": "2022-05-03T18:13:13Z",
    "downloads": {
      "linux-x64": "https://get.pulumi.com/releases/sdk/pulumi-v3.31.1-alpha.2-linux-x64.tar.gz",
      "linux-arm64": "https://get.pulumi.com/releases/sdk/pulumi-v3.31.1-alpha.2-linux-arm64.tar.gz",
      "darwin-x64": "https://get.pulumi.com/releases/sdk/pulumi-v3.31.1-alpha.2-darwin-x64.tar.gz",
      "darwin-arm64": "https://get.pulumi.com/releases/sdk/pulumi-v3.31.1-alpha.2-darwin-arm64.tar.gz",
      "windows-x64": "https://get.pulumi.com/releases/sdk/pulumi-v3.31.1-alpha.2-windows-x64.zip",
      "windows-arm64": "https://get.pulumi.com/releases/sdk/pulumi-v3.31.1-alpha.2-windows-arm64.zip"
    },
    "checksums": "https://get.pulumi.com/releases/sdk/pulumi-3.31.1-alpha.2-checksums.txt"
  },
  {
    "version": "v3.31.1-alpha.1",
    "date": "2022-05-03T17:58:27Z",
    "downloads": {
      "linux-x64": "https://get.pulumi.com/releases/sdk/pulumi-v3.31.1-alpha.1-linux-x64.tar.gz",
      "linux-arm64": "https://get.pulumi.com/releases/sdk/pulumi-v3.31.1-alpha.1-linux-arm64.tar.gz",
      "darwin-x64": "https://get.pulumi.com/releases/sdk/pulumi-v3.31.1-alpha.1-darwin-x64.tar.gz",
      "darwin-arm64": "https://get.pulumi.com/releases/sdk/pulumi-v3.31.1-alpha.1-darwin-arm64.tar.gz",
      "windows-x64": "https://get.pulumi.com/releases/sdk/pulumi-v3.31.1-alpha.1-windows-x64.zip",
      "windows-arm64": "https://get.pulumi.com/releases/sdk/pulumi-v3.31.1-alpha.1-windows-arm64.zip"
    },
    "checksums": "https://get.pulumi.com/releases/sdk/pulumi-3.31.1-alpha.1-checksums.txt"
  },
  {
    "version": "v3.31.1-alpha.0",
    "date": "2022-05-03T17:51:20Z",
    "downloads": {
      "linux-x64": "https://get.pulumi.com/releases/sdk/pulumi-v3.31.1-alpha.0-linux-x64.tar.gz",
      "linux-arm64": "https://get.pulumi.com/releases/sdk/pulumi-v3.31.1-alpha.0-linux-arm64.tar.gz",
      "darwin-x64": "https://get.pulumi.com/releases/sdk/pulumi-v3.31.1-alpha.0-darwin-x64.tar.gz",
      "darwin-arm64": "https://get.pulumi.com/releases/sdk/pulumi-v3.31.1-alpha.0-darwin-arm64.tar.gz",
      "windows-x64": "https://get.pulumi.com/releases/sdk/pulumi-v3.31.1-alpha.0-windows-x64.zip",
      "windows-arm64": "https://get.pulumi.com/releases/sdk/pulumi-v3.31.1-alpha.0-windows-arm64.zip"
    },
    "checksums": "https://get.pulumi.com/releases/sdk/pulumi-3.31.1-alpha.0-checksums.txt"
  },
  {
    "version": "v3.31.0",
    "date": "2022-04-29T20:47:07Z",
    "downloads": {
      "linux-x64": "https://get.pulumi.com/releases/sdk/pulumi-v3.31.0-linux-x64.tar.gz",
      "linux-arm64": "https://get.pulumi.com/releases/sdk/pulumi-v3.31.0-linux-arm64.tar.gz",
      "darwin-x64": "https://get.pulumi.com/releases/sdk/pulumi-v3.31.0-darwin-x64.tar.gz",
      "darwin-arm64": "https://get.pulumi.com/releases/sdk/pulumi-v3.31.0-darwin-arm64.tar.gz",
      "windows-x64": "https://get.pulumi.com/releases/sdk/pulumi-v3.31.0-windows-x64.zip",
      "windows-arm64": "https://get.pulumi.com/releases/sdk/pulumi-v3.31.0-windows-arm64.zip"
    },
    "checksums": "https://get.pulumi.com/releases/sdk/pulumi-3.31.0-checksums.txt"
  },
  {
    "version": "v3.30.0",
    "date": "2022-04-20T13:18:47Z",
    "downloads": {
      "linux-x64": "https://get.pulumi.com/releases/sdk/pulumi-v3.30.0-linux-x64.tar.gz",
      "linux-arm64": "https://get.pulumi.com/releases/sdk/pulumi-v3.30.0-linux-arm64.tar.gz",
      "darwin-x64": "https://get.pulumi.com/releases/sdk/pulumi-v3.30.0-darwin-x64.tar.gz",
      "darwin-arm64": "https://get.pulumi.com/releases/sdk/pulumi-v3.30.0-darwin-arm64.tar.gz",
      "windows-x64": "https://get.pulumi.com/releases/sdk/pulumi-v3.30.0-windows-x64.zip",
      "windows-arm64": "https://get.pulumi.com/releases/sdk/pulumi-v3.30.0-windows-arm64.zip"
    },
    "checksums": "https://get.pulumi.com/releases/sdk/pulumi-3.30.0-checksums.txt"
  },
  {
    "version": "v3.29.1",
    "date": "2022-04-13T21:02:18Z",
    "downloads": {
      "linux-x64": "https://get.pulumi.com/releases/sdk/pulumi-v3.29.1-linux-x64.tar.gz",
      "linux-arm64": "https://get.pulumi.com/releases/sdk/pulumi-v3.29.1-linux-arm64.tar.gz",
      "darwin-x64": "https://get.pulumi.com/releases/sdk/pulumi-v3.29.1-darwin-x64.tar.gz",
      "darwin-arm64": "https://get.pulumi.com/releases/sdk/pulumi-v3.29.1-darwin-arm64.tar.gz",
      "windows-x64": "https://get.pulumi.com/releases/sdk/pulumi-v3.29.1-windows-x64.zip",
      "windows-arm64": "https://get.pulumi.com/releases/sdk/pulumi-v3.29.1-windows-arm64.zip"
    },
    "checksums": "https://get.pulumi.com/releases/sdk/pulumi-3.29.1-checksums.txt"
  },
  {
    "version": "v3.29.0",
    "date": "2022-04-13T14:21:32Z",
    "downloads": {
      "linux-x64": "https://get.pulumi.com/releases/sdk/pulumi-v3.29.0-linux-x64.tar.gz",
      "linux-arm64": "https://get.pulumi.com/releases/sdk/pulumi-v3.29.0-linux-arm64.tar.gz",
      "darwin-x64": "https://get.pulumi.com/releases/sdk/pulumi-v3.29.0-darwin-x64.tar.gz",
      "darwin-arm64": "https://get.pulumi.com/releases/sdk/pulumi-v3.29.0-darwin-arm64.tar.gz",
      "windows-x64": "https://get.pulumi.com/releases/sdk/pulumi-v3.29.0-windows-x64.zip",
      "windows-arm64": "https://get.pulumi.com/releases/sdk/pulumi-v3.29.0-windows-arm64.zip"
    },
    "checksums": "https://get.pulumi.com/releases/sdk/pulumi-3.29.0-checksums.txt"
  },
  {
    "version": "v3.28.0",
    "date": "2022-04-01T15:00:31Z",
    "downloads": {
      "linux-x64": "https://get.pulumi.com/releases/sdk/pulumi-v3.28.0-linux-x64.tar.gz",
      "linux-arm64": "https://get.pulumi.com/releases/sdk/pulumi-v3.28.0-linux-arm64.tar.gz",
      "darwin-x64": "https://get.pulumi.com/releases/sdk/pulumi-v3.28.0-darwin-x64.tar.gz",
      "darwin-arm64": "https://get.pulumi.com/releases/sdk/pulumi-v3.28.0-darwin-arm64.tar.gz",
      "windows-x64": "https://get.pulumi.com/releases/sdk/pulumi-v3.28.0-windows-x64.zip",
      "windows-arm64": "https://get.pulumi.com/releases/sdk/pulumi-v3.28.0-windows-arm64.zip"
    },
    "checksums": "https://get.pulumi.com/releases/sdk/pulumi-3.28.0-checksums.txt"
  },
  {
    "version": "v3.27.0",
    "date": "2022-03-24T21:17:41Z",
    "downloads": {
      "linux-x64": "https://get.pulumi.com/releases/sdk/pulumi-v3.27.0-linux-x64.tar.gz",
      "linux-arm64": "https://get.pulumi.com/releases/sdk/pulumi-v3.27.0-linux-arm64.tar.gz",
      "darwin-x64": "https://get.pulumi.com/releases/sdk/pulumi-v3.27.0-darwin-x64.tar.gz",
      "darwin-arm64": "https://get.pulumi.com/releases/sdk/pulumi-v3.27.0-darwin-arm64.tar.gz",
      "windows-x64": "https://get.pulumi.com/releases/sdk/pulumi-v3.27.0-windows-x64.zip",
      "windows-arm64": "https://get.pulumi.com/releases/sdk/pulumi-v3.27.0-windows-arm64.zip"
    },
    "checksums": "https://get.pulumi.com/releases/sdk/pulumi-3.27.0-checksums.txt"
  },
  {
    "version": "v3.26.1",
    "date": "2022-03-10T00:35:32Z",
    "downloads": {
      "linux-x64": "https://get.pulumi.com/releases/sdk/pulumi-v3.26.1-linux-x64.tar.gz",
      "linux-arm64": "https://get.pulumi.com/releases/sdk/pulumi-v3.26.1-linux-arm64.tar.gz",
      "darwin-x64": "https://get.pulumi.com/releases/sdk/pulumi-v3.26.1-darwin-x64.tar.gz",
      "darwin-arm64": "https://get.pulumi.com/releases/sdk/pulumi-v3.26.1-darwin-arm64.tar.gz",
      "windows-x64": "https://get.pulumi.com/releases/sdk/pulumi-v3.26.1-windows-x64.zip",
      "windows-arm64": "https://get.pulumi.com/releases/sdk/pulumi-v3.26.1-windows-arm64.zip"
    },
    "checksums": "https://get.pulumi.com/releases/sdk/pulumi-3.26.1-checksums.txt"
  },
  {
    "version": "v3.26.0",
    "date": "2022-03-09T12:58:36Z",
    "downloads": {
      "linux-x64": "https://get.pulumi.com/releases/sdk/pulumi-v3.26.0-linux-x64.tar.gz",
      "linux-arm64": "https://get.pulumi.com/releases/sdk/pulumi-v3.26.0-linux-arm64.tar.gz",
      "darwin-x64": "https://get.pulumi.com/releases/sdk/pulumi-v3.26.0-darwin-x64.tar.gz",
      "darwin-arm64": "https://get.pulumi.com/releases/sdk/pulumi-v3.26.0-darwin-arm64.tar.gz",
      "windows-x64": "https://get.pulumi.com/releases/sdk/pulumi-v3.26.0-windows-x64.zip",
      "windows-arm64": "https://get.pulumi.com/releases/sdk/pulumi-v3.26.0-windows-arm64.zip"
    },
    "checksums": "https://get.pulumi.com/releases/sdk/pulumi-3.26.0-checksums.txt"
  },
  {
    "version": "v3.25.1",
    "date": "2022-03-02T18:11:22Z",
    "downloads": {
      "linux-x64": "https://get.pulumi.com/releases/sdk/pulumi-v3.25.1-linux-x64.tar.gz",
      "linux-arm64": "https://get.pulumi.com/releases/sdk/pulumi-v3.25.1-linux-arm64.tar.gz",
      "darwin-x64": "https://get.pulumi.com/releases/sdk/pulumi-v3.25.1-darwin-x64.tar.gz",
      "darwin-arm64": "https://get.pulumi.com/releases/sdk/pulumi-v3.25.1-darwin-arm64.tar.gz",
      "windows-x64": "https://get.pulumi.com/releases/sdk/pulumi-v3.25.1-windows-x64.zip",
      "windows-arm64": "https://get.pulumi.com/releases/sdk/pulumi-v3.25.1-windows-arm64.zip"
    },
    "checksums": "https://get.pulumi.com/releases/sdk/pulumi-3.25.1-checksums.txt"
  },
  {
    "version": "v3.25.0",
    "date": "2022-02-23T19:06:26Z",
    "downloads": {
      "linux-x64": "https://get.pulumi.com/releases/sdk/pulumi-v3.25.0-linux-x64.tar.gz",
      "linux-arm64": "https://get.pulumi.com/releases/sdk/pulumi-v3.25.0-linux-arm64.tar.gz",
      "darwin-x64": "https://get.pulumi.com/releases/sdk/pulumi-v3.25.0-darwin-x64.tar.gz",
      "darwin-arm64": "https://get.pulumi.com/releases/sdk/pulumi-v3.25.0-darwin-arm64.tar.gz",
      "windows-x64": "https://get.pulumi.com/releases/sdk/pulumi-v3.25.0-windows-x64.zip",
      "windows-arm64": "https://get.pulumi.com/releases/sdk/pulumi-v3.25.0-windows-arm64.zip"
    },
    "checksums": "https://get.pulumi.com/releases/sdk/pulumi-3.25.0-checksums.txt"
  },
  {
    "version": "v3.24.1",
    "date": "2022-02-04T19:00:33Z",
    "downloads": {
      "linux-x64": "https://get.pulumi.com/releases/sdk/pulumi-v3.24.1-linux-x64.tar.gz",
      "linux-arm64": "https://get.pulumi.com/releases/sdk/pulumi-v3.24.1-linux-arm64.tar.gz",
      "darwin-x64": "https://get.pulumi.com/releases/sdk/pulumi-v3.24.1-darwin-x64.tar.gz",
      "darwin-arm64": "https://get.pulumi.com/releases/sdk/pulumi-v3.24.1-darwin-arm64.tar.gz",
      "windows-x64": "https://get.pulumi.com/releases/sdk/pulumi-v3.24.1-windows-x64.zip",
      "windows-arm64": "https://get.pulumi.com/releases/sdk/pulumi-v3.24.1-windows-arm64.zip"
    },
    "checksums": "https://get.pulumi.com/releases/sdk/pulumi-3.24.1-checksums.txt"
  },
  {
    "version": "v3.24.0",
    "date": "2022-02-04T16:58:14Z",
    "downloads": {
      "linux-x64": "https://get.pulumi.com/releases/sdk/pulumi-v3.24.0-linux-x64.tar.gz",
      "linux-arm64": "https://get.pulumi.com/releases/sdk/pulumi-v3.24.0-linux-arm64.tar.gz",
      "darwin-x64": "https://get.pulumi.com/releases/sdk/pulumi-v3.24.0-darwin-x64.tar.gz",
      "darwin-arm64": "https://get.pulumi.com/releases/sdk/pulumi-v3.24.0-darwin-arm64.tar.gz",
      "windows-x64": "https://get.pulumi.com/releases/sdk/pulumi-v3.24.0-windows-x64.zip",
      "windows-arm64": "https://get.pulumi.com/releases/sdk/pulumi-v3.24.0-windows-arm64.zip"
    },
    "checksums": "https://get.pulumi.com/releases/sdk/pulumi-3.24.0-checksums.txt"
  },
  {
    "version": "v3.23.2",
    "date": "2022-01-28T15:36:41Z",
    "downloads": {
      "linux-x64": "https://get.pulumi.com/releases/sdk/pulumi-v3.23.2-linux-x64.tar.gz",
      "linux-arm64": "https://get.pulumi.com/releases/sdk/pulumi-v3.23.2-linux-arm64.tar.gz",
      "darwin-x64": "https://get.pulumi.com/releases/sdk/pulumi-v3.23.2-darwin-x64.tar.gz",
      "darwin-arm64": "https://get.pulumi.com/releases/sdk/pulumi-v3.23.2-darwin-arm64.tar.gz",
      "windows-x64": "https://get.pulumi.com/releases/sdk/pulumi-v3.23.2-windows-x64.zip",
      "windows-arm64": "https://get.pulumi.com/releases/sdk/pulumi-v3.23.2-windows-arm64.zip"
    },
    "checksums": "https://get.pulumi.com/releases/sdk/pulumi-3.23.2-checksums.txt"
  },
  {
    "version": "v3.23.1",
    "date": "2022-01-27T22:55:46Z",
    "downloads": {
      "linux-x64": "https://get.pulumi.com/releases/sdk/pulumi-v3.23.1-linux-x64.tar.gz",
      "linux-arm64": "https://get.pulumi.com/releases/sdk/pulumi-v3.23.1-linux-arm64.tar.gz",
      "darwin-x64": "https://get.pulumi.com/releases/sdk/pulumi-v3.23.1-darwin-x64.tar.gz",
      "darwin-arm64": "https://get.pulumi.com/releases/sdk/pulumi-v3.23.1-darwin-arm64.tar.gz",
      "windows-x64": "https://get.pulumi.com/releases/sdk/pulumi-v3.23.1-windows-x64.zip",
      "windows-arm64": "https://get.pulumi.com/releases/sdk/pulumi-v3.23.1-windows-arm64.zip"
    },
    "checksums": "https://get.pulumi.com/releases/sdk/pulumi-3.23.1-checksums.txt"
  },
  {
    "version": "v3.23.0",
    "date": "2022-01-26T19:03:57Z",
    "downloads": {
      "linux-x64": "https://get.pulumi.com/releases/sdk/pulumi-v3.23.0-linux-x64.tar.gz",
      "linux-arm64": "https://get.pulumi.com/releases/sdk/pulumi-v3.23.0-linux-arm64.tar.gz",
      "darwin-x64": "https://get.pulumi.com/releases/sdk/pulumi-v3.23.0-darwin-x64.tar.gz",
      "darwin-arm64": "https://get.pulumi.com/releases/sdk/pulumi-v3.23.0-darwin-arm64.tar.gz",
      "windows-x64": "https://get.pulumi.com/releases/sdk/pulumi-v3.23.0-windows-x64.zip",
      "windows-arm64": "https://get.pulumi.com/releases/sdk/pulumi-v3.23.0-windows-arm64.zip"
    },
    "checksums": "https://get.pulumi.com/releases/sdk/pulumi-3.23.0-checksums.txt"
  },
  {
    "version": "v3.22.1",
    "date": "2022-01-14T19:19:23Z",
    "downloads": {
      "linux-x64": "https://get.pulumi.com/releases/sdk/pulumi-v3.22.1-linux-x64.tar.gz",
      "linux-arm64": "https://get.pulumi.com/releases/sdk/pulumi-v3.22.1-linux-arm64.tar.gz",
      "darwin-x64": "https://get.pulumi.com/releases/sdk/pulumi-v3.22.1-darwin-x64.tar.gz",
      "darwin-arm64": "https://get.pulumi.com/releases/sdk/pulumi-v3.22.1-darwin-arm64.tar.gz",
      "windows-x64": "https://get.pulumi.com/releases/sdk/pulumi-v3.22.1-windows-x64.zip",
      "windows-arm64": "https://get.pulumi.com/releases/sdk/pulumi-v3.22.1-windows-arm64.zip"
    },
    "checksums": "https://get.pulumi.com/releases/sdk/pulumi-3.22.1-checksums.txt"
  },
  {
    "version": "v3.22.0",
    "date": "2022-01-13T00:46:32Z",
    "downloads": {
      "linux-x64": "https://get.pulumi.com/releases/sdk/pulumi-v3.22.0-linux-x64.tar.gz",
      "linux-arm64": "https://get.pulumi.com/releases/sdk/pulumi-v3.22.0-linux-arm64.tar.gz",
      "darwin-x64": "https://get.pulumi.com/releases/sdk/pulumi-v3.22.0-darwin-x64.tar.gz",
      "darwin-arm64": "https://get.pulumi.com/releases/sdk/pulumi-v3.22.0-darwin-arm64.tar.gz",
      "windows-x64": "https://get.pulumi.com/releases/sdk/pulumi-v3.22.0-windows-x64.zip",
      "windows-arm64": "https://get.pulumi.com/releases/sdk/pulumi-v3.22.0-windows-arm64.zip"
    },
    "checksums": "https://get.pulumi.com/releases/sdk/pulumi-3.22.0-checksums.txt"
  },
  {
    "version": "v3.21.1",
    "date": "2022-01-07T20:23:54Z",
    "downloads": {
      "linux-x64": "https://get.pulumi.com/releases/sdk/pulumi-v3.21.1-linux-x64.tar.gz",
      "linux-arm64": "https://get.pulumi.com/releases/sdk/pulumi-v3.21.1-linux-arm64.tar.gz",
      "darwin-x64": "https://get.pulumi.com/releases/sdk/pulumi-v3.21.1-darwin-x64.tar.gz",
      "darwin-arm64": "https://get.pulumi.com/releases/sdk/pulumi-v3.21.1-darwin-arm64.tar.gz",
      "windows-x64": "https://get.pulumi.com/releases/sdk/pulumi-v3.21.1-windows-x64.zip",
      "windows-arm64": "https://get.pulumi.com/releases/sdk/pulumi-v3.21.1-windows-arm64.zip"
    },
    "checksums": "https://get.pulumi.com/releases/sdk/pulumi-3.21.1-checksums.txt"
  },
  {
    "version": "v3.21.0",
    "date": "2021-12-29T22:18:34Z",
    "downloads": {
      "linux-x64": "https://get.pulumi.com/releases/sdk/pulumi-v3.21.0-linux-x64.tar.gz",
      "linux-arm64": "https://get.pulumi.com/releases/sdk/pulumi-v3.21.0-linux-arm64.tar.gz",
      "darwin-x64": "https://get.pulumi.com/releases/sdk/pulumi-v3.21.0-darwin-x64.tar.gz",
      "darwin-arm64": "https://get.pulumi.com/releases/sdk/pulumi-v3.21.0-darwin-arm64.tar.gz",
      "windows-x64": "https://get.pulumi.com/releases/sdk/pulumi-v3.21.0-windows-x64.zip",
      "windows-arm64": "https://get.pulumi.com/releases/sdk/pulumi-v3.21.0-windows-arm64.zip"
    },
    "checksums": "https://get.pulumi.com/releases/sdk/pulumi-3.21.0-checksums.txt"
  },
  {
    "version": "v3.21.0-alpha.1640891954",
    "date": "2021-12-30T17:02:07Z",
    "downloads": {
      "linux-x64": "https://get.pulumi.com/releases/sdk/pulumi-v3.21.0-alpha.1640891954-linux-x64.tar.gz",
      "linux-arm64": "https://get.pulumi.com/releases/sdk/pulumi-v3.21.0-alpha.1640891954-linux-arm64.tar.gz",
      "darwin-x64": "https://get.pulumi.com/releases/sdk/pulumi-v3.21.0-alpha.1640891954-darwin-x64.tar.gz",
      "darwin-arm64": "https://get.pulumi.com/releases/sdk/pulumi-v3.21.0-alpha.1640891954-darwin-arm64.tar.gz",
      "windows-x64": "https://get.pulumi.com/releases/sdk/pulumi-v3.21.0-alpha.1640891954-windows-x64.zip",
      "windows-arm64": "https://get.pulumi.com/releases/sdk/pulumi-v3.21.0-alpha.1640891954-windows-arm64.zip"
    },
    "checksums": "https://get.pulumi.com/releases/sdk/pulumi-3.21.0-alpha.1640891954-checksums.txt"
  },
  {
    "version": "v3.20.0",
    "date": "2021-12-16T22:37:15Z",
    "downloads": {
      "linux-x64": "https://get.pulumi.com/releases/sdk/pulumi-v3.20.0-linux-x64.tar.gz",
      "linux-arm64": "https://get.pulumi.com/releases/sdk/pulumi-v3.20.0-linux-arm64.tar.gz",
      "darwin-x64": "https://get.pulumi.com/releases/sdk/pulumi-v3.20.0-darwin-x64.tar.gz",
      "darwin-arm64": "https://get.pulumi.com/releases/sdk/pulumi-v3.20.0-darwin-arm64.tar.gz",
      "windows-x64": "https://get.pulumi.com/releases/sdk/pulumi-v3.20.0-windows-x64.zip",
      "windows-arm64": "https://get.pulumi.com/releases/sdk/pulumi-v3.20.0-windows-arm64.zip"
    },
    "checksums": "https://get.pulumi.com/releases/sdk/pulumi-3.20.0-checksums.txt"
  },
  {
    "version": "v3.19.0",
    "date": "2021-12-01T21:57:51Z",
    "downloads": {
      "linux-x64": "https://get.pulumi.com/releases/sdk/pulumi-v3.19.0-linux-x64.tar.gz",
      "linux-arm64": "https://get.pulumi.com/releases/sdk/pulumi-v3.19.0-linux-arm64.tar.gz",
      "darwin-x64": "https://get.pulumi.com/releases/sdk/pulumi-v3.19.0-darwin-x64.tar.gz",
      "darwin-arm64": "https://get.pulumi.com/releases/sdk/pulumi-v3.19.0-darwin-arm64.tar.gz",
      "windows-x64": "https://get.pulumi.com/releases/sdk/pulumi-v3.19.0-windows-x64.zip",
      "windows-arm64": "https://get.pulumi.com/releases/sdk/pulumi-v3.19.0-windows-arm64.zip"
    },
    "checksums": "https://get.pulumi.com/releases/sdk/pulumi-3.19.0-checksums.txt"
  },
  {
    "version": "v3.18.1",
    "date": "2021-11-22T22:30:47Z",
    "downloads": {
      "linux-x64": "https://get.pulumi.com/releases/sdk/pulumi-v3.18.1-linux-x64.tar.gz",
      "linux-arm64": "https://get.pulumi.com/releases/sdk/pulumi-v3.18.1-linux-arm64.tar.gz",
      "darwin-x64": "https://get.pulumi.com/releases/sdk/pulumi-v3.18.1-darwin-x64.tar.gz",
      "darwin-arm64": "https://get.pulumi.com/releases/sdk/pulumi-v3.18.1-darwin-arm64.tar.gz",
      "windows-x64": "https://get.pulumi.com/releases/sdk/pulumi-v3.18.1-windows-x64.zip",
      "windows-arm64": "https://get.pulumi.com/releases/sdk/pulumi-v3.18.1-windows-arm64.zip"
    },
    "checksums": "https://get.pulumi.com/releases/sdk/pulumi-3.18.1-checksums.txt"
  },
  {
    "version": "v3.18.0",
    "date": "2021-11-17T20:27:50Z",
    "downloads": {
      "linux-x64": "https://get.pulumi.com/releases/sdk/pulumi-v3.18.0-linux-x64.tar.gz",
      "linux-arm64": "https://get.pulumi.com/releases/sdk/pulumi-v3.18.0-linux-arm64.tar.gz",
      "darwin-x64": "https://get.pulumi.com/releases/sdk/pulumi-v3.18.0-darwin-x64.tar.gz",
      "darwin-arm64": "https://get.pulumi.com/releases/sdk/pulumi-v3.18.0-darwin-arm64.tar.gz",
      "windows-x64": "https://get.pulumi.com/releases/sdk/pulumi-v3.18.0-windows-x64.zip",
      "windows-arm64": "https://get.pulumi.com/releases/sdk/pulumi-v3.18.0-windows-arm64.zip"
    },
    "checksums": "https://get.pulumi.com/releases/sdk/pulumi-3.18.0-checksums.txt"
  },
  {
    "version": "v3.17.1",
    "date": "2021-11-09T21:54:45Z",
    "downloads": {
      "linux-x64": "https://get.pulumi.com/releases/sdk/pulumi-v3.17.1-linux-x64.tar.gz",
      "linux-arm64": "https://get.pulumi.com/releases/sdk/pulumi-v3.17.1-linux-arm64.tar.gz",
      "darwin-x64": "https://get.pulumi.com/releases/sdk/pulumi-v3.17.1-darwin-x64.tar.gz",
      "darwin-arm64": "https://get.pulumi.com/releases/sdk/pulumi-v3.17.1-darwin-arm64.tar.gz",
      "windows-x64": "https://get.pulumi.com/releases/sdk/pulumi-v3.17.1-windows-x64.zip",
      "windows-arm64": "https://get.pulumi.com/releases/sdk/pulumi-v3.17.1-windows-arm64.zip"
    },
    "checksums": "https://get.pulumi.com/releases/sdk/pulumi-3.17.1-checksums.txt"
  },
  {
    "version": "v3.17.0",
    "date": "2021-11-03T18:51:31Z",
    "downloads": {
      "linux-x64": "https://get.pulumi.com/releases/sdk/pulumi-v3.17.0-linux-x64.tar.gz",
      "linux-arm64": "https://get.pulumi.com/releases/sdk/pulumi-v3.17.0-linux-arm64.tar.gz",
      "darwin-x64": "https://get.pulumi.com/releases/sdk/pulumi-v3.17.0-darwin-x64.tar.gz",
      "darwin-arm64": "https://get.pulumi.com/releases/sdk/pulumi-v3.17.0-darwin-arm64.tar.gz",
      "windows-x64": "https://get.pulumi.com/releases/sdk/pulumi-v3.17.0-windows-x64.zip",
      "windows-arm64": "https://get.pulumi.com/releases/sdk/pulumi-v3.17.0-windows-arm64.zip"
    },
    "checksums": "https://get.pulumi.com/releases/sdk/pulumi-3.17.0-checksums.txt"
  },
  {
    "version": "v3.16.0",
    "date": "2021-10-20T18:11:38Z",
    "downloads": {
      "linux-x64": "https://get.pulumi.com/releases/sdk/pulumi-v3.16.0-linux-x64.tar.gz",
      "linux-arm64": "https://get.pulumi.com/releases/sdk/pulumi-v3.16.0-linux-arm64.tar.gz",
      "darwin-x64": "https://get.pulumi.com/releases/sdk/pulumi-v3.16.0-darwin-x64.tar.gz",
      "darwin-arm64": "https://get.pulumi.com/releases/sdk/pulumi-v3.16.0-darwin-arm64.tar.gz",
      "windows-x64": "https://get.pulumi.com/releases/sdk/pulumi-v3.16.0-windows-x64.zip",
      "windows-arm64": "https://get.pulumi.com/releases/sdk/pulumi-v3.16.0-windows-arm64.zip"
    },
    "checksums": "https://get.pulumi.com/releases/sdk/pulumi-3.16.0-checksums.txt"
  },
  {
    "version": "v3.15.0",
    "date": "2021-10-15T01:05:42Z",
    "downloads": {
      "linux-x64": "https://get.pulumi.com/releases/sdk/pulumi-v3.15.0-linux-x64.tar.gz",
      "linux-arm64": "https://get.pulumi.com/releases/sdk/pulumi-v3.15.0-linux-arm64.tar.gz",
      "darwin-x64": "https://get.pulumi.com/releases/sdk/pulumi-v3.15.0-darwin-x64.tar.gz",
      "darwin-arm64": "https://get.pulumi.com/releases/sdk/pulumi-v3.15.0-darwin-arm64.tar.gz",
      "windows-x64": "https://get.pulumi.com/releases/sdk/pulumi-v3.15.0-windows-x64.zip",
      "windows-arm64": "https://get.pulumi.com/releases/sdk/pulumi-v3.15.0-windows-arm64.zip"
    },
    "checksums": "https://get.pulumi.com/releases/sdk/pulumi-3.15.0-checksums.txt"
  },
  {
    "version": "v3.14.0",
    "date": "2021-10-06T18:54:59Z",
    "downloads": {
      "linux-x64": "https://get.pulumi.com/releases/sdk/pulumi-v3.14.0-linux-x64.tar.gz",
      "linux-arm64": "https://get.pulumi.com/releases/sdk/pulumi-v3.14.0-linux-arm64.tar.gz",
      "darwin-x64": "https://get.pulumi.com/releases/sdk/pulumi-v3.14.0-darwin-x64.tar.gz",
      "darwin-arm64": "https://get.pulumi.com/releases/sdk/pulumi-v3.14.0-darwin-arm64.tar.gz",
      "windows-x64": "https://get.pulumi.com/releases/sdk/pulumi-v3.14.0-windows-x64.zip",
      "windows-arm64": "https://get.pulumi.com/releases/sdk/pulumi-v3.14.0-windows-arm64.zip"
    },
    "checksums": "https://get.pulumi.com/releases/sdk/pulumi-3.14.0-checksums.txt"
  },
  {
    "version": "v3.13.2",
    "date": "2021-09-28T06:05:36Z",
    "downloads": {
      "linux-x64": "https://get.pulumi.com/releases/sdk/pulumi-v3.13.2-linux-x64.tar.gz",
      "linux-arm64": "https://get.pulumi.com/releases/sdk/pulumi-v3.13.2-linux-arm64.tar.gz",
      "darwin-x64": "https://get.pulumi.com/releases/sdk/pulumi-v3.13.2-darwin-x64.tar.gz",
      "darwin-arm64": "https://get.pulumi.com/releases/sdk/pulumi-v3.13.2-darwin-arm64.tar.gz",
      "windows-x64": "https://get.pulumi.com/releases/sdk/pulumi-v3.13.2-windows-x64.zip",
      "windows-arm64": "https://get.pulumi.com/releases/sdk/pulumi-v3.13.2-windows-arm64.zip"
    },
    "checksums": "https://get.pulumi.com/releases/sdk/pulumi-3.13.2-checksums.txt"
  },
  {
    "version": "v3.13.1",
    "date": "2021-09-28T03:32:06Z",
    "downloads": {
      "linux-x64": "https://get.pulumi.com/releases/sdk/pulumi-v3.13.1-linux-x64.tar.gz",
      "linux-arm64": "https://get.pulumi.com/releases/sdk/pulumi-v3.13.1-linux-arm64.tar.gz",
      "darwin-x64": "https://get.pulumi.com/releases/sdk/pulumi-v3.13.1-darwin-x64.tar.gz",
      "darwin-arm64": "https://get.pulumi.com/releases/sdk/pulumi-v3.13.1-darwin-arm64.tar.gz",
      "windows-x64": "https://get.pulumi.com/releases/sdk/pulumi-v3.13.1-windows-x64.zip",
      "windows-arm64": "https://get.pulumi.com/releases/sdk/pulumi-v3.13.1-windows-arm64.zip"
    },
    "checksums": "https://get.pulumi.com/releases/sdk/pulumi-3.13.1-checksums.txt"
  },
  {
    "version": "v3.13.0",
    "date": "2021-09-22T20:16:08Z",
    "downloads": {
      "linux-x64": "https://get.pulumi.com/releases/sdk/pulumi-v3.13.0-linux-x64.tar.gz",
      "linux-arm64": "https://get.pulumi.com/releases/sdk/pulumi-v3.13.0-linux-arm64.tar.gz",
      "darwin-x64": "https://get.pulumi.com/releases/sdk/pulumi-v3.13.0-darwin-x64.tar.gz",
      "darwin-arm64": "https://get.pulumi.com/releases/sdk/pulumi-v3.13.0-darwin-arm64.tar.gz",
      "windows-x64": "https://get.pulumi.com/releases/sdk/pulumi-v3.13.0-windows-x64.zip",
      "windows-arm64": "https://get.pulumi.com/releases/sdk/pulumi-v3.13.0-windows-arm64.zip"
    },
    "checksums": "https://get.pulumi.com/releases/sdk/pulumi-3.13.0-checksums.txt"
  },
  {
    "version": "v3.12.0",
    "date": "2021-09-08T21:41:25Z",
    "downloads": {
      "linux-x64": "https://get.pulumi.com/releases/sdk/pulumi-v3.12.0-linux-x64.tar.gz",
      "linux-arm64": "https://get.pulumi.com/releases/sdk/pulumi-v3.12.0-linux-arm64.tar.gz",
      "darwin-x64": "https://get.pulumi.com/releases/sdk/pulumi-v3.12.0-darwin-x64.tar.gz",
      "darwin-arm64": "https://get.pulumi.com/releases/sdk/pulumi-v3.12.0-darwin-arm64.tar.gz",
      "windows-x64": "https://get.pulumi.com/releases/sdk/pulumi-v3.12.0-windows-x64.zip",
      "windows-arm64": "https://get.pulumi.com/releases/sdk/pulumi-v3.12.0-windows-arm64.zip"
    },
    "checksums": "https://get.pulumi.com/releases/sdk/pulumi-3.12.0-checksums.txt"
  },
  {
    "version": "v3.11.0",
    "date": "2021-08-25T18:05:19Z",
    "downloads": {
      "linux-x64": "https://get.pulumi.com/releases/sdk/pulumi-v3.11.0-linux-x64.tar.gz",
      "linux-arm64": "https://get.pulumi.com/releases/sdk/pulumi-v3.11.0-linux-arm64.tar.gz",
      "darwin-x64": "https://get.pulumi.com/releases/sdk/pulumi-v3.11.0-darwin-x64.tar.gz",
      "darwin-arm64": "https://get.pulumi.com/releases/sdk/pulumi-v3.11.0-darwin-arm64.tar.gz",
      "windows-x64": "https://get.pulumi.com/releases/sdk/pulumi-v3.11.0-windows-x64.zip",
      "windows-arm64": "https://get.pulumi.com/releases/sdk/pulumi-v3.11.0-windows-arm64.zip"
    },
    "checksums": "https://get.pulumi.com/releases/sdk/pulumi-3.11.0-checksums.txt"
  },
  {
    "version": "v3.10.3",
    "date": "2021-08-19T07:38:57Z",
    "downloads": {
      "linux-x64": "https://get.pulumi.com/releases/sdk/pulumi-v3.10.3-linux-x64.tar.gz",
      "linux-arm64": "https://get.pulumi.com/releases/sdk/pulumi-v3.10.3-linux-arm64.tar.gz",
      "darwin-x64": "https://get.pulumi.com/releases/sdk/pulumi-v3.10.3-darwin-x64.tar.gz",
      "darwin-arm64": "https://get.pulumi.com/releases/sdk/pulumi-v3.10.3-darwin-arm64.tar.gz",
      "windows-x64": "https://get.pulumi.com/releases/sdk/pulumi-v3.10.3-windows-x64.zip",
      "windows-arm64": "https://get.pulumi.com/releases/sdk/pulumi-v3.10.3-windows-arm64.zip"
    },
    "checksums": "https://get.pulumi.com/releases/sdk/pulumi-3.10.3-checksums.txt"
  },
  {
    "version": "v3.10.2",
    "date": "2021-08-17T00:36:38Z",
    "downloads": {
      "linux-x64": "https://get.pulumi.com/releases/sdk/pulumi-v3.10.2-linux-x64.tar.gz",
      "linux-arm64": "https://get.pulumi.com/releases/sdk/pulumi-v3.10.2-linux-arm64.tar.gz",
      "darwin-x64": "https://get.pulumi.com/releases/sdk/pulumi-v3.10.2-darwin-x64.tar.gz",
      "darwin-arm64": "https://get.pulumi.com/releases/sdk/pulumi-v3.10.2-darwin-arm64.tar.gz",
      "windows-x64": "https://get.pulumi.com/releases/sdk/pulumi-v3.10.2-windows-x64.zip",
      "windows-arm64": "https://get.pulumi.com/releases/sdk/pulumi-v3.10.2-windows-arm64.zip"
    },
    "checksums": "https://get.pulumi.com/releases/sdk/pulumi-3.10.2-checksums.txt"
  },
  {
    "version": "v3.10.1",
    "date": "2021-08-12T16:16:27Z",
    "downloads": {
      "linux-x64": "https://get.pulumi.com/releases/sdk/pulumi-v3.10.1-linux-x64.tar.gz",
      "linux-arm64": "https://get.pulumi.com/releases/sdk/pulumi-v3.10.1-linux-arm64.tar.gz",
      "darwin-x64": "https://get.pulumi.com/releases/sdk/pulumi-v3.10.1-darwin-x64.tar.gz",
      "darwin-arm64": "https://get.pulumi.com/releases/sdk/pulumi-v3.10.1-darwin-arm64.tar.gz",
      "windows-x64": "https://get.pulumi.com/releases/sdk/pulumi-v3.10.1-windows-x64.zip",
      "windows-arm64": "https://get.pulumi.com/releases/sdk/pulumi-v3.10.1-windows-arm64.zip"
    },
    "checksums": "https://get.pulumi.com/releases/sdk/pulumi-3.10.1-checksums.txt"
  },
  {
    "version": "v3.10.0",
    "date": "2021-08-12T01:44:32Z",
    "downloads": {
      "linux-x64": "https://get.pulumi.com/releases/sdk/pulumi-v3.10.0-linux-x64.tar.gz",
      "linux-arm64": "https://get.pulumi.com/releases/sdk/pulumi-v3.10.0-linux-arm64.tar.gz",
      "darwin-x64": "https://get.pulumi.com/releases/sdk/pulumi-v3.10.0-darwin-x64.tar.gz",
      "darwin-arm64": "https://get.pulumi.com/releases/sdk/pulumi-v3.10.0-darwin-arm64.tar.gz",
      "windows-x64": "https://get.pulumi.com/releases/sdk/pulumi-v3.10.0-windows-x64.zip",
      "windows-arm64": "https://get.pulumi.com/releases/sdk/pulumi-v3.10.0-windows-arm64.zip"
    },
    "checksums": "https://get.pulumi.com/releases/sdk/pulumi-3.10.0-checksums.txt"
  },
  {
    "version": "v3.9.1",
    "date": "2021-07-29T23:54:34Z",
    "downloads": {
      "linux-x64": "https://get.pulumi.com/releases/sdk/pulumi-v3.9.1-linux-x64.tar.gz",
      "linux-arm64": "https://get.pulumi.com/releases/sdk/pulumi-v3.9.1-linux-arm64.tar.gz",
      "darwin-x64": "https://get.pulumi.com/releases/sdk/pulumi-v3.9.1-darwin-x64.tar.gz",
      "darwin-arm64": "https://get.pulumi.com/releases/sdk/pulumi-v3.9.1-darwin-arm64.tar.gz",
      "windows-x64": "https://get.pulumi.com/releases/sdk/pulumi-v3.9.1-windows-x64.zip",
      "windows-arm64": "https://get.pulumi.com/releases/sdk/pulumi-v3.9.1-windows-arm64.zip"
    },
    "checksums": "https://get.pulumi.com/releases/sdk/pulumi-3.9.1-checksums.txt"
  },
  {
    "version": "v3.9.0",
    "date": "2021-07-28T18:10:05Z",
    "downloads": {
      "linux-x64": "https://get.pulumi.com/releases/sdk/pulumi-v3.9.0-linux-x64.tar.gz",
      "linux-arm64": "https://get.pulumi.com/releases/sdk/pulumi-v3.9.0-linux-arm64.tar.gz",
      "darwin-x64": "https://get.pulumi.com/releases/sdk/pulumi-v3.9.0-darwin-x64.tar.gz",
      "darwin-arm64": "https://get.pulumi.com/releases/sdk/pulumi-v3.9.0-darwin-arm64.tar.gz",
      "windows-x64": "https://get.pulumi.com/releases/sdk/pulumi-v3.9.0-windows-x64.zip",
      "windows-arm64": "https://get.pulumi.com/releases/sdk/pulumi-v3.9.0-windows-arm64.zip"
    },
    "checksums": "https://get.pulumi.com/releases/sdk/pulumi-3.9.0-checksums.txt"
  },
  {
    "version": "v3.8.0",
    "date": "2021-07-22T19:27:04Z",
    "downloads": {
      "linux-x64": "https://get.pulumi.com/releases/sdk/pulumi-v3.8.0-linux-x64.tar.gz",
      "linux-arm64": "https://get.pulumi.com/releases/sdk/pulumi-v3.8.0-linux-arm64.tar.gz",
      "darwin-x64": "https://get.pulumi.com/releases/sdk/pulumi-v3.8.0-darwin-x64.tar.gz",
      "darwin-arm64": "https://get.pulumi.com/releases/sdk/pulumi-v3.8.0-darwin-arm64.tar.gz",
      "windows-x64": "https://get.pulumi.com/releases/sdk/pulumi-v3.8.0-windows-x64.zip",
      "windows-arm64": "https://get.pulumi.com/releases/sdk/pulumi-v3.8.0-windows-arm64.zip"
    },
    "checksums": "https://get.pulumi.com/releases/sdk/pulumi-3.8.0-checksums.txt"
  },
  {
    "version": "v3.7.1",
    "date": "2021-07-19T10:35:50Z",
    "downloads": {
      "linux-x64": "https://get.pulumi.com/releases/sdk/pulumi-v3.7.1-linux-x64.tar.gz",
      "linux-arm64": "https://get.pulumi.com/releases/sdk/pulumi-v3.7.1-linux-arm64.tar.gz",
      "darwin-x64": "https://get.pulumi.com/releases/sdk/pulumi-v3.7.1-darwin-x64.tar.gz",
      "darwin-arm64": "https://get.pulumi.com/releases/sdk/pulumi-v3.7.1-darwin-arm64.tar.gz",
      "windows-x64": "https://get.pulumi.com/releases/sdk/pulumi-v3.7.1-windows-x64.zip",
      "windows-arm64": "https://get.pulumi.com/releases/sdk/pulumi-v3.7.1-windows-arm64.zip"
    },
    "checksums": "https://get.pulumi.com/releases/sdk/pulumi-3.7.1-checksums.txt"
  },
  {
    "version": "v3.7.0",
    "date": "2021-07-13T20:52:24Z",
    "downloads": {
      "linux-x64": "https://get.pulumi.com/releases/sdk/pulumi-v3.7.0-linux-x64.tar.gz",
      "linux-arm64": "https://get.pulumi.com/releases/sdk/pulumi-v3.7.0-linux-arm64.tar.gz",
      "darwin-x64": "https://get.pulumi.com/releases/sdk/pulumi-v3.7.0-darwin-x64.tar.gz",
      "darwin-arm64": "https://get.pulumi.com/releases/sdk/pulumi-v3.7.0-darwin-arm64.tar.gz",
      "windows-x64": "https://get.pulumi.com/releases/sdk/pulumi-v3.7.0-windows-x64.zip",
      "windows-arm64": "https://get.pulumi.com/releases/sdk/pulumi-v3.7.0-windows-arm64.zip"
    },
    "checksums": "https://get.pulumi.com/releases/sdk/pulumi-3.7.0-checksums.txt"
  },
  {
    "version": "v3.6.1",
    "date": "2021-07-07T11:36:12Z",
    "downloads": {
      "linux-x64": "https://get.pulumi.com/releases/sdk/pulumi-v3.6.1-linux-x64.tar.gz",
      "linux-arm64": "https://get.pulumi.com/releases/sdk/pulumi-v3.6.1-linux-arm64.tar.gz",
      "darwin-x64": "https://get.pulumi.com/releases/sdk/pulumi-v3.6.1-darwin-x64.tar.gz",
      "darwin-arm64": "https://get.pulumi.com/releases/sdk/pulumi-v3.6.1-darwin-arm64.tar.gz",
      "windows-x64": "https://get.pulumi.com/releases/sdk/pulumi-v3.6.1-windows-x64.zip",
      "windows-arm64": "https://get.pulumi.com/releases/sdk/pulumi-v3.6.1-windows-arm64.zip"
    },
    "checksums": "https://get.pulumi.com/releases/sdk/pulumi-3.6.1-checksums.txt"
  },
  {
    "version": "v3.6.0",
    "date": "2021-06-30T18:46:06Z",
    "downloads": {
      "linux-x64": "https://get.pulumi.com/releases/sdk/pulumi-v3.6.0-linux-x64.tar.gz",
      "linux-arm64": "https://get.pulumi.com/releases/sdk/pulumi-v3.6.0-linux-arm64.tar.gz",
      "darwin-x64": "https://get.pulumi.com/releases/sdk/pulumi-v3.6.0-darwin-x64.tar.gz",
      "darwin-arm64": "https://get.pulumi.com/releases/sdk/pulumi-v3.6.0-darwin-arm64.tar.gz",
      "windows-x64": "https://get.pulumi.com/releases/sdk/pulumi-v3.6.0-windows-x64.zip",
      "windows-arm64": "https://get.pulumi.com/releases/sdk/pulumi-v3.6.0-windows-arm64.zip"
    },
    "checksums": "https://get.pulumi.com/releases/sdk/pulumi-3.6.0-checksums.txt"
  },
  {
    "version": "v3.5.1",
    "date": "2021-06-17T01:34:37Z",
    "downloads": {
      "linux-x64": "https://get.pulumi.com/releases/sdk/pulumi-v3.5.1-linux-x64.tar.gz",
      "linux-arm64": "https://get.pulumi.com/releases/sdk/pulumi-v3.5.1-linux-arm64.tar.gz",
      "darwin-x64": "https://get.pulumi.com/releases/sdk/pulumi-v3.5.1-darwin-x64.tar.gz",
      "darwin-arm64": "https://get.pulumi.com/releases/sdk/pulumi-v3.5.1-darwin-arm64.tar.gz",
      "windows-x64": "https://get.pulumi.com/releases/sdk/pulumi-v3.5.1-windows-x64.zip",
      "windows-arm64": "https://get.pulumi.com/releases/sdk/pulumi-v3.5.1-windows-arm64.zip"
    },
    "checksums": "https://get.pulumi.com/releases/sdk/pulumi-3.5.1-checksums.txt"
  },
  {
    "version": "v3.5.0",
    "date": "2021-06-16T21:45:55Z",
    "downloads": {
      "linux-x64": "https://get.pulumi.com/releases/sdk/pulumi-v3.5.0-linux-x64.tar.gz",
      "linux-arm64": "https://get.pulumi.com/releases/sdk/pulumi-v3.5.0-linux-arm64.tar.gz",
      "darwin-x64": "https://get.pulumi.com/releases/sdk/pulumi-v3.5.0-darwin-x64.tar.gz",
      "darwin-arm64": "https://get.pulumi.com/releases/sdk/pulumi-v3.5.0-darwin-arm64.tar.gz",
      "windows-x64": "https://get.pulumi.com/releases/sdk/pulumi-v3.5.0-windows-x64.zip",
      "windows-arm64": "https://get.pulumi.com/releases/sdk/pulumi-v3.5.0-windows-arm64.zip"
    },
    "checksums": "https://get.pulumi.com/releases/sdk/pulumi-3.5.0-checksums.txt"
  },
  {
    "version": "v3.4.0",
    "date": "2021-06-05T22:54:22Z",
    "downloads": {
      "linux-x64": "https://get.pulumi.com/releases/sdk/pulumi-v3.4.0-linux-x64.tar.gz",
      "linux-arm64": "https://get.pulumi.com/releases/sdk/pulumi-v3.4.0-linux-arm64.tar.gz",
      "darwin-x64": "https://get.pulumi.com/releases/sdk/pulumi-v3.4.0-darwin-x64.tar.gz",
      "darwin-arm64": "https://get.pulumi.com/releases/sdk/pulumi-v3.4.0-darwin-arm64.tar.gz",
      "windows-x64": "https://get.pulumi.com/releases/sdk/pulumi-v3.4.0-windows-x64.zip",
      "windows-arm64": "https://get.pulumi.com/releases/sdk/pulumi-v3.4.0-windows-arm64.zip"
    },
    "checksums": "https://get.pulumi.com/releases/sdk/pulumi-3.4.0-checksums.txt"
  },
  {
    "version": "v3.3.1",
    "date": "2021-05-25T08:35:31Z",
    "downloads": {
      "linux-x64": "https://get.pulumi.com/releases/sdk/pulumi-v3.3.1-linux-x64.tar.gz",
      "linux-arm64": "https://get.pulumi.com/releases/sdk/pulumi-v3.3.1-linux-arm64.tar.gz",
      "darwin-x64": "https://get.pulumi.com/releases/sdk/pulumi-v3.3.1-darwin-x64.tar.gz",
      "darwin-arm64": "https://get.pulumi.com/releases/sdk/pulumi-v3.3.1-darwin-arm64.tar.gz",
      "windows-x64": "https://get.pulumi.com/releases/sdk/pulumi-v3.3.1-windows-x64.zip",
      "windows-arm64": "https://get.pulumi.com/releases/sdk/pulumi-v3.3.1-windows-arm64.zip"
    },
    "checksums": "https://get.pulumi.com/releases/sdk/pulumi-3.3.1-checksums.txt"
  },
  {
    "version": "v3.3.0",
    "date": "2021-05-20T13:52:49Z",
    "downloads": {
      "linux-x64": "https://get.pulumi.com/releases/sdk/pulumi-v3.3.0-linux-x64.tar.gz",
      "linux-arm64": "https://get.pulumi.com/releases/sdk/pulumi-v3.3.0-linux-arm64.tar.gz",
      "darwin-x64": "https://get.pulumi.com/releases/sdk/pulumi-v3.3.0-darwin-x64.tar.gz",
      "darwin-arm64": "https://get.pulumi.com/releases/sdk/pulumi-v3.3.0-darwin-arm64.tar.gz",
      "windows-x64": "https://get.pulumi.com/releases/sdk/pulumi-v3.3.0-windows-x64.zip",
      "windows-arm64": "https://get.pulumi.com/releases/sdk/pulumi-v3.3.0-windows-arm64.zip"
    },
    "checksums": "https://get.pulumi.com/releases/sdk/pulumi-3.3.0-checksums.txt"
  },
  {
    "version": "v3.2.1",
    "date": "2021-05-06T16:23:58Z",
    "downloads": {
      "linux-x64": "https://get.pulumi.com/releases/sdk/pulumi-v3.2.1-linux-x64.tar.gz",
      "linux-arm64": "https://get.pulumi.com/releases/sdk/pulumi-v3.2.1-linux-arm64.tar.gz",
      "darwin-x64": "https://get.pulumi.com/releases/sdk/pulumi-v3.2.1-darwin-x64.tar.gz",
      "darwin-arm64": "https://get.pulumi.com/releases/sdk/pulumi-v3.2.1-darwin-arm64.tar.gz",
      "windows-x64": "https://get.pulumi.com/releases/sdk/pulumi-v3.2.1-windows-x64.zip",
      "windows-arm64": "https://get.pulumi.com/releases/sdk/pulumi-v3.2.1-windows-arm64.zip"
    },
    "checksums": "https://get.pulumi.com/releases/sdk/pulumi-3.2.1-checksums.txt"
  },
  {
    "version": "v3.2.0",
    "date": "2021-05-05T17:28:59Z",
    "downloads": {
      "linux-x64": "https://get.pulumi.com/releases/sdk/pulumi-v3.2.0-linux-x64.tar.gz",
      "linux-arm64": "https://get.pulumi.com/releases/sdk/pulumi-v3.2.0-linux-arm64.tar.gz",
      "darwin-x64": "https://get.pulumi.com/releases/sdk/pulumi-v3.2.0-darwin-x64.tar.gz",
      "darwin-arm64": "https://get.pulumi.com/releases/sdk/pulumi-v3.2.0-darwin-arm64.tar.gz",
      "windows-x64": "https://get.pulumi.com/releases/sdk/pulumi-v3.2.0-windows-x64.zip",
      "windows-arm64": "https://get.pulumi.com/releases/sdk/pulumi-v3.2.0-windows-arm64.zip"
    },
    "checksums": "https://get.pulumi.com/releases/sdk/pulumi-3.2.0-checksums.txt"
  },
  {
    "version": "v3.1.0",
    "date": "2021-04-22T18:34:31Z",
    "downloads": {
      "linux-x64": "https://get.pulumi.com/releases/sdk/pulumi-v3.1.0-linux-x64.tar.gz",
      "linux-arm64": "https://get.pulumi.com/releases/sdk/pulumi-v3.1.0-linux-arm64.tar.gz",
      "darwin-x64": "https://get.pulumi.com/releases/sdk/pulumi-v3.1.0-darwin-x64.tar.gz",
      "darwin-arm64": "https://get.pulumi.com/releases/sdk/pulumi-v3.1.0-darwin-arm64.tar.gz",
      "windows-x64": "https://get.pulumi.com/releases/sdk/pulumi-v3.1.0-windows-x64.zip",
      "windows-arm64": "https://get.pulumi.com/releases/sdk/pulumi-v3.1.0-windows-arm64.zip"
    },
    "checksums": "https://get.pulumi.com/releases/sdk/pulumi-3.1.0-checksums.txt"
  },
  {
    "version": "v3.0.0",
    "date": "2021-04-19T08:14:31Z",
    "downloads": {
      "linux-x64": "https://get.pulumi.com/releases/sdk/pulumi-v3.0.0-linux-x64.tar.gz",
      "linux-arm64": "https://get.pulumi.com/releases/sdk/pulumi-v3.0.0-linux-arm64.tar.gz",
      "darwin-x64": "https://get.pulumi.com/releases/sdk/pulumi-v3.0.0-darwin-x64.tar.gz",
      "darwin-arm64": "https://get.pulumi.com/releases/sdk/pulumi-v3.0.0-darwin-arm64.tar.gz",
      "windows-x64": "https://get.pulumi.com/releases/sdk/pulumi-v3.0.0-windows-x64.zip",
      "windows-arm64": "https://get.pulumi.com/releases/sdk/pulumi-v3.0.0-windows-arm64.zip"
    },
    "checksums": "https://get.pulumi.com/releases/sdk/pulumi-3.0.0-checksums.txt"
  },
  {
    "version": "v3.0.0-rc.1",
    "date": "2021-04-16T08:00:09Z",
    "downloads": {
      "linux-x64": "https://get.pulumi.com/releases/sdk/pulumi-v3.0.0-rc.1-linux-x64.tar.gz",
      "linux-arm64": "https://get.pulumi.com/releases/sdk/pulumi-v3.0.0-rc.1-linux-arm64.tar.gz",
      "darwin-x64": "https://get.pulumi.com/releases/sdk/pulumi-v3.0.0-rc.1-darwin-x64.tar.gz",
      "darwin-arm64": "https://get.pulumi.com/releases/sdk/pulumi-v3.0.0-rc.1-darwin-arm64.tar.gz",
      "windows-x64": "https://get.pulumi.com/releases/sdk/pulumi-v3.0.0-rc.1-windows-x64.zip",
      "windows-arm64": "https://get.pulumi.com/releases/sdk/pulumi-v3.0.0-rc.1-windows-arm64.zip"
    },
    "checksums": "https://get.pulumi.com/releases/sdk/pulumi-3.0.0-rc.1-checksums.txt"
  },
  {
    "version": "v3.0.0-beta.2",
    "date": "2021-04-08T17:10:39Z",
    "downloads": {
      "linux-x64": "https://get.pulumi.com/releases/sdk/pulumi-v3.0.0-beta.2-linux-x64.tar.gz",
      "linux-arm64": "https://get.pulumi.com/releases/sdk/pulumi-v3.0.0-beta.2-linux-arm64.tar.gz",
      "darwin-x64": "https://get.pulumi.com/releases/sdk/pulumi-v3.0.0-beta.2-darwin-x64.tar.gz",
      "darwin-arm64": "https://get.pulumi.com/releases/sdk/pulumi-v3.0.0-beta.2-darwin-arm64.tar.gz",
      "windows-x64": "https://get.pulumi.com/releases/sdk/pulumi-v3.0.0-beta.2-windows-x64.zip",
      "windows-arm64": "https://get.pulumi.com/releases/sdk/pulumi-v3.0.0-beta.2-windows-arm64.zip"
    },
    "checksums": "https://get.pulumi.com/releases/sdk/pulumi-3.0.0-beta.2-checksums.txt"
  },
  {
    "version": "v3.0.0-beta.1",
    "date": "2021-04-01T12:19:24Z",
    "downloads": {
      "linux-x64": "https://get.pulumi.com/releases/sdk/pulumi-v3.0.0-beta.1-linux-x64.tar.gz",
      "linux-arm64": "https://get.pulumi.com/releases/sdk/pulumi-v3.0.0-beta.1-linux-arm64.tar.gz",
      "darwin-x64": "https://get.pulumi.com/releases/sdk/pulumi-v3.0.0-beta.1-darwin-x64.tar.gz",
      "darwin-arm64": "https://get.pulumi.com/releases/sdk/pulumi-v3.0.0-beta.1-darwin-arm64.tar.gz",
      "windows-x64": "https://get.pulumi.com/releases/sdk/pulumi-v3.0.0-beta.1-windows-x64.zip",
      "windows-arm64": "https://get.pulumi.com/releases/sdk/pulumi-v3.0.0-beta.1-windows-arm64.zip"
    },
    "checksums": "https://get.pulumi.com/releases/sdk/pulumi-3.0.0-beta.1-checksums.txt"
  },
  {
    "version": "v2.25.2",
    "date": "2021-04-17T12:03:38Z",
    "downloads": {
      "linux-x64": "https://get.pulumi.com/releases/sdk/pulumi-v2.25.2-linux-x64.tar.gz",
      "linux-arm64": "https://get.pulumi.com/releases/sdk/pulumi-v2.25.2-linux-arm64.tar.gz",
      "darwin-x64": "https://get.pulumi.com/releases/sdk/pulumi-v2.25.2-darwin-x64.tar.gz",
      "darwin-arm64": "https://get.pulumi.com/releases/sdk/pulumi-v2.25.2-darwin-arm64.tar.gz",
      "windows-x64": "https://get.pulumi.com/releases/sdk/pulumi-v2.25.2-windows-x64.zip",
      "windows-arm64": "https://get.pulumi.com/releases/sdk/pulumi-v2.25.2-windows-arm64.zip"
    },
    "checksums": "https://get.pulumi.com/releases/sdk/pulumi-2.25.2-checksums.txt"
  },
  {
    "version": "v2.25.1",
    "date": "2021-04-15T18:42:00Z",
    "downloads": {
      "linux-x64": "https://get.pulumi.com/releases/sdk/pulumi-v2.25.1-linux-x64.tar.gz",
      "linux-arm64": "https://get.pulumi.com/releases/sdk/pulumi-v2.25.1-linux-arm64.tar.gz",
      "darwin-x64": "https://get.pulumi.com/releases/sdk/pulumi-v2.25.1-darwin-x64.tar.gz",
      "darwin-arm64": "https://get.pulumi.com/releases/sdk/pulumi-v2.25.1-darwin-arm64.tar.gz",
      "windows-x64": "https://get.pulumi.com/releases/sdk/pulumi-v2.25.1-windows-x64.zip",
      "windows-arm64": "https://get.pulumi.com/releases/sdk/pulumi-v2.25.1-windows-arm64.zip"
    },
    "checksums": "https://get.pulumi.com/releases/sdk/pulumi-2.25.1-checksums.txt"
  },
  {
    "version": "v2.25.0",
    "date": "2021-04-14T16:22:27Z",
    "downloads": {
      "linux-x64": "https://get.pulumi.com/releases/sdk/pulumi-v2.25.0-linux-x64.tar.gz",
      "linux-arm64": "https://get.pulumi.com/releases/sdk/pulumi-v2.25.0-linux-arm64.tar.gz",
      "darwin-x64": "https://get.pulumi.com/releases/sdk/pulumi-v2.25.0-darwin-x64.tar.gz",
      "darwin-arm64": "https://get.pulumi.com/releases/sdk/pulumi-v2.25.0-darwin-arm64.tar.gz",
      "windows-x64": "https://get.pulumi.com/releases/sdk/pulumi-v2.25.0-windows-x64.zip",
      "windows-arm64": "https://get.pulumi.com/releases/sdk/pulumi-v2.25.0-windows-arm64.zip"
    },
    "checksums": "https://get.pulumi.com/releases/sdk/pulumi-2.25.0-checksums.txt"
  },
  {
    "version": "v2.24.1",
    "date": "2021-04-01T21:02:52Z",
    "downloads": {
      "linux-x64": "https://get.pulumi.com/releases/sdk/pulumi-v2.24.1-linux-x64.tar.gz",
      "linux-arm64": "https://get.pulumi.com/releases/sdk/pulumi-v2.24.1-linux-arm64.tar.gz",
      "darwin-x64": "https://get.pulumi.com/releases/sdk/pulumi-v2.24.1-darwin-x64.tar.gz",
      "darwin-arm64": "https://get.pulumi.com/releases/sdk/pulumi-v2.24.1-darwin-arm64.tar.gz",
      "windows-x64": "https://get.pulumi.com/releases/sdk/pulumi-v2.24.1-windows-x64.zip",
      "windows-arm64": "https://get.pulumi.com/releases/sdk/pulumi-v2.24.1-windows-arm64.zip"
    },
    "checksums": "https://get.pulumi.com/releases/sdk/pulumi-2.24.1-checksums.txt"
  },
  {
    "version": "v2.24.0",
    "date": "2021-03-31T20:27:02Z",
    "downloads": {
      "linux-x64": "https://get.pulumi.com/releases/sdk/pulumi-v2.24.0-linux-x64.tar.gz",
      "linux-arm64": "https://get.pulumi.com/releases/sdk/pulumi-v2.24.0-linux-arm64.tar.gz",
      "darwin-x64": "https://get.pulumi.com/releases/sdk/pulumi-v2.24.0-darwin-x64.tar.gz",
      "darwin-arm64": "https://get.pulumi.com/releases/sdk/pulumi-v2.24.0-darwin-arm64.tar.gz",
      "windows-x64": "https://get.pulumi.com/releases/sdk/pulumi-v2.24.0-windows-x64.zip",
      "windows-arm64": "https://get.pulumi.com/releases/sdk/pulumi-v2.24.0-windows-arm64.zip"
    },
    "checksums": "https://get.pulumi.com/releases/sdk/pulumi-2.24.0-checksums.txt"
  },
  {
    "version": "v2.23.2",
    "date": "2021-03-25T17:39:55Z",
    "downloads": {
      "linux-x64": "https://get.pulumi.com/releases/sdk/pulumi-v2.23.2-linux-x64.tar.gz",
      "linux-arm64": "https://get.pulumi.com/releases/sdk/pulumi-v2.23.2-linux-arm64.tar.gz",
      "darwin-x64": "https://get.pulumi.com/releases/sdk/pulumi-v2.23.2-darwin-x64.tar.gz",
      "darwin-arm64": "https://get.pulumi.com/releases/sdk/pulumi-v2.23.2-darwin-arm64.tar.gz",
      "windows-x64": "https://get.pulumi.com/releases/sdk/pulumi-v2.23.2-windows-x64.zip",
      "windows-arm64": "https://get.pulumi.com/releases/sdk/pulumi-v2.23.2-windows-arm64.zip"
    },
    "checksums": "https://get.pulumi.com/releases/sdk/pulumi-2.23.2-checksums.txt"
  },
  {
    "version": "v2.23.1",
    "date": "2021-03-18T04:14:20Z",
    "downloads": {
      "linux-x64": "https://get.pulumi.com/releases/sdk/pulumi-v2.23.1-linux-x64.tar.gz",
      "linux-arm64": "https://get.pulumi.com/releases/sdk/pulumi-v2.23.1-linux-arm64.tar.gz",
      "darwin-x64": "https://get.pulumi.com/releases/sdk/pulumi-v2.23.1-darwin-x64.tar.gz",
      "darwin-arm64": "https://get.pulumi.com/releases/sdk/pulumi-v2.23.1-darwin-arm64.tar.gz",
      "windows-x64": "https://get.pulumi.com/releases/sdk/pulumi-v2.23.1-windows-x64.zip",
      "windows-arm64": "https://get.pulumi.com/releases/sdk/pulumi-v2.23.1-windows-arm64.zip"
    },
    "checksums": "https://get.pulumi.com/releases/sdk/pulumi-2.23.1-checksums.txt"
  },
  {
    "version": "v2.23.0",
    "date": "2021-03-17T18:08:56Z",
    "downloads": {
      "linux-x64": "https://get.pulumi.com/releases/sdk/pulumi-v2.23.0-linux-x64.tar.gz",
      "linux-arm64": "https://get.pulumi.com/releases/sdk/pulumi-v2.23.0-linux-arm64.tar.gz",
      "darwin-x64": "https://get.pulumi.com/releases/sdk/pulumi-v2.23.0-darwin-x64.tar.gz",
      "darwin-arm64": "https://get.pulumi.com/releases/sdk/pulumi-v2.23.0-darwin-arm64.tar.gz",
      "windows-x64": "https://get.pulumi.com/releases/sdk/pulumi-v2.23.0-windows-x64.zip",
      "windows-arm64": "https://get.pulumi.com/releases/sdk/pulumi-v2.23.0-windows-arm64.zip"
    },
    "checksums": "https://get.pulumi.com/releases/sdk/pulumi-2.23.0-checksums.txt"
  },
  {
    "version": "v2.22.0",
    "date": "2021-03-03T18:45:26Z",
    "downloads": {
      "linux-x64": "https://get.pulumi.com/releases/sdk/pulumi-v2.22.0-linux-x64.tar.gz",
      "linux-arm64": "https://get.pulumi.com/releases/sdk/pulumi-v2.22.0-linux-arm64.tar.gz",
      "darwin-x64": "https://get.pulumi.com/releases/sdk/pulumi-v2.22.0-darwin-x64.tar.gz",
      "darwin-arm64": "https://get.pulumi.com/releases/sdk/pulumi-v2.22.0-darwin-arm64.tar.gz",
      "windows-x64": "https://get.pulumi.com/releases/sdk/pulumi-v2.22.0-windows-x64.zip",
      "windows-arm64": "https://get.pulumi.com/releases/sdk/pulumi-v2.22.0-windows-arm64.zip"
    },
    "checksums": "https://get.pulumi.com/releases/sdk/pulumi-2.22.0-checksums.txt"
  },
  {
    "version": "v2.21.2",
    "date": "2021-02-22T10:41:13Z",
    "downloads": {
      "linux-x64": "https://get.pulumi.com/releases/sdk/pulumi-v2.21.2-linux-x64.tar.gz",
      "linux-arm64": "https://get.pulumi.com/releases/sdk/pulumi-v2.21.2-linux-arm64.tar.gz",
      "darwin-x64": "https://get.pulumi.com/releases/sdk/pulumi-v2.21.2-darwin-x64.tar.gz",
      "darwin-arm64": "https://get.pulumi.com/releases/sdk/pulumi-v2.21.2-darwin-arm64.tar.gz",
      "windows-x64": "https://get.pulumi.com/releases/sdk/pulumi-v2.21.2-windows-x64.zip",
      "windows-arm64": "https://get.pulumi.com/releases/sdk/pulumi-v2.21.2-windows-arm64.zip"
    },
    "checksums": "https://get.pulumi.com/releases/sdk/pulumi-2.21.2-checksums.txt"
  },
  {
    "version": "v2.21.1",
    "date": "2021-02-18T18:50:12Z",
    "downloads": {
      "linux-x64": "https://get.pulumi.com/releases/sdk/pulumi-v2.21.1-linux-x64.tar.gz",
      "linux-arm64": "https://get.pulumi.com/releases/sdk/pulumi-v2.21.1-linux-arm64.tar.gz",
      "darwin-x64": "https://get.pulumi.com/releases/sdk/pulumi-v2.21.1-darwin-x64.tar.gz",
      "darwin-arm64": "https://get.pulumi.com/releases/sdk/pulumi-v2.21.1-darwin-arm64.tar.gz",
      "windows-x64": "https://get.pulumi.com/releases/sdk/pulumi-v2.21.1-windows-x64.zip",
      "windows-arm64": "https://get.pulumi.com/releases/sdk/pulumi-v2.21.1-windows-arm64.zip"
    },
    "checksums": "https://get.pulumi.com/releases/sdk/pulumi-2.21.1-checksums.txt"
  },
  {
    "version": "v2.21.0",
    "date": "2021-02-17T20:42:48Z",
    "downloads": {
      "linux-x64": "https://get.pulumi.com/releases/sdk/pulumi-v2.21.0-linux-x64.tar.gz",
      "linux-arm64": "https://get.pulumi.com/releases/sdk/pulumi-v2.21.0-linux-arm64.tar.gz",
      "darwin-x64": "https://get.pulumi.com/releases/sdk/pulumi-v2.21.0-darwin-x64.tar.gz",
      "darwin-arm64": "https://get.pulumi.com/releases/sdk/pulumi-v2.21.0-darwin-arm64.tar.gz",
      "windows-x64": "https://get.pulumi.com/releases/sdk/pulumi-v2.21.0-windows-x64.zip",
      "windows-arm64": "https://get.pulumi.com/releases/sdk/pulumi-v2.21.0-windows-arm64.zip"
    },
    "checksums": "https://get.pulumi.com/releases/sdk/pulumi-2.21.0-checksums.txt"
  },
  {
    "version": "v2.20.0",
    "date": "2021-02-03T20:40:11Z",
    "downloads": {
      "linux-x64": "https://get.pulumi.com/releases/sdk/pulumi-v2.20.0-linux-x64.tar.gz",
      "linux-arm64": "https://get.pulumi.com/releases/sdk/pulumi-v2.20.0-linux-arm64.tar.gz",
      "darwin-x64": "https://get.pulumi.com/releases/sdk/pulumi-v2.20.0-darwin-x64.tar.gz",
      "darwin-arm64": "https://get.pulumi.com/releases/sdk/pulumi-v2.20.0-darwin-arm64.tar.gz",
      "windows-x64": "https://get.pulumi.com/releases/sdk/pulumi-v2.20.0-windows-x64.zip",
      "windows-arm64": "https://get.pulumi.com/releases/sdk/pulumi-v2.20.0-windows-arm64.zip"
    },
    "checksums": "https://get.pulumi.com/releases/sdk/pulumi-2.20.0-checksums.txt"
  },
  {
    "version": "v2.19.0",
    "date": "2021-01-28T01:40:21Z",
    "downloads": {
      "linux-x64": "https://get.pulumi.com/releases/sdk/pulumi-v2.19.0-linux-x64.tar.gz",
      "linux-arm64": "https://get.pulumi.com/releases/sdk/pulumi-v2.19.0-linux-arm64.tar.gz",
      "darwin-x64": "https://get.pulumi.com/releases/sdk/pulumi-v2.19.0-darwin-x64.tar.gz",
      "darwin-arm64": "https://get.pulumi.com/releases/sdk/pulumi-v2.19.0-darwin-arm64.tar.gz",
      "windows-x64": "https://get.pulumi.com/releases/sdk/pulumi-v2.19.0-windows-x64.zip",
      "windows-arm64": "https://get.pulumi.com/releases/sdk/pulumi-v2.19.0-windows-arm64.zip"
    },
    "checksums": "https://get.pulumi.com/releases/sdk/pulumi-2.19.0-checksums.txt"
  },
  {
    "version": "v2.18.2",
    "date": "2021-01-22T20:18:24Z",
    "downloads": {
      "linux-x64": "https://get.pulumi.com/releases/sdk/pulumi-v2.18.2-linux-x64.tar.gz",
      "linux-arm64": "https://get.pulumi.com/releases/sdk/pulumi-v2.18.2-linux-arm64.tar.gz",
      "darwin-x64": "https://get.pulumi.com/releases/sdk/pulumi-v2.18.2-darwin-x64.tar.gz",
      "darwin-arm64": "https://get.pulumi.com/releases/sdk/pulumi-v2.18.2-darwin-arm64.tar.gz",
      "windows-x64": "https://get.pulumi.com/releases/sdk/pulumi-v2.18.2-windows-x64.zip",
      "windows-arm64": "https://get.pulumi.com/releases/sdk/pulumi-v2.18.2-windows-arm64.zip"
    },
    "checksums": "https://get.pulumi.com/releases/sdk/pulumi-2.18.2-checksums.txt"
  },
  {
    "version": "v2.18.1",
    "date": "2021-01-21T21:40:15Z",
    "downloads": {
      "linux-x64": "https://get.pulumi.com/releases/sdk/pulumi-v2.18.1-linux-x64.tar.gz",
      "linux-arm64": "https://get.pulumi.com/releases/sdk/pulumi-v2.18.1-linux-arm64.tar.gz",
      "darwin-x64": "https://get.pulumi.com/releases/sdk/pulumi-v2.18.1-darwin-x64.tar.gz",
      "darwin-arm64": "https://get.pulumi.com/releases/sdk/pulumi-v2.18.1-darwin-arm64.tar.gz",
      "windows-x64": "https://get.pulumi.com/releases/sdk/pulumi-v2.18.1-windows-x64.zip",
      "windows-arm64": "https://get.pulumi.com/releases/sdk/pulumi-v2.18.1-windows-arm64.zip"
    },
    "checksums": "https://get.pulumi.com/releases/sdk/pulumi-2.18.1-checksums.txt"
  },
  {
    "version": "v2.18.0",
    "date": "2021-01-20T17:30:06Z",
    "downloads": {
      "linux-x64": "https://get.pulumi.com/releases/sdk/pulumi-v2.18.0-linux-x64.tar.gz",
      "linux-arm64": "https://get.pulumi.com/releases/sdk/pulumi-v2.18.0-linux-arm64.tar.gz",
      "darwin-x64": "https://get.pulumi.com/releases/sdk/pulumi-v2.18.0-darwin-x64.tar.gz",
      "darwin-arm64": "https://get.pulumi.com/releases/sdk/pulumi-v2.18.0-darwin-arm64.tar.gz",
      "windows-x64": "https://get.pulumi.com/releases/sdk/pulumi-v2.18.0-windows-x64.zip",
      "windows-arm64": "https://get.pulumi.com/releases/sdk/pulumi-v2.18.0-windows-arm64.zip"
    },
    "checksums": "https://get.pulumi.com/releases/sdk/pulumi-2.18.0-checksums.txt"
  },
  {
    "version": "v2.17.2",
    "date": "2021-01-14T22:39:33Z",
    "downloads": {
      "linux-x64": "https://get.pulumi.com/releases/sdk/pulumi-v2.17.2-linux-x64.tar.gz",
      "linux-arm64": "https://get.pulumi.com/releases/sdk/pulumi-v2.17.2-linux-arm64.tar.gz",
      "darwin-x64": "https://get.pulumi.com/releases/sdk/pulumi-v2.17.2-darwin-x64.tar.gz",
      "darwin-arm64": "https://get.pulumi.com/releases/sdk/pulumi-v2.17.2-darwin-arm64.tar.gz",
      "windows-x64": "https://get.pulumi.com/releases/sdk/pulumi-v2.17.2-windows-x64.zip",
      "windows-arm64": "https://get.pulumi.com/releases/sdk/pulumi-v2.17.2-windows-arm64.zip"
    },
    "checksums": "https://get.pulumi.com/releases/sdk/pulumi-2.17.2-checksums.txt"
  },
  {
    "version": "v2.17.1",
    "date": "2021-01-13T14:48:16Z",
    "downloads": {
      "linux-x64": "https://get.pulumi.com/releases/sdk/pulumi-v2.17.1-linux-x64.tar.gz",
      "linux-arm64": "https://get.pulumi.com/releases/sdk/pulumi-v2.17.1-linux-arm64.tar.gz",
      "darwin-x64": "https://get.pulumi.com/releases/sdk/pulumi-v2.17.1-darwin-x64.tar.gz",
      "darwin-arm64": "https://get.pulumi.com/releases/sdk/pulumi-v2.17.1-darwin-arm64.tar.gz",
      "windows-x64": "https://get.pulumi.com/releases/sdk/pulumi-v2.17.1-windows-x64.zip",
      "windows-arm64": "https://get.pulumi.com/releases/sdk/pulumi-v2.17.1-windows-arm64.zip"
    },
    "checksums": "https://get.pulumi.com/releases/sdk/pulumi-2.17.1-checksums.txt"
  },
  {
    "version": "v2.17.0",
    "date": "2021-01-06T20:13:34Z",
    "downloads": {
      "linux-x64": "https://get.pulumi.com/releases/sdk/pulumi-v2.17.0-linux-x64.tar.gz",
      "linux-arm64": "https://get.pulumi.com/releases/sdk/pulumi-v2.17.0-linux-arm64.tar.gz",
      "darwin-x64": "https://get.pulumi.com/releases/sdk/pulumi-v2.17.0-darwin-x64.tar.gz",
      "darwin-arm64": "https://get.pulumi.com/releases/sdk/pulumi-v2.17.0-darwin-arm64.tar.gz",
      "windows-x64": "https://get.pulumi.com/releases/sdk/pulumi-v2.17.0-windows-x64.zip",
      "windows-arm64": "https://get.pulumi.com/releases/sdk/pulumi-v2.17.0-windows-arm64.zip"
    },
    "checksums": "https://get.pulumi.com/releases/sdk/pulumi-2.17.0-checksums.txt"
  },
  {
    "version": "v2.16.2",
    "date": "2020-12-23T22:02:13Z",
    "downloads": {
      "linux-x64": "https://get.pulumi.com/releases/sdk/pulumi-v2.16.2-linux-x64.tar.gz",
      "linux-arm64": "https://get.pulumi.com/releases/sdk/pulumi-v2.16.2-linux-arm64.tar.gz",
      "darwin-x64": "https://get.pulumi.com/releases/sdk/pulumi-v2.16.2-darwin-x64.tar.gz",
      "darwin-arm64": "https://get.pulumi.com/releases/sdk/pulumi-v2.16.2-darwin-arm64.tar.gz",
      "windows-x64": "https://get.pulumi.com/releases/sdk/pulumi-v2.16.2-windows-x64.zip",
      "windows-arm64": "https://get.pulumi.com/releases/sdk/pulumi-v2.16.2-windows-arm64.zip"
    },
    "checksums": "https://get.pulumi.com/releases/sdk/pulumi-2.16.2-checksums.txt"
  },
  {
    "version": "v2.16.1",
    "date": "2020-12-22T20:53:16Z",
    "downloads": {
      "linux-x64": "https://get.pulumi.com/releases/sdk/pulumi-v2.16.1-linux-x64.tar.gz",
      "linux-arm64": "https://get.pulumi.com/releases/sdk/pulumi-v2.16.1-linux-arm64.tar.gz",
      "darwin-x64": "https://get.pulumi.com/releases/sdk/pulumi-v2.16.1-darwin-x64.tar.gz",
      "darwin-arm64": "https://get.pulumi.com/releases/sdk/pulumi-v2.16.1-darwin-arm64.tar.gz",
      "windows-x64": "https://get.pulumi.com/releases/sdk/pulumi-v2.16.1-windows-x64.zip",
      "windows-arm64": "https://get.pulumi.com/releases/sdk/pulumi-v2.16.1-windows-arm64.zip"
    },
    "checksums": "https://get.pulumi.com/releases/sdk/pulumi-2.16.1-checksums.txt"
  },
  {
    "version": "v2.16.0",
    "date": "2020-12-21T17:52:24Z",
    "downloads": {
      "linux-x64": "https://get.pulumi.com/releases/sdk/pulumi-v2.16.0-linux-x64.tar.gz",
      "linux-arm64": "https://get.pulumi.com/releases/sdk/pulumi-v2.16.0-linux-arm64.tar.gz",
      "darwin-x64": "https://get.pulumi.com/releases/sdk/pulumi-v2.16.0-darwin-x64.tar.gz",
      "darwin-arm64": "https://get.pulumi.com/releases/sdk/pulumi-v2.16.0-darwin-arm64.tar.gz",
      "windows-x64": "https://get.pulumi.com/releases/sdk/pulumi-v2.16.0-windows-x64.zip",
      "windows-arm64": "https://get.pulumi.com/releases/sdk/pulumi-v2.16.0-windows-arm64.zip"
    },
    "checksums": "https://get.pulumi.com/releases/sdk/pulumi-2.16.0-checksums.txt"
  },
  {
    "version": "v2.15.6",
    "date": "2020-12-12T21:04:38Z",
    "downloads": {
      "linux-x64": "https://get.pulumi.com/releases/sdk/pulumi-v2.15.6-linux-x64.tar.gz",
      "linux-arm64": "https://get.pulumi.com/releases/sdk/pulumi-v2.15.6-linux-arm64.tar.gz",
      "darwin-x64": "https://get.pulumi.com/releases/sdk/pulumi-v2.15.6-darwin-x64.tar.gz",
      "darwin-arm64": "https://get.pulumi.com/releases/sdk/pulumi-v2.15.6-darwin-arm64.tar.gz",
      "windows-x64": "https://get.pulumi.com/releases/sdk/pulumi-v2.15.6-windows-x64.zip",
      "windows-arm64": "https://get.pulumi.com/releases/sdk/pulumi-v2.15.6-windows-arm64.zip"
    },
    "checksums": "https://get.pulumi.com/releases/sdk/pulumi-2.15.6-checksums.txt"
  },
  {
    "version": "v2.15.5",
    "date": "2020-12-11T11:49:50Z",
    "downloads": {
      "linux-x64": "https://get.pulumi.com/releases/sdk/pulumi-v2.15.5-linux-x64.tar.gz",
      "linux-arm64": "https://get.pulumi.com/releases/sdk/pulumi-v2.15.5-linux-arm64.tar.gz",
      "darwin-x64": "https://get.pulumi.com/releases/sdk/pulumi-v2.15.5-darwin-x64.tar.gz",
      "darwin-arm64": "https://get.pulumi.com/releases/sdk/pulumi-v2.15.5-darwin-arm64.tar.gz",
      "windows-x64": "https://get.pulumi.com/releases/sdk/pulumi-v2.15.5-windows-x64.zip",
      "windows-arm64": "https://get.pulumi.com/releases/sdk/pulumi-v2.15.5-windows-arm64.zip"
    },
    "checksums": "https://get.pulumi.com/releases/sdk/pulumi-2.15.5-checksums.txt"
  },
  {
    "version": "v2.15.4",
    "date": "2020-12-08T14:32:15Z",
    "downloads": {
      "linux-x64": "https://get.pulumi.com/releases/sdk/pulumi-v2.15.4-linux-x64.tar.gz",
      "linux-arm64": "https://get.pulumi.com/releases/sdk/pulumi-v2.15.4-linux-arm64.tar.gz",
      "darwin-x64": "https://get.pulumi.com/releases/sdk/pulumi-v2.15.4-darwin-x64.tar.gz",
      "darwin-arm64": "https://get.pulumi.com/releases/sdk/pulumi-v2.15.4-darwin-arm64.tar.gz",
      "windows-x64": "https://get.pulumi.com/releases/sdk/pulumi-v2.15.4-windows-x64.zip",
      "windows-arm64": "https://get.pulumi.com/releases/sdk/pulumi-v2.15.4-windows-arm64.zip"
    },
    "checksums": "https://get.pulumi.com/releases/sdk/pulumi-2.15.4-checksums.txt"
  },
  {
    "version": "v2.15.3",
    "date": "2020-12-07T18:34:46Z",
    "downloads": {
      "linux-x64": "https://get.pulumi.com/releases/sdk/pulumi-v2.15.3-linux-x64.tar.gz",
      "linux-arm64": "https://get.pulumi.com/releases/sdk/pulumi-v2.15.3-linux-arm64.tar.gz",
      "darwin-x64": "https://get.pulumi.com/releases/sdk/pulumi-v2.15.3-darwin-x64.tar.gz",
      "darwin-arm64": "https://get.pulumi.com/releases/sdk/pulumi-v2.15.3-darwin-arm64.tar.gz",
      "windows-x64": "https://get.pulumi.com/releases/sdk/pulumi-v2.15.3-windows-x64.zip",
      "windows-arm64": "https://get.pulumi.com/releases/sdk/pulumi-v2.15.3-windows-arm64.zip"
    },
    "checksums": "https://get.pulumi.com/releases/sdk/pulumi-2.15.3-checksums.txt"
  },
  {
    "version": "v2.15.2",
    "date": "2020-12-07T12:48:25Z",
    "downloads": {
      "linux-x64": "https://get.pulumi.com/releases/sdk/pulumi-v2.15.2-linux-x64.tar.gz",
      "linux-arm64": "https://get.pulumi.com/releases/sdk/pulumi-v2.15.2-linux-arm64.tar.gz",
      "darwin-x64": "https://get.pulumi.com/releases/sdk/pulumi-v2.15.2-darwin-x64.tar.gz",
      "darwin-arm64": "https://get.pulumi.com/releases/sdk/pulumi-v2.15.2-darwin-arm64.tar.gz",
      "windows-x64": "https://get.pulumi.com/releases/sdk/pulumi-v2.15.2-windows-x64.zip",
      "windows-arm64": "https://get.pulumi.com/releases/sdk/pulumi-v2.15.2-windows-arm64.zip"
    },
    "checksums": "https://get.pulumi.com/releases/sdk/pulumi-2.15.2-checksums.txt"
  },
  {
    "version": "v2.15.1",
    "date": "2020-12-04T20:06:10Z",
    "downloads": {
      "linux-x64": "https://get.pulumi.com/releases/sdk/pulumi-v2.15.1-linux-x64.tar.gz",
      "linux-arm64": "https://get.pulumi.com/releases/sdk/pulumi-v2.15.1-linux-arm64.tar.gz",
      "darwin-x64": "https://get.pulumi.com/releases/sdk/pulumi-v2.15.1-darwin-x64.tar.gz",
      "darwin-arm64": "https://get.pulumi.com/releases/sdk/pulumi-v2.15.1-darwin-arm64.tar.gz",
      "windows-x64": "https://get.pulumi.com/releases/sdk/pulumi-v2.15.1-windows-x64.zip",
      "windows-arm64": "https://get.pulumi.com/releases/sdk/pulumi-v2.15.1-windows-arm64.zip"
    },
    "checksums": "https://get.pulumi.com/releases/sdk/pulumi-2.15.1-checksums.txt"
  },
  {
    "version": "v2.15.0",
    "date": "2020-12-02T20:15:29Z",
    "downloads": {
      "linux-x64": "https://get.pulumi.com/releases/sdk/pulumi-v2.15.0-linux-x64.tar.gz",
      "linux-arm64": "https://get.pulumi.com/releases/sdk/pulumi-v2.15.0-linux-arm64.tar.gz",
      "darwin-x64": "https://get.pulumi.com/releases/sdk/pulumi-v2.15.0-darwin-x64.tar.gz",
      "darwin-arm64": "https://get.pulumi.com/releases/sdk/pulumi-v2.15.0-darwin-arm64.tar.gz",
      "windows-x64": "https://get.pulumi.com/releases/sdk/pulumi-v2.15.0-windows-x64.zip",
      "windows-arm64": "https://get.pulumi.com/releases/sdk/pulumi-v2.15.0-windows-arm64.zip"
    },
    "checksums": "https://get.pulumi.com/releases/sdk/pulumi-2.15.0-checksums.txt"
  },
  {
    "version": "v2.14.0",
    "date": "2020-11-18T16:56:26Z",
    "downloads": {
      "linux-x64": "https://get.pulumi.com/releases/sdk/pulumi-v2.14.0-linux-x64.tar.gz",
      "linux-arm64": "https://get.pulumi.com/releases/sdk/pulumi-v2.14.0-linux-arm64.tar.gz",
      "darwin-x64": "https://get.pulumi.com/releases/sdk/pulumi-v2.14.0-darwin-x64.tar.gz",
      "darwin-arm64": "https://get.pulumi.com/releases/sdk/pulumi-v2.14.0-darwin-arm64.tar.gz",
      "windows-x64": "https://get.pulumi.com/releases/sdk/pulumi-v2.14.0-windows-x64.zip",
      "windows-arm64": "https://get.pulumi.com/releases/sdk/pulumi-v2.14.0-windows-arm64.zip"
    },
    "checksums": "https://get.pulumi.com/releases/sdk/pulumi-2.14.0-checksums.txt"
  },
  {
    "version": "v2.13.2",
    "date": "2020-11-07T10:14:03Z",
    "downloads": {
      "linux-x64": "https://get.pulumi.com/releases/sdk/pulumi-v2.13.2-linux-x64.tar.gz",
      "linux-arm64": "https://get.pulumi.com/releases/sdk/pulumi-v2.13.2-linux-arm64.tar.gz",
      "darwin-x64": "https://get.pulumi.com/releases/sdk/pulumi-v2.13.2-darwin-x64.tar.gz",
      "darwin-arm64": "https://get.pulumi.com/releases/sdk/pulumi-v2.13.2-darwin-arm64.tar.gz",
      "windows-x64": "https://get.pulumi.com/releases/sdk/pulumi-v2.13.2-windows-x64.zip",
      "windows-arm64": "https://get.pulumi.com/releases/sdk/pulumi-v2.13.2-windows-arm64.zip"
    },
    "checksums": "https://get.pulumi.com/releases/sdk/pulumi-2.13.2-checksums.txt"
  },
  {
    "version": "v2.13.1",
    "date": "2020-11-06T20:49:20Z",
    "downloads": {
      "linux-x64": "https://get.pulumi.com/releases/sdk/pulumi-v2.13.1-linux-x64.tar.gz",
      "linux-arm64": "https://get.pulumi.com/releases/sdk/pulumi-v2.13.1-linux-arm64.tar.gz",
      "darwin-x64": "https://get.pulumi.com/releases/sdk/pulumi-v2.13.1-darwin-x64.tar.gz",
      "darwin-arm64": "https://get.pulumi.com/releases/sdk/pulumi-v2.13.1-darwin-arm64.tar.gz",
      "windows-x64": "https://get.pulumi.com/releases/sdk/pulumi-v2.13.1-windows-x64.zip",
      "windows-arm64": "https://get.pulumi.com/releases/sdk/pulumi-v2.13.1-windows-arm64.zip"
    },
    "checksums": "https://get.pulumi.com/releases/sdk/pulumi-2.13.1-checksums.txt"
  },
  {
    "version": "v2.13.0",
    "date": "2020-11-04T21:55:05Z",
    "downloads": {
      "linux-x64": "https://get.pulumi.com/releases/sdk/pulumi-v2.13.0-linux-x64.tar.gz",
      "linux-arm64": "https://get.pulumi.com/releases/sdk/pulumi-v2.13.0-linux-arm64.tar.gz",
      "darwin-x64": "https://get.pulumi.com/releases/sdk/pulumi-v2.13.0-darwin-x64.tar.gz",
      "darwin-arm64": "https://get.pulumi.com/releases/sdk/pulumi-v2.13.0-darwin-arm64.tar.gz",
      "windows-x64": "https://get.pulumi.com/releases/sdk/pulumi-v2.13.0-windows-x64.zip",
      "windows-arm64": "https://get.pulumi.com/releases/sdk/pulumi-v2.13.0-windows-arm64.zip"
    },
    "checksums": "https://get.pulumi.com/releases/sdk/pulumi-2.13.0-checksums.txt"
  },
  {
    "version": "v2.12.1",
    "date": "2020-10-23T12:30:31Z",
    "downloads": {
      "linux-x64": "https://get.pulumi.com/releases/sdk/pulumi-v2.12.1-linux-x64.tar.gz",
      "linux-arm64": "https://get.pulumi.com/releases/sdk/pulumi-v2.12.1-linux-arm64.tar.gz",
      "darwin-x64": "https://get.pulumi.com/releases/sdk/pulumi-v2.12.1-darwin-x64.tar.gz",
      "darwin-arm64": "https://get.pulumi.com/releases/sdk/pulumi-v2.12.1-darwin-arm64.tar.gz",
      "windows-x64": "https://get.pulumi.com/releases/sdk/pulumi-v2.12.1-windows-x64.zip",
      "windows-arm64": "https://get.pulumi.com/releases/sdk/pulumi-v2.12.1-windows-arm64.zip"
    },
    "checksums": "https://get.pulumi.com/releases/sdk/pulumi-2.12.1-checksums.txt"
  },
  {
    "version": "v2.12.0",
    "date": "2020-10-14T17:26:34Z",
    "downloads": {
      "linux-x64": "https://get.pulumi.com/releases/sdk/pulumi-v2.12.0-linux-x64.tar.gz",
      "linux-arm64": "https://get.pulumi.com/releases/sdk/pulumi-v2.12.0-linux-arm64.tar.gz",
      "darwin-x64": "https://get.pulumi.com/releases/sdk/pulumi-v2.12.0-darwin-x64.tar.gz",
      "darwin-arm64": "https://get.pulumi.com/releases/sdk/pulumi-v2.12.0-darwin-arm64.tar.gz",
      "windows-x64": "https://get.pulumi.com/releases/sdk/pulumi-v2.12.0-windows-x64.zip",
      "windows-arm64": "https://get.pulumi.com/releases/sdk/pulumi-v2.12.0-windows-arm64.zip"
    },
    "checksums": "https://get.pulumi.com/releases/sdk/pulumi-2.12.0-checksums.txt"
  },
  {
    "version": "v2.11.2",
    "date": "2020-10-01T22:09:23Z",
    "downloads": {
      "linux-x64": "https://get.pulumi.com/releases/sdk/pulumi-v2.11.2-linux-x64.tar.gz",
      "linux-arm64": "https://get.pulumi.com/releases/sdk/pulumi-v2.11.2-linux-arm64.tar.gz",
      "darwin-x64": "https://get.pulumi.com/releases/sdk/pulumi-v2.11.2-darwin-x64.tar.gz",
      "darwin-arm64": "https://get.pulumi.com/releases/sdk/pulumi-v2.11.2-darwin-arm64.tar.gz",
      "windows-x64": "https://get.pulumi.com/releases/sdk/pulumi-v2.11.2-windows-x64.zip",
      "windows-arm64": "https://get.pulumi.com/releases/sdk/pulumi-v2.11.2-windows-arm64.zip"
    },
    "checksums": "https://get.pulumi.com/releases/sdk/pulumi-2.11.2-checksums.txt"
  },
  {
    "version": "v2.11.1",
    "date": "2020-10-01T00:13:03Z",
    "downloads": {
      "linux-x64": "https://get.pulumi.com/releases/sdk/pulumi-v2.11.1-linux-x64.tar.gz",
      "linux-arm64": "https://get.pulumi.com/releases/sdk/pulumi-v2.11.1-linux-arm64.tar.gz",
      "darwin-x64": "https://get.pulumi.com/releases/sdk/pulumi-v2.11.1-darwin-x64.tar.gz",
      "darwin-arm64": "https://get.pulumi.com/releases/sdk/pulumi-v2.11.1-darwin-arm64.tar.gz",
      "windows-x64": "https://get.pulumi.com/releases/sdk/pulumi-v2.11.1-windows-x64.zip",
      "windows-arm64": "https://get.pulumi.com/releases/sdk/pulumi-v2.11.1-windows-arm64.zip"
    },
    "checksums": "https://get.pulumi.com/releases/sdk/pulumi-2.11.1-checksums.txt"
  },
  {
    "version": "v2.11.0",
    "date": "2020-09-30T18:00:47Z",
    "downloads": {
      "linux-x64": "https://get.pulumi.com/releases/sdk/pulumi-v2.11.0-linux-x64.tar.gz",
      "linux-arm64": "https://get.pulumi.com/releases/sdk/pulumi-v2.11.0-linux-arm64.tar.gz",
      "darwin-x64": "https://get.pulumi.com/releases/sdk/pulumi-v2.11.0-darwin-x64.tar.gz",
      "darwin-arm64": "https://get.pulumi.com/releases/sdk/pulumi-v2.11.0-darwin-arm64.tar.gz",
      "windows-x64": "https://get.pulumi.com/releases/sdk/pulumi-v2.11.0-windows-x64.zip",
      "windows-arm64": "https://get.pulumi.com/releases/sdk/pulumi-v2.11.0-windows-arm64.zip"
    },
    "checksums": "https://get.pulumi.com/releases/sdk/pulumi-2.11.0-checksums.txt"
  },
  {
    "version": "v2.10.2",
    "date": "2020-09-21T18:51:56Z",
    "downloads": {
      "linux-x64": "https://get.pulumi.com/releases/sdk/pulumi-v2.10.2-linux-x64.tar.gz",
      "linux-arm64": "https://get.pulumi.com/releases/sdk/pulumi-v2.10.2-linux-arm64.tar.gz",
      "darwin-x64": "https://get.pulumi.com/releases/sdk/pulumi-v2.10.2-darwin-x64.tar.gz",
      "darwin-arm64": "https://get.pulumi.com/releases/sdk/pulumi-v2.10.2-darwin-arm64.tar.gz",
      "windows-x64": "https://get.pulumi.com/releases/sdk/pulumi-v2.10.2-windows-x64.zip",
      "windows-arm64": "https://get.pulumi.com/releases/sdk/pulumi-v2.10.2-windows-arm64.zip"
    },
    "checksums": "https://get.pulumi.com/releases/sdk/pulumi-2.10.2-checksums.txt"
  },
  {
    "version": "v2.10.1",
    "date": "2020-09-16T15:02:33Z",
    "downloads": {
      "linux-x64": "https://get.pulumi.com/releases/sdk/pulumi-v2.10.1-linux-x64.tar.gz",
      "linux-arm64": "https://get.pulumi.com/releases/sdk/pulumi-v2.10.1-linux-arm64.tar.gz",
      "darwin-x64": "https://get.pulumi.com/releases/sdk/pulumi-v2.10.1-darwin-x64.tar.gz",
      "darwin-arm64": "https://get.pulumi.com/releases/sdk/pulumi-v2.10.1-darwin-arm64.tar.gz",
      "windows-x64": "https://get.pulumi.com/releases/sdk/pulumi-v2.10.1-windows-x64.zip",
      "windows-arm64": "https://get.pulumi.com/releases/sdk/pulumi-v2.10.1-windows-arm64.zip"
    },
    "checksums": "https://get.pulumi.com/releases/sdk/pulumi-2.10.1-checksums.txt"
  },
  {
    "version": "v2.10.0",
    "date": "2020-09-10T18:30:56Z",
    "downloads": {
      "linux-x64": "https://get.pulumi.com/releases/sdk/pulumi-v2.10.0-linux-x64.tar.gz",
      "linux-arm64": "https://get.pulumi.com/releases/sdk/pulumi-v2.10.0-linux-arm64.tar.gz",
      "darwin-x64": "https://get.pulumi.com/releases/sdk/pulumi-v2.10.0-darwin-x64.tar.gz",
      "darwin-arm64": "https://get.pulumi.com/releases/sdk/pulumi-v2.10.0-darwin-arm64.tar.gz",
      "windows-x64": "https://get.pulumi.com/releases/sdk/pulumi-v2.10.0-windows-x64.zip",
      "windows-arm64": "https://get.pulumi.com/releases/sdk/pulumi-v2.10.0-windows-arm64.zip"
    },
    "checksums": "https://get.pulumi.com/releases/sdk/pulumi-2.10.0-checksums.txt"
  },
  {
    "version": "v2.9.2",
    "date": "2020-08-31T16:15:42Z",
    "downloads": {
      "linux-x64": "https://get.pulumi.com/releases/sdk/pulumi-v2.9.2-linux-x64.tar.gz",
      "linux-arm64": "https://get.pulumi.com/releases/sdk/pulumi-v2.9.2-linux-arm64.tar.gz",
      "darwin-x64": "https://get.pulumi.com/releases/sdk/pulumi-v2.9.2-darwin-x64.tar.gz",
      "darwin-arm64": "https://get.pulumi.com/releases/sdk/pulumi-v2.9.2-darwin-arm64.tar.gz",
      "windows-x64": "https://get.pulumi.com/releases/sdk/pulumi-v2.9.2-windows-x64.zip",
      "windows-arm64": "https://get.pulumi.com/releases/sdk/pulumi-v2.9.2-windows-arm64.zip"
    },
    "checksums": "https://get.pulumi.com/releases/sdk/pulumi-2.9.2-checksums.txt"
  },
  {
    "version": "v2.9.1",
    "date": "2020-08-27T22:07:46Z",
    "downloads": {
      "linux-x64": "https://get.pulumi.com/releases/sdk/pulumi-v2.9.1-linux-x64.tar.gz",
      "linux-arm64": "https://get.pulumi.com/releases/sdk/pulumi-v2.9.1-linux-arm64.tar.gz",
      "darwin-x64": "https://get.pulumi.com/releases/sdk/pulumi-v2.9.1-darwin-x64.tar.gz",
      "darwin-arm64": "https://get.pulumi.com/releases/sdk/pulumi-v2.9.1-darwin-arm64.tar.gz",
      "windows-x64": "https://get.pulumi.com/releases/sdk/pulumi-v2.9.1-windows-x64.zip",
      "windows-arm64": "https://get.pulumi.com/releases/sdk/pulumi-v2.9.1-windows-arm64.zip"
    },
    "checksums": "https://get.pulumi.com/releases/sdk/pulumi-2.9.1-checksums.txt"
  },
  {
    "version": "v2.9.0",
    "date": "2020-08-19T19:00:57Z",
    "downloads": {
      "linux-x64": "https://get.pulumi.com/releases/sdk/pulumi-v2.9.0-linux-x64.tar.gz",
      "linux-arm64": "https://get.pulumi.com/releases/sdk/pulumi-v2.9.0-linux-arm64.tar.gz",
      "darwin-x64": "https://get.pulumi.com/releases/sdk/pulumi-v2.9.0-darwin-x64.tar.gz",
      "darwin-arm64": "https://get.pulumi.com/releases/sdk/pulumi-v2.9.0-darwin-arm64.tar.gz",
      "windows-x64": "https://get.pulumi.com/releases/sdk/pulumi-v2.9.0-windows-x64.zip",
      "windows-arm64": "https://get.pulumi.com/releases/sdk/pulumi-v2.9.0-windows-arm64.zip"
    },
    "checksums": "https://get.pulumi.com/releases/sdk/pulumi-2.9.0-checksums.txt"
  },
  {
    "version": "v2.8.2",
    "date": "2020-08-07T20:36:09Z",
    "downloads": {
      "linux-x64": "https://get.pulumi.com/releases/sdk/pulumi-v2.8.2-linux-x64.tar.gz",
      "linux-arm64": "https://get.pulumi.com/releases/sdk/pulumi-v2.8.2-linux-arm64.tar.gz",
      "darwin-x64": "https://get.pulumi.com/releases/sdk/pulumi-v2.8.2-darwin-x64.tar.gz",
      "darwin-arm64": "https://get.pulumi.com/releases/sdk/pulumi-v2.8.2-darwin-arm64.tar.gz",
      "windows-x64": "https://get.pulumi.com/releases/sdk/pulumi-v2.8.2-windows-x64.zip",
      "windows-arm64": "https://get.pulumi.com/releases/sdk/pulumi-v2.8.2-windows-arm64.zip"
    },
    "checksums": "https://get.pulumi.com/releases/sdk/pulumi-2.8.2-checksums.txt"
  },
  {
    "version": "v2.8.1",
    "date": "2020-08-05T21:33:55Z",
    "downloads": {
      "linux-x64": "https://get.pulumi.com/releases/sdk/pulumi-v2.8.1-linux-x64.tar.gz",
      "linux-arm64": "https://get.pulumi.com/releases/sdk/pulumi-v2.8.1-linux-arm64.tar.gz",
      "darwin-x64": "https://get.pulumi.com/releases/sdk/pulumi-v2.8.1-darwin-x64.tar.gz",
      "darwin-arm64": "https://get.pulumi.com/releases/sdk/pulumi-v2.8.1-darwin-arm64.tar.gz",
      "windows-x64": "https://get.pulumi.com/releases/sdk/pulumi-v2.8.1-windows-x64.zip",
      "windows-arm64": "https://get.pulumi.com/releases/sdk/pulumi-v2.8.1-windows-arm64.zip"
    },
    "checksums": "https://get.pulumi.com/releases/sdk/pulumi-2.8.1-checksums.txt"
  },
  {
    "version": "v2.8.0",
    "date": "2020-08-04T18:13:33Z",
    "downloads": {
      "linux-x64": "https://get.pulumi.com/releases/sdk/pulumi-v2.8.0-linux-x64.tar.gz",
      "linux-arm64": "https://get.pulumi.com/releases/sdk/pulumi-v2.8.0-linux-arm64.tar.gz",
      "darwin-x64": "https://get.pulumi.com/releases/sdk/pulumi-v2.8.0-darwin-x64.tar.gz",
      "darwin-arm64": "https://get.pulumi.com/releases/sdk/pulumi-v2.8.0-darwin-arm64.tar.gz",
      "windows-x64": "https://get.pulumi.com/releases/sdk/pulumi-v2.8.0-windows-x64.zip",
      "windows-arm64": "https://get.pulumi.com/releases/sdk/pulumi-v2.8.0-windows-arm64.zip"
    },
    "checksums": "https://get.pulumi.com/releases/sdk/pulumi-2.8.0-checksums.txt"
  },
  {
    "version": "v2.7.1",
    "date": "2020-07-22T20:36:01Z",
    "downloads": {
      "linux-x64": "https://get.pulumi.com/releases/sdk/pulumi-v2.7.1-linux-x64.tar.gz",
      "linux-arm64": "https://get.pulumi.com/releases/sdk/pulumi-v2.7.1-linux-arm64.tar.gz",
      "darwin-x64": "https://get.pulumi.com/releases/sdk/pulumi-v2.7.1-darwin-x64.tar.gz",
      "darwin-arm64": "https://get.pulumi.com/releases/sdk/pulumi-v2.7.1-darwin-arm64.tar.gz",
      "windows-x64": "https://get.pulumi.com/releases/sdk/pulumi-v2.7.1-windows-x64.zip",
      "windows-arm64": "https://get.pulumi.com/releases/sdk/pulumi-v2.7.1-windows-arm64.zip"
    },
    "checksums": "https://get.pulumi.com/releases/sdk/pulumi-2.7.1-checksums.txt"
  },
  {
    "version": "v2.7.0",
    "date": "2020-07-21T19:03:09Z",
    "downloads": {
      "linux-x64": "https://get.pulumi.com/releases/sdk/pulumi-v2.7.0-linux-x64.tar.gz",
      "linux-arm64": "https://get.pulumi.com/releases/sdk/pulumi-v2.7.0-linux-arm64.tar.gz",
      "darwin-x64": "https://get.pulumi.com/releases/sdk/pulumi-v2.7.0-darwin-x64.tar.gz",
      "darwin-arm64": "https://get.pulumi.com/releases/sdk/pulumi-v2.7.0-darwin-arm64.tar.gz",
      "windows-x64": "https://get.pulumi.com/releases/sdk/pulumi-v2.7.0-windows-x64.zip",
      "windows-arm64": "https://get.pulumi.com/releases/sdk/pulumi-v2.7.0-windows-arm64.zip"
    },
    "checksums": "https://get.pulumi.com/releases/sdk/pulumi-2.7.0-checksums.txt"
  },
  {
    "version": "v2.6.1",
    "date": "2020-07-09T14:51:23Z",
    "downloads": {
      "linux-x64": "https://get.pulumi.com/releases/sdk/pulumi-v2.6.1-linux-x64.tar.gz",
      "linux-arm64": "https://get.pulumi.com/releases/sdk/pulumi-v2.6.1-linux-arm64.tar.gz",
      "darwin-x64": "https://get.pulumi.com/releases/sdk/pulumi-v2.6.1-darwin-x64.tar.gz",
      "darwin-arm64": "https://get.pulumi.com/releases/sdk/pulumi-v2.6.1-darwin-arm64.tar.gz",
      "windows-x64": "https://get.pulumi.com/releases/sdk/pulumi-v2.6.1-windows-x64.zip",
      "windows-arm64": "https://get.pulumi.com/releases/sdk/pulumi-v2.6.1-windows-arm64.zip"
    },
    "checksums": "https://get.pulumi.com/releases/sdk/pulumi-2.6.1-checksums.txt"
  },
  {
    "version": "v2.6.0",
    "date": "2020-07-08T21:05:43Z",
    "downloads": {
      "linux-x64": "https://get.pulumi.com/releases/sdk/pulumi-v2.6.0-linux-x64.tar.gz",
      "linux-arm64": "https://get.pulumi.com/releases/sdk/pulumi-v2.6.0-linux-arm64.tar.gz",
      "darwin-x64": "https://get.pulumi.com/releases/sdk/pulumi-v2.6.0-darwin-x64.tar.gz",
      "darwin-arm64": "https://get.pulumi.com/releases/sdk/pulumi-v2.6.0-darwin-arm64.tar.gz",
      "windows-x64": "https://get.pulumi.com/releases/sdk/pulumi-v2.6.0-windows-x64.zip",
      "windows-arm64": "https://get.pulumi.com/releases/sdk/pulumi-v2.6.0-windows-arm64.zip"
    },
    "checksums": "https://get.pulumi.com/releases/sdk/pulumi-2.6.0-checksums.txt"
  },
  {
    "version": "v2.5.0",
    "date": "2020-06-25T09:00:45Z",
    "downloads": {
      "linux-x64": "https://get.pulumi.com/releases/sdk/pulumi-v2.5.0-linux-x64.tar.gz",
      "linux-arm64": "https://get.pulumi.com/releases/sdk/pulumi-v2.5.0-linux-arm64.tar.gz",
      "darwin-x64": "https://get.pulumi.com/releases/sdk/pulumi-v2.5.0-darwin-x64.tar.gz",
      "darwin-arm64": "https://get.pulumi.com/releases/sdk/pulumi-v2.5.0-darwin-arm64.tar.gz",
      "windows-x64": "https://get.pulumi.com/releases/sdk/pulumi-v2.5.0-windows-x64.zip",
      "windows-arm64": "https://get.pulumi.com/releases/sdk/pulumi-v2.5.0-windows-arm64.zip"
    },
    "checksums": "https://get.pulumi.com/releases/sdk/pulumi-2.5.0-checksums.txt"
  },
  {
    "version": "v2.4.0",
    "date": "2020-06-10T17:58:05Z",
    "downloads": {
      "linux-x64": "https://get.pulumi.com/releases/sdk/pulumi-v2.4.0-linux-x64.tar.gz",
      "linux-arm64": "https://get.pulumi.com/releases/sdk/pulumi-v2.4.0-linux-arm64.tar.gz",
      "darwin-x64": "https://get.pulumi.com/releases/sdk/pulumi-v2.4.0-darwin-x64.tar.gz",
      "darwin-arm64": "https://get.pulumi.com/releases/sdk/pulumi-v2.4.0-darwin-arm64.tar.gz",
      "windows-x64": "https://get.pulumi.com/releases/sdk/pulumi-v2.4.0-windows-x64.zip",
      "windows-arm64": "https://get.pulumi.com/releases/sdk/pulumi-v2.4.0-windows-arm64.zip"
    },
    "checksums": "https://get.pulumi.com/releases/sdk/pulumi-2.4.0-checksums.txt"
  },
  {
    "version": "v2.3.0",
    "date": "2020-05-27T19:30:22Z",
    "downloads": {
      "linux-x64": "https://get.pulumi.com/releases/sdk/pulumi-v2.3.0-linux-x64.tar.gz",
      "linux-arm64": "https://get.pulumi.com/releases/sdk/pulumi-v2.3.0-linux-arm64.tar.gz",
      "darwin-x64": "https://get.pulumi.com/releases/sdk/pulumi-v2.3.0-darwin-x64.tar.gz",
      "darwin-arm64": "https://get.pulumi.com/releases/sdk/pulumi-v2.3.0-darwin-arm64.tar.gz",
      "windows-x64": "https://get.pulumi.com/releases/sdk/pulumi-v2.3.0-windows-x64.zip",
      "windows-arm64": "https://get.pulumi.com/releases/sdk/pulumi-v2.3.0-windows-arm64.zip"
    },
    "checksums": "https://get.pulumi.com/releases/sdk/pulumi-2.3.0-checksums.txt"
  },
  {
    "version": "v2.2.1",
    "date": "2020-05-14T03:52:44Z",
    "downloads": {
      "linux-x64": "https://get.pulumi.com/releases/sdk/pulumi-v2.2.1-linux-x64.tar.gz",
      "linux-arm64": "https://get.pulumi.com/releases/sdk/pulumi-v2.2.1-linux-arm64.tar.gz",
      "darwin-x64": "https://get.pulumi.com/releases/sdk/pulumi-v2.2.1-darwin-x64.tar.gz",
      "darwin-arm64": "https://get.pulumi.com/releases/sdk/pulumi-v2.2.1-darwin-arm64.tar.gz",
      "windows-x64": "https://get.pulumi.com/releases/sdk/pulumi-v2.2.1-windows-x64.zip",
      "windows-arm64": "https://get.pulumi.com/releases/sdk/pulumi-v2.2.1-windows-arm64.zip"
    },
    "checksums": "https://get.pulumi.com/releases/sdk/pulumi-2.2.1-checksums.txt"
  },
  {
    "version": "v2.2.0",
    "date": "2020-05-13T20:49:00Z",
    "downloads": {
      "linux-x64": "https://get.pulumi.com/releases/sdk/pulumi-v2.2.0-linux-x64.tar.gz",
      "linux-arm64": "https://get.pulumi.com/releases/sdk/pulumi-v2.2.0-linux-arm64.tar.gz",
      "darwin-x64": "https://get.pulumi.com/releases/sdk/pulumi-v2.2.0-darwin-x64.tar.gz",
      "darwin-arm64": "https://get.pulumi.com/releases/sdk/pulumi-v2.2.0-darwin-arm64.tar.gz",
      "windows-x64": "https://get.pulumi.com/releases/sdk/pulumi-v2.2.0-windows-x64.zip",
      "windows-arm64": "https://get.pulumi.com/releases/sdk/pulumi-v2.2.0-windows-arm64.zip"
    },
    "checksums": "https://get.pulumi.com/releases/sdk/pulumi-2.2.0-checksums.txt"
  },
  {
    "version": "v2.1.1",
    "date": "2020-05-11T22:05:43Z",
    "downloads": {
      "linux-x64": "https://get.pulumi.com/releases/sdk/pulumi-v2.1.1-linux-x64.tar.gz",
      "linux-arm64": "https://get.pulumi.com/releases/sdk/pulumi-v2.1.1-linux-arm64.tar.gz",
      "darwin-x64": "https://get.pulumi.com/releases/sdk/pulumi-v2.1.1-darwin-x64.tar.gz",
      "darwin-arm64": "https://get.pulumi.com/releases/sdk/pulumi-v2.1.1-darwin-arm64.tar.gz",
      "windows-x64": "https://get.pulumi.com/releases/sdk/pulumi-v2.1.1-windows-x64.zip",
      "windows-arm64": "https://get.pulumi.com/releases/sdk/pulumi-v2.1.1-windows-arm64.zip"
    },
    "checksums": "https://get.pulumi.com/releases/sdk/pulumi-2.1.1-checksums.txt"
  },
  {
    "version": "v2.1.0",
    "date": "2020-04-29T20:45:35Z",
    "downloads": {
      "linux-x64": "https://get.pulumi.com/releases/sdk/pulumi-v2.1.0-linux-x64.tar.gz",
      "linux-arm64": "https://get.pulumi.com/releases/sdk/pulumi-v2.1.0-linux-arm64.tar.gz",
      "darwin-x64": "https://get.pulumi.com/releases/sdk/pulumi-v2.1.0-darwin-x64.tar.gz",
      "darwin-arm64": "https://get.pulumi.com/releases/sdk/pulumi-v2.1.0-darwin-arm64.tar.gz",
      "windows-x64": "https://get.pulumi.com/releases/sdk/pulumi-v2.1.0-windows-x64.zip",
      "windows-arm64": "https://get.pulumi.com/releases/sdk/pulumi-v2.1.0-windows-arm64.zip"
    },
    "checksums": "https://get.pulumi.com/releases/sdk/pulumi-2.1.0-checksums.txt"
  },
  {
    "version": "v2.0.0",
    "date": "2020-04-16T16:58:16Z",
    "downloads": {
      "linux-x64": "https://get.pulumi.com/releases/sdk/pulumi-v2.0.0-linux-x64.tar.gz",
      "linux-arm64": "https://get.pulumi.com/releases/sdk/pulumi-v2.0.0-linux-arm64.tar.gz",
      "darwin-x64": "https://get.pulumi.com/releases/sdk/pulumi-v2.0.0-darwin-x64.tar.gz",
      "darwin-arm64": "https://get.pulumi.com/releases/sdk/pulumi-v2.0.0-darwin-arm64.tar.gz",
      "windows-x64": "https://get.pulumi.com/releases/sdk/pulumi-v2.0.0-windows-x64.zip",
      "windows-arm64": "https://get.pulumi.com/releases/sdk/pulumi-v2.0.0-windows-arm64.zip"
    },
    "checksums": "https://get.pulumi.com/releases/sdk/pulumi-2.0.0-checksums.txt"
  },
  {
    "version": "v2.0.0-beta.3",
    "date": "2020-04-09T20:30:05Z",
    "downloads": {
      "linux-x64": "https://get.pulumi.com/releases/sdk/pulumi-v2.0.0-beta.3-linux-x64.tar.gz",
      "linux-arm64": "https://get.pulumi.com/releases/sdk/pulumi-v2.0.0-beta.3-linux-arm64.tar.gz",
      "darwin-x64": "https://get.pulumi.com/releases/sdk/pulumi-v2.0.0-beta.3-darwin-x64.tar.gz",
      "darwin-arm64": "https://get.pulumi.com/releases/sdk/pulumi-v2.0.0-beta.3-darwin-arm64.tar.gz",
      "windows-x64": "https://get.pulumi.com/releases/sdk/pulumi-v2.0.0-beta.3-windows-x64.zip",
      "windows-arm64": "https://get.pulumi.com/releases/sdk/pulumi-v2.0.0-beta.3-windows-arm64.zip"
    },
    "checksums": "https://get.pulumi.com/releases/sdk/pulumi-2.0.0-beta.3-checksums.txt"
  },
  {
    "version": "v2.0.0-beta.2",
    "date": "2020-04-01T12:28:34Z",
    "downloads": {
      "linux-x64": "https://get.pulumi.com/releases/sdk/pulumi-v2.0.0-beta.2-linux-x64.tar.gz",
      "linux-arm64": "https://get.pulumi.com/releases/sdk/pulumi-v2.0.0-beta.2-linux-arm64.tar.gz",
      "darwin-x64": "https://get.pulumi.com/releases/sdk/pulumi-v2.0.0-beta.2-darwin-x64.tar.gz",
      "darwin-arm64": "https://get.pulumi.com/releases/sdk/pulumi-v2.0.0-beta.2-darwin-arm64.tar.gz",
      "windows-x64": "https://get.pulumi.com/releases/sdk/pulumi-v2.0.0-beta.2-windows-x64.zip",
      "windows-arm64": "https://get.pulumi.com/releases/sdk/pulumi-v2.0.0-beta.2-windows-arm64.zip"
    },
    "checksums": "https://get.pulumi.com/releases/sdk/pulumi-2.0.0-beta.2-checksums.txt"
  },
  {
    "version": "v2.0.0-beta.1",
    "date": "2020-03-30T23:34:40Z",
    "downloads": {
      "linux-x64": "https://get.pulumi.com/releases/sdk/pulumi-v2.0.0-beta.1-linux-x64.tar.gz",
      "linux-arm64": "https://get.pulumi.com/releases/sdk/pulumi-v2.0.0-beta.1-linux-arm64.tar.gz",
      "darwin-x64": "https://get.pulumi.com/releases/sdk/pulumi-v2.0.0-beta.1-darwin-x64.tar.gz",
      "darwin-arm64": "https://get.pulumi.com/releases/sdk/pulumi-v2.0.0-beta.1-darwin-arm64.tar.gz",
      "windows-x64": "https://get.pulumi.com/releases/sdk/pulumi-v2.0.0-beta.1-windows-x64.zip",
      "windows-arm64": "https://get.pulumi.com/releases/sdk/pulumi-v2.0.0-beta.1-windows-arm64.zip"
    },
    "checksums": "https://get.pulumi.com/releases/sdk/pulumi-2.0.0-beta.1-checksums.txt"
  },
  {
    "version": "v1.14.1",
    "date": "2020-04-13T21:51:31Z",
    "downloads": {
      "linux-x64": "https://get.pulumi.com/releases/sdk/pulumi-v1.14.1-linux-x64.tar.gz",
      "linux-arm64": "https://get.pulumi.com/releases/sdk/pulumi-v1.14.1-linux-arm64.tar.gz",
      "darwin-x64": "https://get.pulumi.com/releases/sdk/pulumi-v1.14.1-darwin-x64.tar.gz",
      "darwin-arm64": "https://get.pulumi.com/releases/sdk/pulumi-v1.14.1-darwin-arm64.tar.gz",
      "windows-x64": "https://get.pulumi.com/releases/sdk/pulumi-v1.14.1-windows-x64.zip",
      "windows-arm64": "https://get.pulumi.com/releases/sdk/pulumi-v1.14.1-windows-arm64.zip"
    },
    "checksums": "https://get.pulumi.com/releases/sdk/pulumi-1.14.1-checksums.txt"
  },
  {
    "version": "v1.14.0",
    "date": "2020-04-01T16:54:16Z",
    "downloads": {
      "linux-x64": "https://get.pulumi.com/releases/sdk/pulumi-v1.14.0-linux-x64.tar.gz",
      "linux-arm64": "https://get.pulumi.com/releases/sdk/pulumi-v1.14.0-linux-arm64.tar.gz",
      "darwin-x64": "https://get.pulumi.com/releases/sdk/pulumi-v1.14.0-darwin-x64.tar.gz",
      "darwin-arm64": "https://get.pulumi.com/releases/sdk/pulumi-v1.14.0-darwin-arm64.tar.gz",
      "windows-x64": "https://get.pulumi.com/releases/sdk/pulumi-v1.14.0-windows-x64.zip",
      "windows-arm64": "https://get.pulumi.com/releases/sdk/pulumi-v1.14.0-windows-arm64.zip"
    },
    "checksums": "https://get.pulumi.com/releases/sdk/pulumi-1.14.0-checksums.txt"
  },
  {
    "version": "v1.13.1",
    "date": "2020-03-27T20:16:07Z",
    "downloads": {
      "linux-x64": "https://get.pulumi.com/releases/sdk/pulumi-v1.13.1-linux-x64.tar.gz",
      "linux-arm64": "https://get.pulumi.com/releases/sdk/pulumi-v1.13.1-linux-arm64.tar.gz",
      "darwin-x64": "https://get.pulumi.com/releases/sdk/pulumi-v1.13.1-darwin-x64.tar.gz",
      "darwin-arm64": "https://get.pulumi.com/releases/sdk/pulumi-v1.13.1-darwin-arm64.tar.gz",
      "windows-x64": "https://get.pulumi.com/releases/sdk/pulumi-v1.13.1-windows-x64.zip",
      "windows-arm64": "https://get.pulumi.com/releases/sdk/pulumi-v1.13.1-windows-arm64.zip"
    },
    "checksums": "https://get.pulumi.com/releases/sdk/pulumi-1.13.1-checksums.txt"
  },
  {
    "version": "v1.13.0",
    "date": "2020-03-18T23:25:30Z",
    "downloads": {
      "linux-x64": "https://get.pulumi.com/releases/sdk/pulumi-v1.13.0-linux-x64.tar.gz",
      "linux-arm64": "https://get.pulumi.com/releases/sdk/pulumi-v1.13.0-linux-arm64.tar.gz",
      "darwin-x64": "https://get.pulumi.com/releases/sdk/pulumi-v1.13.0-darwin-x64.tar.gz",
      "darwin-arm64": "https://get.pulumi.com/releases/sdk/pulumi-v1.13.0-darwin-arm64.tar.gz",
      "windows-x64": "https://get.pulumi.com/releases/sdk/pulumi-v1.13.0-windows-x64.zip",
      "windows-arm64": "https://get.pulumi.com/releases/sdk/pulumi-v1.13.0-windows-arm64.zip"
    },
    "checksums": "https://get.pulumi.com/releases/sdk/pulumi-1.13.0-checksums.txt"
  },
  {
    "version": "v1.12.1",
    "date": "2020-03-11T22:43:37Z",
    "downloads": {
      "linux-x64": "https://get.pulumi.com/releases/sdk/pulumi-v1.12.1-linux-x64.tar.gz",
      "linux-arm64": "https://get.pulumi.com/releases/sdk/pulumi-v1.12.1-linux-arm64.tar.gz",
      "darwin-x64": "https://get.pulumi.com/releases/sdk/pulumi-v1.12.1-darwin-x64.tar.gz",
      "darwin-arm64": "https://get.pulumi.com/releases/sdk/pulumi-v1.12.1-darwin-arm64.tar.gz",
      "windows-x64": "https://get.pulumi.com/releases/sdk/pulumi-v1.12.1-windows-x64.zip",
      "windows-arm64": "https://get.pulumi.com/releases/sdk/pulumi-v1.12.1-windows-arm64.zip"
    },
    "checksums": "https://get.pulumi.com/releases/sdk/pulumi-1.12.1-checksums.txt"
  },
  {
    "version": "v1.12.0",
    "date": "2020-03-04T21:35:45Z",
    "downloads": {
      "linux-x64": "https://get.pulumi.com/releases/sdk/pulumi-v1.12.0-linux-x64.tar.gz",
      "linux-arm64": "https://get.pulumi.com/releases/sdk/pulumi-v1.12.0-linux-arm64.tar.gz",
      "darwin-x64": "https://get.pulumi.com/releases/sdk/pulumi-v1.12.0-darwin-x64.tar.gz",
      "darwin-arm64": "https://get.pulumi.com/releases/sdk/pulumi-v1.12.0-darwin-arm64.tar.gz",
      "windows-x64": "https://get.pulumi.com/releases/sdk/pulumi-v1.12.0-windows-x64.zip",
      "windows-arm64": "https://get.pulumi.com/releases/sdk/pulumi-v1.12.0-windows-arm64.zip"
    },
    "checksums": "https://get.pulumi.com/releases/sdk/pulumi-1.12.0-checksums.txt"
  },
  {
    "version": "v1.11.1",
    "date": "2020-02-26T18:42:45Z",
    "downloads": {
      "linux-x64": "https://get.pulumi.com/releases/sdk/pulumi-v1.11.1-linux-x64.tar.gz",
      "linux-arm64": "https://get.pulumi.com/releases/sdk/pulumi-v1.11.1-linux-arm64.tar.gz",
      "darwin-x64": "https://get.pulumi.com/releases/sdk/pulumi-v1.11.1-darwin-x64.tar.gz",
      "darwin-arm64": "https://get.pulumi.com/releases/sdk/pulumi-v1.11.1-darwin-arm64.tar.gz",
      "windows-x64": "https://get.pulumi.com/releases/sdk/pulumi-v1.11.1-windows-x64.zip",
      "windows-arm64": "https://get.pulumi.com/releases/sdk/pulumi-v1.11.1-windows-arm64.zip"
    },
    "checksums": "https://get.pulumi.com/releases/sdk/pulumi-1.11.1-checksums.txt"
  },
  {
    "version": "v1.11.0",
    "date": "2020-02-20T18:11:12Z",
    "downloads": {
      "linux-x64": "https://get.pulumi.com/releases/sdk/pulumi-v1.11.0-linux-x64.tar.gz",
      "linux-arm64": "https://get.pulumi.com/releases/sdk/pulumi-v1.11.0-linux-arm64.tar.gz",
      "darwin-x64": "https://get.pulumi.com/releases/sdk/pulumi-v1.11.0-darwin-x64.tar.gz",
      "darwin-arm64": "https://get.pulumi.com/releases/sdk/pulumi-v1.11.0-darwin-arm64.tar.gz",
      "windows-x64": "https://get.pulumi.com/releases/sdk/pulumi-v1.11.0-windows-x64.zip",
      "windows-arm64": "https://get.pulumi.com/releases/sdk/pulumi-v1.11.0-windows-arm64.zip"
    },
    "checksums": "https://get.pulumi.com/releases/sdk/pulumi-1.11.0-checksums.txt"
  },
  {
    "version": "v1.10.1",
    "date": "2020-02-06T18:05:45Z",
    "downloads": {
      "linux-x64": "https://get.pulumi.com/releases/sdk/pulumi-v1.10.1-linux-x64.tar.gz",
      "linux-arm64": "https://get.pulumi.com/releases/sdk/pulumi-v1.10.1-linux-arm64.tar.gz",
      "darwin-x64": "https://get.pulumi.com/releases/sdk/pulumi-v1.10.1-darwin-x64.tar.gz",
      "darwin-arm64": "https://get.pulumi.com/releases/sdk/pulumi-v1.10.1-darwin-arm64.tar.gz",
      "windows-x64": "https://get.pulumi.com/releases/sdk/pulumi-v1.10.1-windows-x64.zip",
      "windows-arm64": "https://get.pulumi.com/releases/sdk/pulumi-v1.10.1-windows-arm64.zip"
    },
    "checksums": "https://get.pulumi.com/releases/sdk/pulumi-1.10.1-checksums.txt"
  },
  {
    "version": "v1.10.0",
    "date": "2020-02-05T20:56:10Z",
    "downloads": {
      "linux-x64": "https://get.pulumi.com/releases/sdk/pulumi-v1.10.0-linux-x64.tar.gz",
      "linux-arm64": "https://get.pulumi.com/releases/sdk/pulumi-v1.10.0-linux-arm64.tar.gz",
      "darwin-x64": "https://get.pulumi.com/releases/sdk/pulumi-v1.10.0-darwin-x64.tar.gz",
      "darwin-arm64": "https://get.pulumi.com/releases/sdk/pulumi-v1.10.0-darwin-arm64.tar.gz",
      "windows-x64": "https://get.pulumi.com/releases/sdk/pulumi-v1.10.0-windows-x64.zip",
      "windows-arm64": "https://get.pulumi.com/releases/sdk/pulumi-v1.10.0-windows-arm64.zip"
    },
    "checksums": "https://get.pulumi.com/releases/sdk/pulumi-1.10.0-checksums.txt"
  },
  {
    "version": "v1.9.1",
    "date": "2020-01-27T19:47:51Z",
    "downloads": {
      "linux-x64": "https://get.pulumi.com/releases/sdk/pulumi-v1.9.1-linux-x64.tar.gz",
      "linux-arm64": "https://get.pulumi.com/releases/sdk/pulumi-v1.9.1-linux-arm64.tar.gz",
      "darwin-x64": "https://get.pulumi.com/releases/sdk/pulumi-v1.9.1-darwin-x64.tar.gz",
      "darwin-arm64": "https://get.pulumi.com/releases/sdk/pulumi-v1.9.1-darwin-arm64.tar.gz",
      "windows-x64": "https://get.pulumi.com/releases/sdk/pulumi-v1.9.1-windows-x64.zip",
      "windows-arm64": "https://get.pulumi.com/releases/sdk/pulumi-v1.9.1-windows-arm64.zip"
    },
    "checksums": "https://get.pulumi.com/releases/sdk/pulumi-1.9.1-checksums.txt"
  },
  {
    "version": "v1.9.0",
    "date": "2020-01-22T19:56:40Z",
    "downloads": {
      "linux-x64": "https://get.pulumi.com/releases/sdk/pulumi-v1.9.0-linux-x64.tar.gz",
      "linux-arm64": "https://get.pulumi.com/releases/sdk/pulumi-v1.9.0-linux-arm64.tar.gz",
      "darwin-x64": "https://get.pulumi.com/releases/sdk/pulumi-v1.9.0-darwin-x64.tar.gz",
      "darwin-arm64": "https://get.pulumi.com/releases/sdk/pulumi-v1.9.0-darwin-arm64.tar.gz",
      "windows-x64": "https://get.pulumi.com/releases/sdk/pulumi-v1.9.0-windows-x64.zip",
      "windows-arm64": "https://get.pulumi.com/releases/sdk/pulumi-v1.9.0-windows-arm64.zip"
    },
    "checksums": "https://get.pulumi.com/releases/sdk/pulumi-1.9.0-checksums.txt"
  },
  {
    "version": "v1.8.1",
    "date": "2019-12-20T22:05:00Z",
    "downloads": {
      "linux-x64": "https://get.pulumi.com/releases/sdk/pulumi-v1.8.1-linux-x64.tar.gz",
      "linux-arm64": "https://get.pulumi.com/releases/sdk/pulumi-v1.8.1-linux-arm64.tar.gz",
      "darwin-x64": "https://get.pulumi.com/releases/sdk/pulumi-v1.8.1-darwin-x64.tar.gz",
      "darwin-arm64": "https://get.pulumi.com/releases/sdk/pulumi-v1.8.1-darwin-arm64.tar.gz",
      "windows-x64": "https://get.pulumi.com/releases/sdk/pulumi-v1.8.1-windows-x64.zip",
      "windows-arm64": "https://get.pulumi.com/releases/sdk/pulumi-v1.8.1-windows-arm64.zip"
    },
    "checksums": "https://get.pulumi.com/releases/sdk/pulumi-1.8.1-checksums.txt"
  },
  {
    "version": "v1.8.0",
    "date": "2019-12-20T02:43:06Z",
    "downloads": {
      "linux-x64": "https://get.pulumi.com/releases/sdk/pulumi-v1.8.0-linux-x64.tar.gz",
      "linux-arm64": "https://get.pulumi.com/releases/sdk/pulumi-v1.8.0-linux-arm64.tar.gz",
      "darwin-x64": "https://get.pulumi.com/releases/sdk/pulumi-v1.8.0-darwin-x64.tar.gz",
      "darwin-arm64": "https://get.pulumi.com/releases/sdk/pulumi-v1.8.0-darwin-arm64.tar.gz",
      "windows-x64": "https://get.pulumi.com/releases/sdk/pulumi-v1.8.0-windows-x64.zip",
      "windows-arm64": "https://get.pulumi.com/releases/sdk/pulumi-v1.8.0-windows-arm64.zip"
    },
    "checksums": "https://get.pulumi.com/releases/sdk/pulumi-1.8.0-checksums.txt"
  },
  {
    "version": "v1.7.1",
    "date": "2019-12-13T23:37:16Z",
    "downloads": {
      "linux-x64": "https://get.pulumi.com/releases/sdk/pulumi-v1.7.1-linux-x64.tar.gz",
      "linux-arm64": "https://get.pulumi.com/releases/sdk/pulumi-v1.7.1-linux-arm64.tar.gz",
      "darwin-x64": "https://get.pulumi.com/releases/sdk/pulumi-v1.7.1-darwin-x64.tar.gz",
      "darwin-arm64": "https://get.pulumi.com/releases/sdk/pulumi-v1.7.1-darwin-arm64.tar.gz",
      "windows-x64": "https://get.pulumi.com/releases/sdk/pulumi-v1.7.1-windows-x64.zip",
      "windows-arm64": "https://get.pulumi.com/releases/sdk/pulumi-v1.7.1-windows-arm64.zip"
    },
    "checksums": "https://get.pulumi.com/releases/sdk/pulumi-1.7.1-checksums.txt"
  },
  {
    "version": "v1.7.0",
    "date": "2019-12-11T17:36:18Z",
    "downloads": {
      "linux-x64": "https://get.pulumi.com/releases/sdk/pulumi-v1.7.0-linux-x64.tar.gz",
      "linux-arm64": "https://get.pulumi.com/releases/sdk/pulumi-v1.7.0-linux-arm64.tar.gz",
      "darwin-x64": "https://get.pulumi.com/releases/sdk/pulumi-v1.7.0-darwin-x64.tar.gz",
      "darwin-arm64": "https://get.pulumi.com/releases/sdk/pulumi-v1.7.0-darwin-arm64.tar.gz",
      "windows-x64": "https://get.pulumi.com/releases/sdk/pulumi-v1.7.0-windows-x64.zip",
      "windows-arm64": "https://get.pulumi.com/releases/sdk/pulumi-v1.7.0-windows-arm64.zip"
    },
    "checksums": "https://get.pulumi.com/releases/sdk/pulumi-1.7.0-checksums.txt"
  },
  {
    "version": "v1.6.1",
    "date": "2019-11-26T22:52:32Z",
    "downloads": {
      "linux-x64": "https://get.pulumi.com/releases/sdk/pulumi-v1.6.1-linux-x64.tar.gz",
      "linux-arm64": "https://get.pulumi.com/releases/sdk/pulumi-v1.6.1-linux-arm64.tar.gz",
      "darwin-x64": "https://get.pulumi.com/releases/sdk/pulumi-v1.6.1-darwin-x64.tar.gz",
      "darwin-arm64": "https://get.pulumi.com/releases/sdk/pulumi-v1.6.1-darwin-arm64.tar.gz",
      "windows-x64": "https://get.pulumi.com/releases/sdk/pulumi-v1.6.1-windows-x64.zip",
      "windows-arm64": "https://get.pulumi.com/releases/sdk/pulumi-v1.6.1-windows-arm64.zip"
    },
    "checksums": "https://get.pulumi.com/releases/sdk/pulumi-1.6.1-checksums.txt"
  },
  {
    "version": "v1.6.0",
    "date": "2019-11-20T18:53:04Z",
    "downloads": {
      "linux-x64": "https://get.pulumi.com/releases/sdk/pulumi-v1.6.0-linux-x64.tar.gz",
      "linux-arm64": "https://get.pulumi.com/releases/sdk/pulumi-v1.6.0-linux-arm64.tar.gz",
      "darwin-x64": "https://get.pulumi.com/releases/sdk/pulumi-v1.6.0-darwin-x64.tar.gz",
      "darwin-arm64": "https://get.pulumi.com/releases/sdk/pulumi-v1.6.0-darwin-arm64.tar.gz",
      "windows-x64": "https://get.pulumi.com/releases/sdk/pulumi-v1.6.0-windows-x64.zip",
      "windows-arm64": "https://get.pulumi.com/releases/sdk/pulumi-v1.6.0-windows-arm64.zip"
    },
    "checksums": "https://get.pulumi.com/releases/sdk/pulumi-1.6.0-checksums.txt"
  },
  {
    "version": "v1.5.2",
    "date": "2019-11-13T16:11:22Z",
    "downloads": {
      "linux-x64": "https://get.pulumi.com/releases/sdk/pulumi-v1.5.2-linux-x64.tar.gz",
      "linux-arm64": "https://get.pulumi.com/releases/sdk/pulumi-v1.5.2-linux-arm64.tar.gz",
      "darwin-x64": "https://get.pulumi.com/releases/sdk/pulumi-v1.5.2-darwin-x64.tar.gz",
      "darwin-arm64": "https://get.pulumi.com/releases/sdk/pulumi-v1.5.2-darwin-arm64.tar.gz",
      "windows-x64": "https://get.pulumi.com/releases/sdk/pulumi-v1.5.2-windows-x64.zip",
      "windows-arm64": "https://get.pulumi.com/releases/sdk/pulumi-v1.5.2-windows-arm64.zip"
    },
    "checksums": "https://get.pulumi.com/releases/sdk/pulumi-1.5.2-checksums.txt"
  },
  {
    "version": "v1.5.1",
    "date": "2019-11-07T15:36:50Z",
    "downloads": {
      "linux-x64": "https://get.pulumi.com/releases/sdk/pulumi-v1.5.1-linux-x64.tar.gz",
      "linux-arm64": "https://get.pulumi.com/releases/sdk/pulumi-v1.5.1-linux-arm64.tar.gz",
      "darwin-x64": "https://get.pulumi.com/releases/sdk/pulumi-v1.5.1-darwin-x64.tar.gz",
      "darwin-arm64": "https://get.pulumi.com/releases/sdk/pulumi-v1.5.1-darwin-arm64.tar.gz",
      "windows-x64": "https://get.pulumi.com/releases/sdk/pulumi-v1.5.1-windows-x64.zip",
      "windows-arm64": "https://get.pulumi.com/releases/sdk/pulumi-v1.5.1-windows-arm64.zip"
    },
    "checksums": "https://get.pulumi.com/releases/sdk/pulumi-1.5.1-checksums.txt"
  },
  {
    "version": "v1.5.0",
    "date": "2019-11-06T20:57:36Z",
    "downloads": {
      "linux-x64": "https://get.pulumi.com/releases/sdk/pulumi-v1.5.0-linux-x64.tar.gz",
      "linux-arm64": "https://get.pulumi.com/releases/sdk/pulumi-v1.5.0-linux-arm64.tar.gz",
      "darwin-x64": "https://get.pulumi.com/releases/sdk/pulumi-v1.5.0-darwin-x64.tar.gz",
      "darwin-arm64": "https://get.pulumi.com/releases/sdk/pulumi-v1.5.0-darwin-arm64.tar.gz",
      "windows-x64": "https://get.pulumi.com/releases/sdk/pulumi-v1.5.0-windows-x64.zip",
      "windows-arm64": "https://get.pulumi.com/releases/sdk/pulumi-v1.5.0-windows-arm64.zip"
    },
    "checksums": "https://get.pulumi.com/releases/sdk/pulumi-1.5.0-checksums.txt"
  },
  {
    "version": "v1.4.1",
    "date": "2019-11-01T21:17:55Z",
    "downloads": {
      "linux-x64": "https://get.pulumi.com/releases/sdk/pulumi-v1.4.1-linux-x64.tar.gz",
      "linux-arm64": "https://get.pulumi.com/releases/sdk/pulumi-v1.4.1-linux-arm64.tar.gz",
      "darwin-x64": "https://get.pulumi.com/releases/sdk/pulumi-v1.4.1-darwin-x64.tar.gz",
      "darwin-arm64": "https://get.pulumi.com/releases/sdk/pulumi-v1.4.1-darwin-arm64.tar.gz",
      "windows-x64": "https://get.pulumi.com/releases/sdk/pulumi-v1.4.1-windows-x64.zip",
      "windows-arm64": "https://get.pulumi.com/releases/sdk/pulumi-v1.4.1-windows-arm64.zip"
    },
    "checksums": "https://get.pulumi.com/releases/sdk/pulumi-1.4.1-checksums.txt"
  },
  {
    "version": "v1.4.0",
    "date": "2019-10-24T17:11:44Z",
    "downloads": {
      "linux-x64": "https://get.pulumi.com/releases/sdk/pulumi-v1.4.0-linux-x64.tar.gz",
      "linux-arm64": "https://get.pulumi.com/releases/sdk/pulumi-v1.4.0-linux-arm64.tar.gz",
      "darwin-x64": "https://get.pulumi.com/releases/sdk/pulumi-v1.4.0-darwin-x64.tar.gz",
      "darwin-arm64": "https://get.pulumi.com/releases/sdk/pulumi-v1.4.0-darwin-arm64.tar.gz",
      "windows-x64": "https://get.pulumi.com/releases/sdk/pulumi-v1.4.0-windows-x64.zip",
      "windows-arm64": "https://get.pulumi.com/releases/sdk/pulumi-v1.4.0-windows-arm64.zip"
    },
    "checksums": "https://get.pulumi.com/releases/sdk/pulumi-1.4.0-checksums.txt"
  },
  {
    "version": "v1.3.4",
    "date": "2019-10-18T20:47:35Z",
    "downloads": {
      "linux-x64": "https://get.pulumi.com/releases/sdk/pulumi-v1.3.4-linux-x64.tar.gz",
      "linux-arm64": "https://get.pulumi.com/releases/sdk/pulumi-v1.3.4-linux-arm64.tar.gz",
      "darwin-x64": "https://get.pulumi.com/releases/sdk/pulumi-v1.3.4-darwin-x64.tar.gz",
      "darwin-arm64": "https://get.pulumi.com/releases/sdk/pulumi-v1.3.4-darwin-arm64.tar.gz",
      "windows-x64": "https://get.pulumi.com/releases/sdk/pulumi-v1.3.4-windows-x64.zip",
      "windows-arm64": "https://get.pulumi.com/releases/sdk/pulumi-v1.3.4-windows-arm64.zip"
    },
    "checksums": "https://get.pulumi.com/releases/sdk/pulumi-1.3.4-checksums.txt"
  },
  {
    "version": "v1.3.3",
    "date": "2019-10-17T22:10:30Z",
    "downloads": {
      "linux-x64": "https://get.pulumi.com/releases/sdk/pulumi-v1.3.3-linux-x64.tar.gz",
      "linux-arm64": "https://get.pulumi.com/releases/sdk/pulumi-v1.3.3-linux-arm64.tar.gz",
      "darwin-x64": "https://get.pulumi.com/releases/sdk/pulumi-v1.3.3-darwin-x64.tar.gz",
      "darwin-arm64": "https://get.pulumi.com/releases/sdk/pulumi-v1.3.3-darwin-arm64.tar.gz",
      "windows-x64": "https://get.pulumi.com/releases/sdk/pulumi-v1.3.3-windows-x64.zip",
      "windows-arm64": "https://get.pulumi.com/releases/sdk/pulumi-v1.3.3-windows-arm64.zip"
    },
    "checksums": "https://get.pulumi.com/releases/sdk/pulumi-1.3.3-checksums.txt"
  },
  {
    "version": "v1.3.2",
    "date": "2019-10-15T22:47:40Z",
    "downloads": {
      "linux-x64": "https://get.pulumi.com/releases/sdk/pulumi-v1.3.2-linux-x64.tar.gz",
      "linux-arm64": "https://get.pulumi.com/releases/sdk/pulumi-v1.3.2-linux-arm64.tar.gz",
      "darwin-x64": "https://get.pulumi.com/releases/sdk/pulumi-v1.3.2-darwin-x64.tar.gz",
      "darwin-arm64": "https://get.pulumi.com/releases/sdk/pulumi-v1.3.2-darwin-arm64.tar.gz",
      "windows-x64": "https://get.pulumi.com/releases/sdk/pulumi-v1.3.2-windows-x64.zip",
      "windows-arm64": "https://get.pulumi.com/releases/sdk/pulumi-v1.3.2-windows-arm64.zip"
    },
    "checksums": "https://get.pulumi.com/releases/sdk/pulumi-1.3.2-checksums.txt"
  },
  {
    "version": "v1.3.1",
    "date": "2019-10-10T17:33:50Z",
    "downloads": {
      "linux-x64": "https://get.pulumi.com/releases/sdk/pulumi-v1.3.1-linux-x64.tar.gz",
      "linux-arm64": "https://get.pulumi.com/releases/sdk/pulumi-v1.3.1-linux-arm64.tar.gz",
      "darwin-x64": "https://get.pulumi.com/releases/sdk/pulumi-v1.3.1-darwin-x64.tar.gz",
      "darwin-arm64": "https://get.pulumi.com/releases/sdk/pulumi-v1.3.1-darwin-arm64.tar.gz",
      "windows-x64": "https://get.pulumi.com/releases/sdk/pulumi-v1.3.1-windows-x64.zip",
      "windows-arm64": "https://get.pulumi.com/releases/sdk/pulumi-v1.3.1-windows-arm64.zip"
    },
    "checksums": "https://get.pulumi.com/releases/sdk/pulumi-1.3.1-checksums.txt"
  },
  {
    "version": "v1.3.0",
    "date": "2019-10-09T18:50:21Z",
    "downloads": {
      "linux-x64": "https://get.pulumi.com/releases/sdk/pulumi-v1.3.0-linux-x64.tar.gz",
      "linux-arm64": "https://get.pulumi.com/releases/sdk/pulumi-v1.3.0-linux-arm64.tar.gz",
      "darwin-x64": "https://get.pulumi.com/releases/sdk/pulumi-v1.3.0-darwin-x64.tar.gz",
      "darwin-arm64": "https://get.pulumi.com/releases/sdk/pulumi-v1.3.0-darwin-arm64.tar.gz",
      "windows-x64": "https://get.pulumi.com/releases/sdk/pulumi-v1.3.0-windows-x64.zip",
      "windows-arm64": "https://get.pulumi.com/releases/sdk/pulumi-v1.3.0-windows-arm64.zip"
    },
    "checksums": "https://get.pulumi.com/releases/sdk/pulumi-1.3.0-checksums.txt"
  },
  {
    "version": "v1.2.0",
    "date": "2019-09-26T20:27:57Z",
    "downloads": {
      "linux-x64": "https://get.pulumi.com/releases/sdk/pulumi-v1.2.0-linux-x64.tar.gz",
      "linux-arm64": "https://get.pulumi.com/releases/sdk/pulumi-v1.2.0-linux-arm64.tar.gz",
      "darwin-x64": "https://get.pulumi.com/releases/sdk/pulumi-v1.2.0-darwin-x64.tar.gz",
      "darwin-arm64": "https://get.pulumi.com/releases/sdk/pulumi-v1.2.0-darwin-arm64.tar.gz",
      "windows-x64": "https://get.pulumi.com/releases/sdk/pulumi-v1.2.0-windows-x64.zip",
      "windows-arm64": "https://get.pulumi.com/releases/sdk/pulumi-v1.2.0-windows-arm64.zip"
    },
    "checksums": "https://get.pulumi.com/releases/sdk/pulumi-1.2.0-checksums.txt"
  },
  {
    "version": "v1.1.0",
    "date": "2019-09-11T20:56:48Z",
    "downloads": {
      "linux-x64": "https://get.pulumi.com/releases/sdk/pulumi-v1.1.0-linux-x64.tar.gz",
      "linux-arm64": "https://get.pulumi.com/releases/sdk/pulumi-v1.1.0-linux-arm64.tar.gz",
      "darwin-x64": "https://get.pulumi.com/releases/sdk/pulumi-v1.1.0-darwin-x64.tar.gz",
      "darwin-arm64": "https://get.pulumi.com/releases/sdk/pulumi-v1.1.0-darwin-arm64.tar.gz",
      "windows-x64": "https://get.pulumi.com/releases/sdk/pulumi-v1.1.0-windows-x64.zip",
      "windows-arm64": "https://get.pulumi.com/releases/sdk/pulumi-v1.1.0-windows-arm64.zip"
    },
    "checksums": "https://get.pulumi.com/releases/sdk/pulumi-1.1.0-checksums.txt"
  },
  {
    "version": "v1.0.0",
    "date": "2019-09-03T22:28:51Z",
    "downloads": {
      "linux-x64": "https://get.pulumi.com/releases/sdk/pulumi-v1.0.0-linux-x64.tar.gz",
      "linux-arm64": "https://get.pulumi.com/releases/sdk/pulumi-v1.0.0-linux-arm64.tar.gz",
      "darwin-x64": "https://get.pulumi.com/releases/sdk/pulumi-v1.0.0-darwin-x64.tar.gz",
      "darwin-arm64": "https://get.pulumi.com/releases/sdk/pulumi-v1.0.0-darwin-arm64.tar.gz",
      "windows-x64": "https://get.pulumi.com/releases/sdk/pulumi-v1.0.0-windows-x64.zip",
      "windows-arm64": "https://get.pulumi.com/releases/sdk/pulumi-v1.0.0-windows-arm64.zip"
    },
    "checksums": "https://get.pulumi.com/releases/sdk/pulumi-1.0.0-checksums.txt"
  },
  {
    "version": "v1.0.0-rc.1",
    "date": "2019-08-28T20:54:57Z",
    "downloads": {
      "linux-x64": "https://get.pulumi.com/releases/sdk/pulumi-v1.0.0-rc.1-linux-x64.tar.gz",
      "linux-arm64": "https://get.pulumi.com/releases/sdk/pulumi-v1.0.0-rc.1-linux-arm64.tar.gz",
      "darwin-x64": "https://get.pulumi.com/releases/sdk/pulumi-v1.0.0-rc.1-darwin-x64.tar.gz",
      "darwin-arm64": "https://get.pulumi.com/releases/sdk/pulumi-v1.0.0-rc.1-darwin-arm64.tar.gz",
      "windows-x64": "https://get.pulumi.com/releases/sdk/pulumi-v1.0.0-rc.1-windows-x64.zip",
      "windows-arm64": "https://get.pulumi.com/releases/sdk/pulumi-v1.0.0-rc.1-windows-arm64.zip"
    },
    "checksums": "https://get.pulumi.com/releases/sdk/pulumi-1.0.0-rc.1-checksums.txt"
  },
  {
    "version": "v1.0.0-beta.4",
    "date": "2019-08-22T18:55:02Z",
    "downloads": {
      "linux-x64": "https://get.pulumi.com/releases/sdk/pulumi-v1.0.0-beta.4-linux-x64.tar.gz",
      "linux-arm64": "https://get.pulumi.com/releases/sdk/pulumi-v1.0.0-beta.4-linux-arm64.tar.gz",
      "darwin-x64": "https://get.pulumi.com/releases/sdk/pulumi-v1.0.0-beta.4-darwin-x64.tar.gz",
      "darwin-arm64": "https://get.pulumi.com/releases/sdk/pulumi-v1.0.0-beta.4-darwin-arm64.tar.gz",
      "windows-x64": "https://get.pulumi.com/releases/sdk/pulumi-v1.0.0-beta.4-windows-x64.zip",
      "windows-arm64": "https://get.pulumi.com/releases/sdk/pulumi-v1.0.0-beta.4-windows-arm64.zip"
    },
    "checksums": "https://get.pulumi.com/releases/sdk/pulumi-1.0.0-beta.4-checksums.txt"
  },
  {
    "version": "v1.0.0-beta.3",
    "date": "2019-08-21T17:33:33Z",
    "downloads": {
      "linux-x64": "https://get.pulumi.com/releases/sdk/pulumi-v1.0.0-beta.3-linux-x64.tar.gz",
      "linux-arm64": "https://get.pulumi.com/releases/sdk/pulumi-v1.0.0-beta.3-linux-arm64.tar.gz",
      "darwin-x64": "https://get.pulumi.com/releases/sdk/pulumi-v1.0.0-beta.3-darwin-x64.tar.gz",
      "darwin-arm64": "https://get.pulumi.com/releases/sdk/pulumi-v1.0.0-beta.3-darwin-arm64.tar.gz",
      "windows-x64": "https://get.pulumi.com/releases/sdk/pulumi-v1.0.0-beta.3-windows-x64.zip",
      "windows-arm64": "https://get.pulumi.com/releases/sdk/pulumi-v1.0.0-beta.3-windows-arm64.zip"
    },
    "checksums": "https://get.pulumi.com/releases/sdk/pulumi-1.0.0-beta.3-checksums.txt"
  },
  {
    "version": "v1.0.0-beta.2",
    "date": "2019-08-13T22:40:25Z",
    "downloads": {
      "linux-x64": "https://get.pulumi.com/releases/sdk/pulumi-v1.0.0-beta.2-linux-x64.tar.gz",
      "linux-arm64": "https://get.pulumi.com/releases/sdk/pulumi-v1.0.0-beta.2-linux-arm64.tar.gz",
      "darwin-x64": "https://get.pulumi.com/releases/sdk/pulumi-v1.0.0-beta.2-darwin-x64.tar.gz",
      "darwin-arm64": "https://get.pulumi.com/releases/sdk/pulumi-v1.0.0-beta.2-darwin-arm64.tar.gz",
      "windows-x64": "https://get.pulumi.com/releases/sdk/pulumi-v1.0.0-beta.2-windows-x64.zip",
      "windows-arm64": "https://get.pulumi.com/releases/sdk/pulumi-v1.0.0-beta.2-windows-arm64.zip"
    },
    "checksums": "https://get.pulumi.com/releases/sdk/pulumi-1.0.0-beta.2-checksums.txt"
  },
  {
    "version": "v1.0.0-beta.1",
    "date": "2019-08-13T18:41:32Z",
    "downloads": {
      "linux-x64": "https://get.pulumi.com/releases/sdk/pulumi-v1.0.0-beta.1-linux-x64.tar.gz",
      "linux-arm64": "https://get.pulumi.com/releases/sdk/pulumi-v1.0.0-beta.1-linux-arm64.tar.gz",
      "darwin-x64": "https://get.pulumi.com/releases/sdk/pulumi-v1.0.0-beta.1-darwin-x64.tar.gz",
      "darwin-arm64": "https://get.pulumi.com/releases/sdk/pulumi-v1.0.0-beta.1-darwin-arm64.tar.gz",
      "windows-x64": "https://get.pulumi.com/releases/sdk/pulumi-v1.0.0-beta.1-windows-x64.zip",
      "windows-arm64": "https://get.pulumi.com/releases/sdk/pulumi-v1.0.0-beta.1-windows-arm64.zip"
    },
    "checksums": "https://get.pulumi.com/releases/sdk/pulumi-1.0.0-beta.1-checksums.txt"
  },
  {
    "version": "v0.17.28",
    "date": "2019-08-05T18:46:51Z",
    "downloads": {
      "linux-x64": "https://get.pulumi.com/releases/sdk/pulumi-v0.17.28-linux-x64.tar.gz",
      "linux-arm64": "https://get.pulumi.com/releases/sdk/pulumi-v0.17.28-linux-arm64.tar.gz",
      "darwin-x64": "https://get.pulumi.com/releases/sdk/pulumi-v0.17.28-darwin-x64.tar.gz",
      "darwin-arm64": "https://get.pulumi.com/releases/sdk/pulumi-v0.17.28-darwin-arm64.tar.gz",
      "windows-x64": "https://get.pulumi.com/releases/sdk/pulumi-v0.17.28-windows-x64.zip",
      "windows-arm64": "https://get.pulumi.com/releases/sdk/pulumi-v0.17.28-windows-arm64.zip"
    },
    "checksums": "https://get.pulumi.com/releases/sdk/pulumi-0.17.28-checksums.txt"
  },
  {
    "version": "v0.17.27",
    "date": "2019-07-29T19:01:10Z",
    "downloads": {
      "linux-x64": "https://get.pulumi.com/releases/sdk/pulumi-v0.17.27-linux-x64.tar.gz",
      "linux-arm64": "https://get.pulumi.com/releases/sdk/pulumi-v0.17.27-linux-arm64.tar.gz",
      "darwin-x64": "https://get.pulumi.com/releases/sdk/pulumi-v0.17.27-darwin-x64.tar.gz",
      "darwin-arm64": "https://get.pulumi.com/releases/sdk/pulumi-v0.17.27-darwin-arm64.tar.gz",
      "windows-x64": "https://get.pulumi.com/releases/sdk/pulumi-v0.17.27-windows-x64.zip",
      "windows-arm64": "https://get.pulumi.com/releases/sdk/pulumi-v0.17.27-windows-arm64.zip"
    },
    "checksums": "https://get.pulumi.com/releases/sdk/pulumi-0.17.27-checksums.txt"
  },
  {
    "version": "v0.17.26",
    "date": "2019-07-26T15:54:53Z",
    "downloads": {
      "linux-x64": "https://get.pulumi.com/releases/sdk/pulumi-v0.17.26-linux-x64.tar.gz",
      "linux-arm64": "https://get.pulumi.com/releases/sdk/pulumi-v0.17.26-linux-arm64.tar.gz",
      "darwin-x64": "https://get.pulumi.com/releases/sdk/pulumi-v0.17.26-darwin-x64.tar.gz",
      "darwin-arm64": "https://get.pulumi.com/releases/sdk/pulumi-v0.17.26-darwin-arm64.tar.gz",
      "windows-x64": "https://get.pulumi.com/releases/sdk/pulumi-v0.17.26-windows-x64.zip",
      "windows-arm64": "https://get.pulumi.com/releases/sdk/pulumi-v0.17.26-windows-arm64.zip"
    },
    "checksums": "https://get.pulumi.com/releases/sdk/pulumi-0.17.26-checksums.txt"
  },
  {
    "version": "v0.17.25",
    "date": "2019-07-19T20:31:40Z",
    "downloads": {
      "linux-x64": "https://get.pulumi.com/releases/sdk/pulumi-v0.17.25-linux-x64.tar.gz",
      "linux-arm64": "https://get.pulumi.com/releases/sdk/pulumi-v0.17.25-linux-arm64.tar.gz",
      "darwin-x64": "https://get.pulumi.com/releases/sdk/pulumi-v0.17.25-darwin-x64.tar.gz",
      "darwin-arm64": "https://get.pulumi.com/releases/sdk/pulumi-v0.17.25-darwin-arm64.tar.gz",
      "windows-x64": "https://get.pulumi.com/releases/sdk/pulumi-v0.17.25-windows-x64.zip",
      "windows-arm64": "https://get.pulumi.com/releases/sdk/pulumi-v0.17.25-windows-arm64.zip"
    },
    "checksums": "https://get.pulumi.com/releases/sdk/pulumi-0.17.25-checksums.txt"
  },
  {
    "version": "v0.17.24",
    "date": "2019-07-16T19:12:21Z",
    "downloads": {
      "linux-x64": "https://get.pulumi.com/releases/sdk/pulumi-v0.17.24-linux-x64.tar.gz",
      "linux-arm64": "https://get.pulumi.com/releases/sdk/pulumi-v0.17.24-linux-arm64.tar.gz",
      "darwin-x64": "https://get.pulumi.com/releases/sdk/pulumi-v0.17.24-darwin-x64.tar.gz",
      "darwin-arm64": "https://get.pulumi.com/releases/sdk/pulumi-v0.17.24-darwin-arm64.tar.gz",
      "windows-x64": "https://get.pulumi.com/releases/sdk/pulumi-v0.17.24-windows-x64.zip",
      "windows-arm64": "https://get.pulumi.com/releases/sdk/pulumi-v0.17.24-windows-arm64.zip"
    },
    "checksums": "https://get.pulumi.com/releases/sdk/pulumi-0.17.24-checksums.txt"
  },
  {
    "version": "v0.17.23",
    "date": "2019-07-16T18:05:29Z",
    "downloads": {
      "linux-x64": "https://get.pulumi.com/releases/sdk/pulumi-v0.17.23-linux-x64.tar.gz",
      "linux-arm64": "https://get.pulumi.com/releases/sdk/pulumi-v0.17.23-linux-arm64.tar.gz",
      "darwin-x64": "https://get.pulumi.com/releases/sdk/pulumi-v0.17.23-darwin-x64.tar.gz",
      "darwin-arm64": "https://get.pulumi.com/releases/sdk/pulumi-v0.17.23-darwin-arm64.tar.gz",
      "windows-x64": "https://get.pulumi.com/releases/sdk/pulumi-v0.17.23-windows-x64.zip",
      "windows-arm64": "https://get.pulumi.com/releases/sdk/pulumi-v0.17.23-windows-arm64.zip"
    },
    "checksums": "https://get.pulumi.com/releases/sdk/pulumi-0.17.23-checksums.txt"
  },
  {
    "version": "v0.17.22",
    "date": "2019-06-28T16:40:21Z",
    "downloads": {
      "linux-x64": "https://get.pulumi.com/releases/sdk/pulumi-v0.17.22-linux-x64.tar.gz",
      "linux-arm64": "https://get.pulumi.com/releases/sdk/pulumi-v0.17.22-linux-arm64.tar.gz",
      "darwin-x64": "https://get.pulumi.com/releases/sdk/pulumi-v0.17.22-darwin-x64.tar.gz",
      "darwin-arm64": "https://get.pulumi.com/releases/sdk/pulumi-v0.17.22-darwin-arm64.tar.gz",
      "windows-x64": "https://get.pulumi.com/releases/sdk/pulumi-v0.17.22-windows-x64.zip",
      "windows-arm64": "https://get.pulumi.com/releases/sdk/pulumi-v0.17.22-windows-arm64.zip"
    },
    "checksums": "https://get.pulumi.com/releases/sdk/pulumi-0.17.22-checksums.txt"
  },
  {
    "version": "v0.17.21",
    "date": "2019-06-27T04:49:31Z",
    "downloads": {
      "linux-x64": "https://get.pulumi.com/releases/sdk/pulumi-v0.17.21-linux-x64.tar.gz",
      "linux-arm64": "https://get.pulumi.com/releases/sdk/pulumi-v0.17.21-linux-arm64.tar.gz",
      "darwin-x64": "https://get.pulumi.com/releases/sdk/pulumi-v0.17.21-darwin-x64.tar.gz",
      "darwin-arm64": "https://get.pulumi.com/releases/sdk/pulumi-v0.17.21-darwin-arm64.tar.gz",
      "windows-x64": "https://get.pulumi.com/releases/sdk/pulumi-v0.17.21-windows-x64.zip",
      "windows-arm64": "https://get.pulumi.com/releases/sdk/pulumi-v0.17.21-windows-arm64.zip"
    },
    "checksums": "https://get.pulumi.com/releases/sdk/pulumi-0.17.21-checksums.txt"
  },
  {
    "version": "v0.17.20",
    "date": "2019-06-23T23:56:09Z",
    "downloads": {
      "linux-x64": "https://get.pulumi.com/releases/sdk/pulumi-v0.17.20-linux-x64.tar.gz",
      "linux-arm64": "https://get.pulumi.com/releases/sdk/pulumi-v0.17.20-linux-arm64.tar.gz",
      "darwin-x64": "https://get.pulumi.com/releases/sdk/pulumi-v0.17.20-darwin-x64.tar.gz",
      "darwin-arm64": "https://get.pulumi.com/releases/sdk/pulumi-v0.17.20-darwin-arm64.tar.gz",
      "windows-x64": "https://get.pulumi.com/releases/sdk/pulumi-v0.17.20-windows-x64.zip",
      "windows-arm64": "https://get.pulumi.com/releases/sdk/pulumi-v0.17.20-windows-arm64.zip"
    },
    "checksums": "https://get.pulumi.com/releases/sdk/pulumi-0.17.20-checksums.txt"
  },
  {
    "version": "v0.17.19",
    "date": "2019-06-23T16:49:04Z",
    "downloads": {
      "linux-x64": "https://get.pulumi.com/releases/sdk/pulumi-v0.17.19-linux-x64.tar.gz",
      "linux-arm64": "https://get.pulumi.com/releases/sdk/pulumi-v0.17.19-linux-arm64.tar.gz",
      "darwin-x64": "https://get.pulumi.com/releases/sdk/pulumi-v0.17.19-darwin-x64.tar.gz",
      "darwin-arm64": "https://get.pulumi.com/releases/sdk/pulumi-v0.17.19-darwin-arm64.tar.gz",
      "windows-x64": "https://get.pulumi.com/releases/sdk/pulumi-v0.17.19-windows-x64.zip",
      "windows-arm64": "https://get.pulumi.com/releases/sdk/pulumi-v0.17.19-windows-arm64.zip"
    },
    "checksums": "https://get.pulumi.com/releases/sdk/pulumi-0.17.19-checksums.txt"
  },
  {
    "version": "v0.17.18",
    "date": "2019-06-20T23:47:24Z",
    "downloads": {
      "linux-x64": "https://get.pulumi.com/releases/sdk/pulumi-v0.17.18-linux-x64.tar.gz",
      "linux-arm64": "https://get.pulumi.com/releases/sdk/pulumi-v0.17.18-linux-arm64.tar.gz",
      "darwin-x64": "https://get.pulumi.com/releases/sdk/pulumi-v0.17.18-darwin-x64.tar.gz",
      "darwin-arm64": "https://get.pulumi.com/releases/sdk/pulumi-v0.17.18-darwin-arm64.tar.gz",
      "windows-x64": "https://get.pulumi.com/releases/sdk/pulumi-v0.17.18-windows-x64.zip",
      "windows-arm64": "https://get.pulumi.com/releases/sdk/pulumi-v0.17.18-windows-arm64.zip"
    },
    "checksums": "https://get.pulumi.com/releases/sdk/pulumi-0.17.18-checksums.txt"
  },
  {
    "version": "v0.17.17",
    "date": "2019-06-11T23:57:37Z",
    "downloads": {
      "linux-x64": "https://get.pulumi.com/releases/sdk/pulumi-v0.17.17-linux-x64.tar.gz",
      "linux-arm64": "https://get.pulumi.com/releases/sdk/pulumi-v0.17.17-linux-arm64.tar.gz",
      "darwin-x64": "https://get.pulumi.com/releases/sdk/pulumi-v0.17.17-darwin-x64.tar.gz",
      "darwin-arm64": "https://get.pulumi.com/releases/sdk/pulumi-v0.17.17-darwin-arm64.tar.gz",
      "windows-x64": "https://get.pulumi.com/releases/sdk/pulumi-v0.17.17-windows-x64.zip",
      "windows-arm64": "https://get.pulumi.com/releases/sdk/pulumi-v0.17.17-windows-arm64.zip"
    },
    "checksums": "https://get.pulumi.com/releases/sdk/pulumi-0.17.17-checksums.txt"
  },
  {
    "version": "v0.17.16",
    "date": "2019-06-06T17:35:24Z",
    "downloads": {
      "linux-x64": "https://get.pulumi.com/releases/sdk/pulumi-v0.17.16-linux-x64.tar.gz",
      "linux-arm64": "https://get.pulumi.com/releases/sdk/pulumi-v0.17.16-linux-arm64.tar.gz",
      "darwin-x64": "https://get.pulumi.com/releases/sdk/pulumi-v0.17.16-darwin-x64.tar.gz",
      "darwin-arm64": "https://get.pulumi.com/releases/sdk/pulumi-v0.17.16-darwin-arm64.tar.gz",
      "windows-x64": "https://get.pulumi.com/releases/sdk/pulumi-v0.17.16-windows-x64.zip",
      "windows-arm64": "https://get.pulumi.com/releases/sdk/pulumi-v0.17.16-windows-arm64.zip"
    },
    "checksums": "https://get.pulumi.com/releases/sdk/pulumi-0.17.16-checksums.txt"
  },
  {
    "version": "v0.17.15",
    "date": "2019-06-05T16:39:11Z",
    "downloads": {
      "linux-x64": "https://get.pulumi.com/releases/sdk/pulumi-v0.17.15-linux-x64.tar.gz",
      "linux-arm64": "https://get.pulumi.com/releases/sdk/pulumi-v0.17.15-linux-arm64.tar.gz",
      "darwin-x64": "https://get.pulumi.com/releases/sdk/pulumi-v0.17.15-darwin-x64.tar.gz",
      "darwin-arm64": "https://get.pulumi.com/releases/sdk/pulumi-v0.17.15-darwin-arm64.tar.gz",
      "windows-x64": "https://get.pulumi.com/releases/sdk/pulumi-v0.17.15-windows-x64.zip",
      "windows-arm64": "https://get.pulumi.com/releases/sdk/pulumi-v0.17.15-windows-arm64.zip"
    },
    "checksums": "https://get.pulumi.com/releases/sdk/pulumi-0.17.15-checksums.txt"
  },
  {
    "version": "v0.17.14",
    "date": "2019-05-28T17:54:56Z",
    "downloads": {
      "linux-x64": "https://get.pulumi.com/releases/sdk/pulumi-v0.17.14-linux-x64.tar.gz",
      "linux-arm64": "https://get.pulumi.com/releases/sdk/pulumi-v0.17.14-linux-arm64.tar.gz",
      "darwin-x64": "https://get.pulumi.com/releases/sdk/pulumi-v0.17.14-darwin-x64.tar.gz",
      "darwin-arm64": "https://get.pulumi.com/releases/sdk/pulumi-v0.17.14-darwin-arm64.tar.gz",
      "windows-x64": "https://get.pulumi.com/releases/sdk/pulumi-v0.17.14-windows-x64.zip",
      "windows-arm64": "https://get.pulumi.com/releases/sdk/pulumi-v0.17.14-windows-arm64.zip"
    },
    "checksums": "https://get.pulumi.com/releases/sdk/pulumi-0.17.14-checksums.txt"
  },
  {
    "version": "v0.17.13",
    "date": "2019-05-22T02:20:18Z",
    "downloads": {
      "linux-x64": "https://get.pulumi.com/releases/sdk/pulumi-v0.17.13-linux-x64.tar.gz",
      "linux-arm64": "https://get.pulumi.com/releases/sdk/pulumi-v0.17.13-linux-arm64.tar.gz",
      "darwin-x64": "https://get.pulumi.com/releases/sdk/pulumi-v0.17.13-darwin-x64.tar.gz",
      "darwin-arm64": "https://get.pulumi.com/releases/sdk/pulumi-v0.17.13-darwin-arm64.tar.gz",
      "windows-x64": "https://get.pulumi.com/releases/sdk/pulumi-v0.17.13-windows-x64.zip",
      "windows-arm64": "https://get.pulumi.com/releases/sdk/pulumi-v0.17.13-windows-arm64.zip"
    },
    "checksums": "https://get.pulumi.com/releases/sdk/pulumi-0.17.13-checksums.txt"
  },
  {
    "version": "v0.17.12",
    "date": "2019-05-15T23:20:25Z",
    "downloads": {
      "linux-x64": "https://get.pulumi.com/releases/sdk/pulumi-v0.17.12-linux-x64.tar.gz",
      "linux-arm64": "https://get.pulumi.com/releases/sdk/pulumi-v0.17.12-linux-arm64.tar.gz",
      "darwin-x64": "https://get.pulumi.com/releases/sdk/pulumi-v0.17.12-darwin-x64.tar.gz",
      "darwin-arm64": "https://get.pulumi.com/releases/sdk/pulumi-v0.17.12-darwin-arm64.tar.gz",
      "windows-x64": "https://get.pulumi.com/releases/sdk/pulumi-v0.17.12-windows-x64.zip",
      "windows-arm64": "https://get.pulumi.com/releases/sdk/pulumi-v0.17.12-windows-arm64.zip"
    },
    "checksums": "https://get.pulumi.com/releases/sdk/pulumi-0.17.12-checksums.txt"
  },
  {
    "version": "v0.17.11",
    "date": "2019-05-14T00:38:19Z",
    "downloads": {
      "linux-x64": "https://get.pulumi.com/releases/sdk/pulumi-v0.17.11-linux-x64.tar.gz",
      "linux-arm64": "https://get.pulumi.com/releases/sdk/pulumi-v0.17.11-linux-arm64.tar.gz",
      "darwin-x64": "https://get.pulumi.com/releases/sdk/pulumi-v0.17.11-darwin-x64.tar.gz",
      "darwin-arm64": "https://get.pulumi.com/releases/sdk/pulumi-v0.17.11-darwin-arm64.tar.gz",
      "windows-x64": "https://get.pulumi.com/releases/sdk/pulumi-v0.17.11-windows-x64.zip",
      "windows-arm64": "https://get.pulumi.com/releases/sdk/pulumi-v0.17.11-windows-arm64.zip"
    },
    "checksums": "https://get.pulumi.com/releases/sdk/pulumi-0.17.11-checksums.txt"
  },
  {
    "version": "v0.17.10",
    "date": "2019-05-02T23:53:35Z",
    "downloads": {
      "linux-x64": "https://get.pulumi.com/releases/sdk/pulumi-v0.17.10-linux-x64.tar.gz",
      "linux-arm64": "https://get.pulumi.com/releases/sdk/pulumi-v0.17.10-linux-arm64.tar.gz",
      "darwin-x64": "https://get.pulumi.com/releases/sdk/pulumi-v0.17.10-darwin-x64.tar.gz",
      "darwin-arm64": "https://get.pulumi.com/releases/sdk/pulumi-v0.17.10-darwin-arm64.tar.gz",
      "windows-x64": "https://get.pulumi.com/releases/sdk/pulumi-v0.17.10-windows-x64.zip",
      "windows-arm64": "https://get.pulumi.com/releases/sdk/pulumi-v0.17.10-windows-arm64.zip"
    },
    "checksums": "https://get.pulumi.com/releases/sdk/pulumi-0.17.10-checksums.txt"
  },
  {
    "version": "v0.17.9",
    "date": "2019-04-30T18:01:58Z",
    "downloads": {
      "linux-x64": "https://get.pulumi.com/releases/sdk/pulumi-v0.17.9-linux-x64.tar.gz",
      "linux-arm64": "https://get.pulumi.com/releases/sdk/pulumi-v0.17.9-linux-arm64.tar.gz",
      "darwin-x64": "https://get.pulumi.com/releases/sdk/pulumi-v0.17.9-darwin-x64.tar.gz",
      "darwin-arm64": "https://get.pulumi.com/releases/sdk/pulumi-v0.17.9-darwin-arm64.tar.gz",
      "windows-x64": "https://get.pulumi.com/releases/sdk/pulumi-v0.17.9-windows-x64.zip",
      "windows-arm64": "https://get.pulumi.com/releases/sdk/pulumi-v0.17.9-windows-arm64.zip"
    },
    "checksums": "https://get.pulumi.com/releases/sdk/pulumi-0.17.9-checksums.txt"
  },
  {
    "version": "v0.17.8",
    "date": "2019-04-23T20:21:56Z",
    "downloads": {
      "linux-x64": "https://get.pulumi.com/releases/sdk/pulumi-v0.17.8-linux-x64.tar.gz",
      "linux-arm64": "https://get.pulumi.com/releases/sdk/pulumi-v0.17.8-linux-arm64.tar.gz",
      "darwin-x64": "https://get.pulumi.com/releases/sdk/pulumi-v0.17.8-darwin-x64.tar.gz",
      "darwin-arm64": "https://get.pulumi.com/releases/sdk/pulumi-v0.17.8-darwin-arm64.tar.gz",
      "windows-x64": "https://get.pulumi.com/releases/sdk/pulumi-v0.17.8-windows-x64.zip",
      "windows-arm64": "https://get.pulumi.com/releases/sdk/pulumi-v0.17.8-windows-arm64.zip"
    },
    "checksums": "https://get.pulumi.com/releases/sdk/pulumi-0.17.8-checksums.txt"
  },
  {
    "version": "v0.17.7",
    "date": "2019-04-17T15:19:52Z",
    "downloads": {
      "linux-x64": "https://get.pulumi.com/releases/sdk/pulumi-v0.17.7-linux-x64.tar.gz",
      "linux-arm64": "https://get.pulumi.com/releases/sdk/pulumi-v0.17.7-linux-arm64.tar.gz",
      "darwin-x64": "https://get.pulumi.com/releases/sdk/pulumi-v0.17.7-darwin-x64.tar.gz",
      "darwin-arm64": "https://get.pulumi.com/releases/sdk/pulumi-v0.17.7-darwin-arm64.tar.gz",
      "windows-x64": "https://get.pulumi.com/releases/sdk/pulumi-v0.17.7-windows-x64.zip",
      "windows-arm64": "https://get.pulumi.com/releases/sdk/pulumi-v0.17.7-windows-arm64.zip"
    },
    "checksums": "https://get.pulumi.com/releases/sdk/pulumi-0.17.7-checksums.txt"
  },
  {
    "version": "v0.17.6",
    "date": "2019-04-11T11:54:39-06:00",
    "downloads": {
      "linux-x64": "https://get.pulumi.com/releases/sdk/pulumi-v0.17.6-linux-x64.tar.gz",
      "linux-arm64": "https://get.pulumi.com/releases/sdk/pulumi-v0.17.6-linux-arm64.tar.gz",
      "darwin-x64": "https://get.pulumi.com/releases/sdk/pulumi-v0.17.6-darwin-x64.tar.gz",
      "darwin-arm64": "https://get.pulumi.com/releases/sdk/pulumi-v0.17.6-darwin-arm64.tar.gz",
      "windows-x64": "https://get.pulumi.com/releases/sdk/pulumi-v0.17.6-windows-x64.zip",
      "windows-arm64": "https://get.pulumi.com/releases/sdk/pulumi-v0.17.6-windows-arm64.zip"
    },
    "checksums": "https://get.pulumi.com/releases/sdk/pulumi-0.17.6-checksums.txt"
  },
  {
    "version": "v0.17.5",
    "date": "2019-04-08T16:44:05Z",
    "downloads": {
      "linux-x64": "https://get.pulumi.com/releases/sdk/pulumi-v0.17.5-linux-x64.tar.gz",
      "linux-arm64": "https://get.pulumi.com/releases/sdk/pulumi-v0.17.5-linux-arm64.tar.gz",
      "darwin-x64": "https://get.pulumi.com/releases/sdk/pulumi-v0.17.5-darwin-x64.tar.gz",
      "darwin-arm64": "https://get.pulumi.com/releases/sdk/pulumi-v0.17.5-darwin-arm64.tar.gz",
      "windows-x64": "https://get.pulumi.com/releases/sdk/pulumi-v0.17.5-windows-x64.zip",
      "windows-arm64": "https://get.pulumi.com/releases/sdk/pulumi-v0.17.5-windows-arm64.zip"
    },
    "checksums": "https://get.pulumi.com/releases/sdk/pulumi-0.17.5-checksums.txt"
  },
  {
    "version": "v0.17.4",
    "date": "2019-03-26T23:36:43Z",
    "downloads": {
      "linux-x64": "https://get.pulumi.com/releases/sdk/pulumi-v0.17.4-linux-x64.tar.gz",
      "linux-arm64": "https://get.pulumi.com/releases/sdk/pulumi-v0.17.4-linux-arm64.tar.gz",
      "darwin-x64": "https://get.pulumi.com/releases/sdk/pulumi-v0.17.4-darwin-x64.tar.gz",
      "darwin-arm64": "https://get.pulumi.com/releases/sdk/pulumi-v0.17.4-darwin-arm64.tar.gz",
      "windows-x64": "https://get.pulumi.com/releases/sdk/pulumi-v0.17.4-windows-x64.zip",
      "windows-arm64": "https://get.pulumi.com/releases/sdk/pulumi-v0.17.4-windows-arm64.zip"
    },
    "checksums": "https://get.pulumi.com/releases/sdk/pulumi-0.17.4-checksums.txt"
  },
  {
    "version": "v0.17.3",
    "date": "2019-03-26T21:45:09Z",
    "downloads": {
      "linux-x64": "https://get.pulumi.com/releases/sdk/pulumi-v0.17.3-linux-x64.tar.gz",
      "linux-arm64": "https://get.pulumi.com/releases/sdk/pulumi-v0.17.3-linux-arm64.tar.gz",
      "darwin-x64": "https://get.pulumi.com/releases/sdk/pulumi-v0.17.3-darwin-x64.tar.gz",
      "darwin-arm64": "https://get.pulumi.com/releases/sdk/pulumi-v0.17.3-darwin-arm64.tar.gz",
      "windows-x64": "https://get.pulumi.com/releases/sdk/pulumi-v0.17.3-windows-x64.zip",
      "windows-arm64": "https://get.pulumi.com/releases/sdk/pulumi-v0.17.3-windows-arm64.zip"
    },
    "checksums": "https://get.pulumi.com/releases/sdk/pulumi-0.17.3-checksums.txt"
  },
  {
    "version": "v0.17.2",
    "date": "2019-03-15T22:21:34Z",
    "downloads": {
      "linux-x64": "https://get.pulumi.com/releases/sdk/pulumi-v0.17.2-linux-x64.tar.gz",
      "linux-arm64": "https://get.pulumi.com/releases/sdk/pulumi-v0.17.2-linux-arm64.tar.gz",
      "darwin-x64": "https://get.pulumi.com/releases/sdk/pulumi-v0.17.2-darwin-x64.tar.gz",
      "darwin-arm64": "https://get.pulumi.com/releases/sdk/pulumi-v0.17.2-darwin-arm64.tar.gz",
      "windows-x64": "https://get.pulumi.com/releases/sdk/pulumi-v0.17.2-windows-x64.zip",
      "windows-arm64": "https://get.pulumi.com/releases/sdk/pulumi-v0.17.2-windows-arm64.zip"
    },
    "checksums": "https://get.pulumi.com/releases/sdk/pulumi-0.17.2-checksums.txt"
  },
  {
    "version": "v0.17.1",
    "date": "2019-03-06T09:53:58Z",
    "downloads": {
      "linux-x64": "https://get.pulumi.com/releases/sdk/pulumi-v0.17.1-linux-x64.tar.gz",
      "linux-arm64": "https://get.pulumi.com/releases/sdk/pulumi-v0.17.1-linux-arm64.tar.gz",
      "darwin-x64": "https://get.pulumi.com/releases/sdk/pulumi-v0.17.1-darwin-x64.tar.gz",
      "darwin-arm64": "https://get.pulumi.com/releases/sdk/pulumi-v0.17.1-darwin-arm64.tar.gz",
      "windows-x64": "https://get.pulumi.com/releases/sdk/pulumi-v0.17.1-windows-x64.zip",
      "windows-arm64": "https://get.pulumi.com/releases/sdk/pulumi-v0.17.1-windows-arm64.zip"
    },
    "checksums": "https://get.pulumi.com/releases/sdk/pulumi-0.17.1-checksums.txt"
  },
  {
    "version": "v0.17.0",
    "date": "2019-03-06T01:06:57Z",
    "downloads": {
      "linux-x64": "https://get.pulumi.com/releases/sdk/pulumi-v0.17.0-linux-x64.tar.gz",
      "linux-arm64": "https://get.pulumi.com/releases/sdk/pulumi-v0.17.0-linux-arm64.tar.gz",
      "darwin-x64": "https://get.pulumi.com/releases/sdk/pulumi-v0.17.0-darwin-x64.tar.gz",
      "darwin-arm64": "https://get.pulumi.com/releases/sdk/pulumi-v0.17.0-darwin-arm64.tar.gz",
      "windows-x64": "https://get.pulumi.com/releases/sdk/pulumi-v0.17.0-windows-x64.zip",
      "windows-arm64": "https://get.pulumi.com/releases/sdk/pulumi-v0.17.0-windows-arm64.zip"
    },
    "checksums": "https://get.pulumi.com/releases/sdk/pulumi-0.17.0-checksums.txt"
  },
  {
    "version": "v0.16.19",
    "date": "2019-03-04T20:03:18Z",
    "downloads": {
      "linux-x64": "https://get.pulumi.com/releases/sdk/pulumi-v0.16.19-linux-x64.tar.gz",
      "linux-arm64": "https://get.pulumi.com/releases/sdk/pulumi-v0.16.19-linux-arm64.tar.gz",
      "darwin-x64": "https://get.pulumi.com/releases/sdk/pulumi-v0.16.19-darwin-x64.tar.gz",
      "darwin-arm64": "https://get.pulumi.com/releases/sdk/pulumi-v0.16.19-darwin-arm64.tar.gz",
      "windows-x64": "https://get.pulumi.com/releases/sdk/pulumi-v0.16.19-windows-x64.zip",
      "windows-arm64": "https://get.pulumi.com/releases/sdk/pulumi-v0.16.19-windows-arm64.zip"
    },
    "checksums": "https://get.pulumi.com/releases/sdk/pulumi-0.16.19-checksums.txt"
  },
  {
    "version": "v0.16.18",
    "date": "2019-03-02T01:43:26Z",
    "downloads": {
      "linux-x64": "https://get.pulumi.com/releases/sdk/pulumi-v0.16.18-linux-x64.tar.gz",
      "linux-arm64": "https://get.pulumi.com/releases/sdk/pulumi-v0.16.18-linux-arm64.tar.gz",
      "darwin-x64": "https://get.pulumi.com/releases/sdk/pulumi-v0.16.18-darwin-x64.tar.gz",
      "darwin-arm64": "https://get.pulumi.com/releases/sdk/pulumi-v0.16.18-darwin-arm64.tar.gz",
      "windows-x64": "https://get.pulumi.com/releases/sdk/pulumi-v0.16.18-windows-x64.zip",
      "windows-arm64": "https://get.pulumi.com/releases/sdk/pulumi-v0.16.18-windows-arm64.zip"
    },
    "checksums": "https://get.pulumi.com/releases/sdk/pulumi-0.16.18-checksums.txt"
  },
  {
    "version": "v0.16.17",
    "date": "2019-02-27T20:31:57Z",
    "downloads": {
      "linux-x64": "https://get.pulumi.com/releases/sdk/pulumi-v0.16.17-linux-x64.tar.gz",
      "linux-arm64": "https://get.pulumi.com/releases/sdk/pulumi-v0.16.17-linux-arm64.tar.gz",
      "darwin-x64": "https://get.pulumi.com/releases/sdk/pulumi-v0.16.17-darwin-x64.tar.gz",
      "darwin-arm64": "https://get.pulumi.com/releases/sdk/pulumi-v0.16.17-darwin-arm64.tar.gz",
      "windows-x64": "https://get.pulumi.com/releases/sdk/pulumi-v0.16.17-windows-x64.zip",
      "windows-arm64": "https://get.pulumi.com/releases/sdk/pulumi-v0.16.17-windows-arm64.zip"
    },
    "checksums": "https://get.pulumi.com/releases/sdk/pulumi-0.16.17-checksums.txt"
  },
  {
    "version": "v0.16.16",
    "date": "2019-02-24T20:14:16Z",
    "downloads": {
      "linux-x64": "https://get.pulumi.com/releases/sdk/pulumi-v0.16.16-linux-x64.tar.gz",
      "linux-arm64": "https://get.pulumi.com/releases/sdk/pulumi-v0.16.16-linux-arm64.tar.gz",
      "darwin-x64": "https://get.pulumi.com/releases/sdk/pulumi-v0.16.16-darwin-x64.tar.gz",
      "darwin-arm64": "https://get.pulumi.com/releases/sdk/pulumi-v0.16.16-darwin-arm64.tar.gz",
      "windows-x64": "https://get.pulumi.com/releases/sdk/pulumi-v0.16.16-windows-x64.zip",
      "windows-arm64": "https://get.pulumi.com/releases/sdk/pulumi-v0.16.16-windows-arm64.zip"
    },
    "checksums": "https://get.pulumi.com/releases/sdk/pulumi-0.16.16-checksums.txt"
  },
  {
    "version": "v0.16.15",
    "date": "2019-02-22T04:18:29Z",
    "downloads": {
      "linux-x64": "https://get.pulumi.com/releases/sdk/pulumi-v0.16.15-linux-x64.tar.gz",
      "linux-arm64": "https://get.pulumi.com/releases/sdk/pulumi-v0.16.15-linux-arm64.tar.gz",
      "darwin-x64": "https://get.pulumi.com/releases/sdk/pulumi-v0.16.15-darwin-x64.tar.gz",
      "darwin-arm64": "https://get.pulumi.com/releases/sdk/pulumi-v0.16.15-darwin-arm64.tar.gz",
      "windows-x64": "https://get.pulumi.com/releases/sdk/pulumi-v0.16.15-windows-x64.zip",
      "windows-arm64": "https://get.pulumi.com/releases/sdk/pulumi-v0.16.15-windows-arm64.zip"
    },
    "checksums": "https://get.pulumi.com/releases/sdk/pulumi-0.16.15-checksums.txt"
  },
  {
    "version": "v0.16.14",
    "date": "2019-01-31T20:00:32Z",
    "downloads": {
      "linux-x64": "https://get.pulumi.com/releases/sdk/pulumi-v0.16.14-linux-x64.tar.gz",
      "linux-arm64": "https://get.pulumi.com/releases/sdk/pulumi-v0.16.14-linux-arm64.tar.gz",
      "darwin-x64": "https://get.pulumi.com/releases/sdk/pulumi-v0.16.14-darwin-x64.tar.gz",
      "darwin-arm64": "https://get.pulumi.com/releases/sdk/pulumi-v0.16.14-darwin-arm64.tar.gz",
      "windows-x64": "https://get.pulumi.com/releases/sdk/pulumi-v0.16.14-windows-x64.zip",
      "windows-arm64": "https://get.pulumi.com/releases/sdk/pulumi-v0.16.14-windows-arm64.zip"
    },
    "checksums": "https://get.pulumi.com/releases/sdk/pulumi-0.16.14-checksums.txt"
  },
  {
    "version": "v0.16.13",
    "date": "2019-01-31T05:17:34Z",
    "downloads": {
      "linux-x64": "https://get.pulumi.com/releases/sdk/pulumi-v0.16.13-linux-x64.tar.gz",
      "linux-arm64": "https://get.pulumi.com/releases/sdk/pulumi-v0.16.13-linux-arm64.tar.gz",
      "darwin-x64": "https://get.pulumi.com/releases/sdk/pulumi-v0.16.13-darwin-x64.tar.gz",
      "darwin-arm64": "https://get.pulumi.com/releases/sdk/pulumi-v0.16.13-darwin-arm64.tar.gz",
      "windows-x64": "https://get.pulumi.com/releases/sdk/pulumi-v0.16.13-windows-x64.zip",
      "windows-arm64": "https://get.pulumi.com/releases/sdk/pulumi-v0.16.13-windows-arm64.zip"
    },
    "checksums": "https://get.pulumi.com/releases/sdk/pulumi-0.16.13-checksums.txt"
  },
  {
    "version": "v0.16.12",
    "date": "2019-01-25T23:26:01Z",
    "downloads": {
      "linux-x64": "https://get.pulumi.com/releases/sdk/pulumi-v0.16.12-linux-x64.tar.gz",
      "linux-arm64": "https://get.pulumi.com/releases/sdk/pulumi-v0.16.12-linux-arm64.tar.gz",
      "darwin-x64": "https://get.pulumi.com/releases/sdk/pulumi-v0.16.12-darwin-x64.tar.gz",
      "darwin-arm64": "https://get.pulumi.com/releases/sdk/pulumi-v0.16.12-darwin-arm64.tar.gz",
      "windows-x64": "https://get.pulumi.com/releases/sdk/pulumi-v0.16.12-windows-x64.zip",
      "windows-arm64": "https://get.pulumi.com/releases/sdk/pulumi-v0.16.12-windows-arm64.zip"
    },
    "checksums": "https://get.pulumi.com/releases/sdk/pulumi-0.16.12-checksums.txt"
  },
  {
    "version": "v0.16.11",
    "date": "2019-01-16T16:54:53-08:00",
    "downloads": {
      "linux-x64": "https://get.pulumi.com/releases/sdk/pulumi-v0.16.11-linux-x64.tar.gz",
      "linux-arm64": "https://get.pulumi.com/releases/sdk/pulumi-v0.16.11-linux-arm64.tar.gz",
      "darwin-x64": "https://get.pulumi.com/releases/sdk/pulumi-v0.16.11-darwin-x64.tar.gz",
      "darwin-arm64": "https://get.pulumi.com/releases/sdk/pulumi-v0.16.11-darwin-arm64.tar.gz",
      "windows-x64": "https://get.pulumi.com/releases/sdk/pulumi-v0.16.11-windows-x64.zip",
      "windows-arm64": "https://get.pulumi.com/releases/sdk/pulumi-v0.16.11-windows-arm64.zip"
    },
    "checksums": "https://get.pulumi.com/releases/sdk/pulumi-0.16.11-checksums.txt"
  },
  {
    "version": "v0.16.10",
    "date": "2019-01-11T23:18:34Z",
    "downloads": {
      "linux-x64": "https://get.pulumi.com/releases/sdk/pulumi-v0.16.10-linux-x64.tar.gz",
      "linux-arm64": "https://get.pulumi.com/releases/sdk/pulumi-v0.16.10-linux-arm64.tar.gz",
      "darwin-x64": "https://get.pulumi.com/releases/sdk/pulumi-v0.16.10-darwin-x64.tar.gz",
      "darwin-arm64": "https://get.pulumi.com/releases/sdk/pulumi-v0.16.10-darwin-arm64.tar.gz",
      "windows-x64": "https://get.pulumi.com/releases/sdk/pulumi-v0.16.10-windows-x64.zip",
      "windows-arm64": "https://get.pulumi.com/releases/sdk/pulumi-v0.16.10-windows-arm64.zip"
    },
    "checksums": "https://get.pulumi.com/releases/sdk/pulumi-0.16.10-checksums.txt"
  },
  {
    "version": "v0.16.9",
    "date": "2018-12-24T20:26:43-08:00",
    "downloads": {
      "linux-x64": "https://get.pulumi.com/releases/sdk/pulumi-v0.16.9-linux-x64.tar.gz",
      "linux-arm64": "https://get.pulumi.com/releases/sdk/pulumi-v0.16.9-linux-arm64.tar.gz",
      "darwin-x64": "https://get.pulumi.com/releases/sdk/pulumi-v0.16.9-darwin-x64.tar.gz",
      "darwin-arm64": "https://get.pulumi.com/releases/sdk/pulumi-v0.16.9-darwin-arm64.tar.gz",
      "windows-x64": "https://get.pulumi.com/releases/sdk/pulumi-v0.16.9-windows-x64.zip",
      "windows-arm64": "https://get.pulumi.com/releases/sdk/pulumi-v0.16.9-windows-arm64.zip"
    },
    "checksums": "https://get.pulumi.com/releases/sdk/pulumi-0.16.9-checksums.txt"
  },
  {
    "version": "v0.16.8",
    "date": "2018-12-14T14:19:37-08:00",
    "downloads": {
      "linux-x64": "https://get.pulumi.com/releases/sdk/pulumi-v0.16.8-linux-x64.tar.gz",
      "linux-arm64": "https://get.pulumi.com/releases/sdk/pulumi-v0.16.8-linux-arm64.tar.gz",
      "darwin-x64": "https://get.pulumi.com/releases/sdk/pulumi-v0.16.8-darwin-x64.tar.gz",
      "darwin-arm64": "https://get.pulumi.com/releases/sdk/pulumi-v0.16.8-darwin-arm64.tar.gz",
      "windows-x64": "https://get.pulumi.com/releases/sdk/pulumi-v0.16.8-windows-x64.zip",
      "windows-arm64": "https://get.pulumi.com/releases/sdk/pulumi-v0.16.8-windows-arm64.zip"
    },
    "checksums": "https://get.pulumi.com/releases/sdk/pulumi-0.16.8-checksums.txt"
  },
  {
    "version": "v0.16.7",
    "date": "2018-12-05T14:33:00-08:00",
    "downloads": {
      "linux-x64": "https://get.pulumi.com/releases/sdk/pulumi-v0.16.7-linux-x64.tar.gz",
      "linux-arm64": "https://get.pulumi.com/releases/sdk/pulumi-v0.16.7-linux-arm64.tar.gz",
      "darwin-x64": "https://get.pulumi.com/releases/sdk/pulumi-v0.16.7-darwin-x64.tar.gz",
      "darwin-arm64": "https://get.pulumi.com/releases/sdk/pulumi-v0.16.7-darwin-arm64.tar.gz",
      "windows-x64": "https://get.pulumi.com/releases/sdk/pulumi-v0.16.7-windows-x64.zip",
      "windows-arm64": "https://get.pulumi.com/releases/sdk/pulumi-v0.16.7-windows-arm64.zip"
    },
    "checksums": "https://get.pulumi.com/releases/sdk/pulumi-0.16.7-checksums.txt"
  },
  {
    "version": "v0.16.6",
    "date": "2018-11-28T18:02:13Z",
    "downloads": {
      "linux-x64": "https://get.pulumi.com/releases/sdk/pulumi-v0.16.6-linux-x64.tar.gz",
      "linux-arm64": "https://get.pulumi.com/releases/sdk/pulumi-v0.16.6-linux-arm64.tar.gz",
      "darwin-x64": "https://get.pulumi.com/releases/sdk/pulumi-v0.16.6-darwin-x64.tar.gz",
      "darwin-arm64": "https://get.pulumi.com/releases/sdk/pulumi-v0.16.6-darwin-arm64.tar.gz",
      "windows-x64": "https://get.pulumi.com/releases/sdk/pulumi-v0.16.6-windows-x64.zip",
      "windows-arm64": "https://get.pulumi.com/releases/sdk/pulumi-v0.16.6-windows-arm64.zip"
    },
    "checksums": "https://get.pulumi.com/releases/sdk/pulumi-0.16.6-checksums.txt"
  },
  {
    "version": "v0.16.5",
    "date": "2018-11-16T20:08:28-08:00",
    "downloads": {
      "linux-x64": "https://get.pulumi.com/releases/sdk/pulumi-v0.16.5-linux-x64.tar.gz",
      "linux-arm64": "https://get.pulumi.com/releases/sdk/pulumi-v0.16.5-linux-arm64.tar.gz",
      "darwin-x64": "https://get.pulumi.com/releases/sdk/pulumi-v0.16.5-darwin-x64.tar.gz",
      "darwin-arm64": "https://get.pulumi.com/releases/sdk/pulumi-v0.16.5-darwin-arm64.tar.gz",
      "windows-x64": "https://get.pulumi.com/releases/sdk/pulumi-v0.16.5-windows-x64.zip",
      "windows-arm64": "https://get.pulumi.com/releases/sdk/pulumi-v0.16.5-windows-arm64.zip"
    },
    "checksums": "https://get.pulumi.com/releases/sdk/pulumi-0.16.5-checksums.txt"
  },
  {
    "version": "v0.16.5-dev",
    "date": "2018-11-13T10:49:34-08:00",
    "downloads": {
      "linux-x64": "https://get.pulumi.com/releases/sdk/pulumi-v0.16.5-dev-linux-x64.tar.gz",
      "linux-arm64": "https://get.pulumi.com/releases/sdk/pulumi-v0.16.5-dev-linux-arm64.tar.gz",
      "darwin-x64": "https://get.pulumi.com/releases/sdk/pulumi-v0.16.5-dev-darwin-x64.tar.gz",
      "darwin-arm64": "https://get.pulumi.com/releases/sdk/pulumi-v0.16.5-dev-darwin-arm64.tar.gz",
      "windows-x64": "https://get.pulumi.com/releases/sdk/pulumi-v0.16.5-dev-windows-x64.zip",
      "windows-arm64": "https://get.pulumi.com/releases/sdk/pulumi-v0.16.5-dev-windows-arm64.zip"
    },
    "checksums": "https://get.pulumi.com/releases/sdk/pulumi-0.16.5-dev-checksums.txt"
  },
  {
    "version": "v0.16.4",
    "date": "2018-11-13T10:49:23-08:00",
    "downloads": {
      "linux-x64": "https://get.pulumi.com/releases/sdk/pulumi-v0.16.4-linux-x64.tar.gz",
      "linux-arm64": "https://get.pulumi.com/releases/sdk/pulumi-v0.16.4-linux-arm64.tar.gz",
      "darwin-x64": "https://get.pulumi.com/releases/sdk/pulumi-v0.16.4-darwin-x64.tar.gz",
      "darwin-arm64": "https://get.pulumi.com/releases/sdk/pulumi-v0.16.4-darwin-arm64.tar.gz",
      "windows-x64": "https://get.pulumi.com/releases/sdk/pulumi-v0.16.4-windows-x64.zip",
      "windows-arm64": "https://get.pulumi.com/releases/sdk/pulumi-v0.16.4-windows-arm64.zip"
    },
    "checksums": "https://get.pulumi.com/releases/sdk/pulumi-0.16.4-checksums.txt"
  },
  {
    "version": "v0.16.4-dev",
    "date": "2018-11-07T16:28:29-08:00",
    "downloads": {
      "linux-x64": "https://get.pulumi.com/releases/sdk/pulumi-v0.16.4-dev-linux-x64.tar.gz",
      "linux-arm64": "https://get.pulumi.com/releases/sdk/pulumi-v0.16.4-dev-linux-arm64.tar.gz",
      "darwin-x64": "https://get.pulumi.com/releases/sdk/pulumi-v0.16.4-dev-darwin-x64.tar.gz",
      "darwin-arm64": "https://get.pulumi.com/releases/sdk/pulumi-v0.16.4-dev-darwin-arm64.tar.gz",
      "windows-x64": "https://get.pulumi.com/releases/sdk/pulumi-v0.16.4-dev-windows-x64.zip",
      "windows-arm64": "https://get.pulumi.com/releases/sdk/pulumi-v0.16.4-dev-windows-arm64.zip"
    },
    "checksums": "https://get.pulumi.com/releases/sdk/pulumi-0.16.4-dev-checksums.txt"
  },
  {
    "version": "v0.16.3",
    "date": "2018-11-06T13:24:08-08:00",
    "downloads": {
      "linux-x64": "https://get.pulumi.com/releases/sdk/pulumi-v0.16.3-linux-x64.tar.gz",
      "linux-arm64": "https://get.pulumi.com/releases/sdk/pulumi-v0.16.3-linux-arm64.tar.gz",
      "darwin-x64": "https://get.pulumi.com/releases/sdk/pulumi-v0.16.3-darwin-x64.tar.gz",
      "darwin-arm64": "https://get.pulumi.com/releases/sdk/pulumi-v0.16.3-darwin-arm64.tar.gz",
      "windows-x64": "https://get.pulumi.com/releases/sdk/pulumi-v0.16.3-windows-x64.zip",
      "windows-arm64": "https://get.pulumi.com/releases/sdk/pulumi-v0.16.3-windows-arm64.zip"
    },
    "checksums": "https://get.pulumi.com/releases/sdk/pulumi-0.16.3-checksums.txt"
  },
  {
    "version": "v0.16.3-rc2",
    "date": "2018-11-05T18:57:59-08:00",
    "downloads": {
      "linux-x64": "https://get.pulumi.com/releases/sdk/pulumi-v0.16.3-rc2-linux-x64.tar.gz",
      "linux-arm64": "https://get.pulumi.com/releases/sdk/pulumi-v0.16.3-rc2-linux-arm64.tar.gz",
      "darwin-x64": "https://get.pulumi.com/releases/sdk/pulumi-v0.16.3-rc2-darwin-x64.tar.gz",
      "darwin-arm64": "https://get.pulumi.com/releases/sdk/pulumi-v0.16.3-rc2-darwin-arm64.tar.gz",
      "windows-x64": "https://get.pulumi.com/releases/sdk/pulumi-v0.16.3-rc2-windows-x64.zip",
      "windows-arm64": "https://get.pulumi.com/releases/sdk/pulumi-v0.16.3-rc2-windows-arm64.zip"
    },
    "checksums": "https://get.pulumi.com/releases/sdk/pulumi-0.16.3-rc2-checksums.txt"
  },
  {
    "version": "v0.16.3-rc1",
    "date": "2018-11-02T17:28:36-07:00",
    "downloads": {
      "linux-x64": "https://get.pulumi.com/releases/sdk/pulumi-v0.16.3-rc1-linux-x64.tar.gz",
      "linux-arm64": "https://get.pulumi.com/releases/sdk/pulumi-v0.16.3-rc1-linux-arm64.tar.gz",
      "darwin-x64": "https://get.pulumi.com/releases/sdk/pulumi-v0.16.3-rc1-darwin-x64.tar.gz",
      "darwin-arm64": "https://get.pulumi.com/releases/sdk/pulumi-v0.16.3-rc1-darwin-arm64.tar.gz",
      "windows-x64": "https://get.pulumi.com/releases/sdk/pulumi-v0.16.3-rc1-windows-x64.zip",
      "windows-arm64": "https://get.pulumi.com/releases/sdk/pulumi-v0.16.3-rc1-windows-arm64.zip"
    },
    "checksums": "https://get.pulumi.com/releases/sdk/pulumi-0.16.3-rc1-checksums.txt"
  },
  {
    "version": "v0.16.3-dev",
    "date": "2018-10-29T12:29:05-07:00",
    "downloads": {
      "linux-x64": "https://get.pulumi.com/releases/sdk/pulumi-v0.16.3-dev-linux-x64.tar.gz",
      "linux-arm64": "https://get.pulumi.com/releases/sdk/pulumi-v0.16.3-dev-linux-arm64.tar.gz",
      "darwin-x64": "https://get.pulumi.com/releases/sdk/pulumi-v0.16.3-dev-darwin-x64.tar.gz",
      "darwin-arm64": "https://get.pulumi.com/releases/sdk/pulumi-v0.16.3-dev-darwin-arm64.tar.gz",
      "windows-x64": "https://get.pulumi.com/releases/sdk/pulumi-v0.16.3-dev-windows-x64.zip",
      "windows-arm64": "https://get.pulumi.com/releases/sdk/pulumi-v0.16.3-dev-windows-arm64.zip"
    },
    "checksums": "https://get.pulumi.com/releases/sdk/pulumi-0.16.3-dev-checksums.txt"
  },
  {
    "version": "v0.16.2",
    "date": "2018-10-29T12:28:46-07:00",
    "downloads": {
      "linux-x64": "https://get.pulumi.com/releases/sdk/pulumi-v0.16.2-linux-x64.tar.gz",
      "linux-arm64": "https://get.pulumi.com/releases/sdk/pulumi-v0.16.2-linux-arm64.tar.gz",
      "darwin-x64": "https://get.pulumi.com/releases/sdk/pulumi-v0.16.2-darwin-x64.tar.gz",
      "darwin-arm64": "https://get.pulumi.com/releases/sdk/pulumi-v0.16.2-darwin-arm64.tar.gz",
      "windows-x64": "https://get.pulumi.com/releases/sdk/pulumi-v0.16.2-windows-x64.zip",
      "windows-arm64": "https://get.pulumi.com/releases/sdk/pulumi-v0.16.2-windows-arm64.zip"
    },
    "checksums": "https://get.pulumi.com/releases/sdk/pulumi-0.16.2-checksums.txt"
  },
  {
    "version": "v0.16.2-dev",
    "date": "2018-10-21T17:25:11-07:00",
    "downloads": {
      "linux-x64": "https://get.pulumi.com/releases/sdk/pulumi-v0.16.2-dev-linux-x64.tar.gz",
      "linux-arm64": "https://get.pulumi.com/releases/sdk/pulumi-v0.16.2-dev-linux-arm64.tar.gz",
      "darwin-x64": "https://get.pulumi.com/releases/sdk/pulumi-v0.16.2-dev-darwin-x64.tar.gz",
      "darwin-arm64": "https://get.pulumi.com/releases/sdk/pulumi-v0.16.2-dev-darwin-arm64.tar.gz",
      "windows-x64": "https://get.pulumi.com/releases/sdk/pulumi-v0.16.2-dev-windows-x64.zip",
      "windows-arm64": "https://get.pulumi.com/releases/sdk/pulumi-v0.16.2-dev-windows-arm64.zip"
    },
    "checksums": "https://get.pulumi.com/releases/sdk/pulumi-0.16.2-dev-checksums.txt"
  },
  {
    "version": "v0.16.1",
    "date": "2018-10-21T17:25:02-07:00",
    "downloads": {
      "linux-x64": "https://get.pulumi.com/releases/sdk/pulumi-v0.16.1-linux-x64.tar.gz",
      "linux-arm64": "https://get.pulumi.com/releases/sdk/pulumi-v0.16.1-linux-arm64.tar.gz",
      "darwin-x64": "https://get.pulumi.com/releases/sdk/pulumi-v0.16.1-darwin-x64.tar.gz",
      "darwin-arm64": "https://get.pulumi.com/releases/sdk/pulumi-v0.16.1-darwin-arm64.tar.gz",
      "windows-x64": "https://get.pulumi.com/releases/sdk/pulumi-v0.16.1-windows-x64.zip",
      "windows-arm64": "https://get.pulumi.com/releases/sdk/pulumi-v0.16.1-windows-arm64.zip"
    },
    "checksums": "https://get.pulumi.com/releases/sdk/pulumi-0.16.1-checksums.txt"
  },
  {
    "version": "v0.16.1-dev",
    "date": "2018-10-12T10:33:58-07:00",
    "downloads": {
      "linux-x64": "https://get.pulumi.com/releases/sdk/pulumi-v0.16.1-dev-linux-x64.tar.gz",
      "linux-arm64": "https://get.pulumi.com/releases/sdk/pulumi-v0.16.1-dev-linux-arm64.tar.gz",
      "darwin-x64": "https://get.pulumi.com/releases/sdk/pulumi-v0.16.1-dev-darwin-x64.tar.gz",
      "darwin-arm64": "https://get.pulumi.com/releases/sdk/pulumi-v0.16.1-dev-darwin-arm64.tar.gz",
      "windows-x64": "https://get.pulumi.com/releases/sdk/pulumi-v0.16.1-dev-windows-x64.zip",
      "windows-arm64": "https://get.pulumi.com/releases/sdk/pulumi-v0.16.1-dev-windows-arm64.zip"
    },
    "checksums": "https://get.pulumi.com/releases/sdk/pulumi-0.16.1-dev-checksums.txt"
  },
  {
    "version": "v0.16.0",
    "date": "2018-10-12T10:32:49-07:00",
    "downloads": {
      "linux-x64": "https://get.pulumi.com/releases/sdk/pulumi-v0.16.0-linux-x64.tar.gz",
      "linux-arm64": "https://get.pulumi.com/releases/sdk/pulumi-v0.16.0-linux-arm64.tar.gz",
      "darwin-x64": "https://get.pulumi.com/releases/sdk/pulumi-v0.16.0-darwin-x64.tar.gz",
      "darwin-arm64": "https://get.pulumi.com/releases/sdk/pulumi-v0.16.0-darwin-arm64.tar.gz",
      "windows-x64": "https://get.pulumi.com/releases/sdk/pulumi-v0.16.0-windows-x64.zip",
      "windows-arm64": "https://get.pulumi.com/releases/sdk/pulumi-v0.16.0-windows-arm64.zip"
    },
    "checksums": "https://get.pulumi.com/releases/sdk/pulumi-0.16.0-checksums.txt"
  },
  {
    "version": "v0.16.0-rc1",
    "date": "2018-10-10T15:59:40-07:00",
    "downloads": {
      "linux-x64": "https://get.pulumi.com/releases/sdk/pulumi-v0.16.0-rc1-linux-x64.tar.gz",
      "linux-arm64": "https://get.pulumi.com/releases/sdk/pulumi-v0.16.0-rc1-linux-arm64.tar.gz",
      "darwin-x64": "https://get.pulumi.com/releases/sdk/pulumi-v0.16.0-rc1-darwin-x64.tar.gz",
      "darwin-arm64": "https://get.pulumi.com/releases/sdk/pulumi-v0.16.0-rc1-darwin-arm64.tar.gz",
      "windows-x64": "https://get.pulumi.com/releases/sdk/pulumi-v0.16.0-rc1-windows-x64.zip",
      "windows-arm64": "https://get.pulumi.com/releases/sdk/pulumi-v0.16.0-rc1-windows-arm64.zip"
    },
    "checksums": "https://get.pulumi.com/releases/sdk/pulumi-0.16.0-rc1-checksums.txt"
  },
  {
    "version": "v0.15.5-dev",
    "date": "2018-09-28T13:21:19-07:00",
    "downloads": {
      "linux-x64": "https://get.pulumi.com/releases/sdk/pulumi-v0.15.5-dev-linux-x64.tar.gz",
      "linux-arm64": "https://get.pulumi.com/releases/sdk/pulumi-v0.15.5-dev-linux-arm64.tar.gz",
      "darwin-x64": "https://get.pulumi.com/releases/sdk/pulumi-v0.15.5-dev-darwin-x64.tar.gz",
      "darwin-arm64": "https://get.pulumi.com/releases/sdk/pulumi-v0.15.5-dev-darwin-arm64.tar.gz",
      "windows-x64": "https://get.pulumi.com/releases/sdk/pulumi-v0.15.5-dev-windows-x64.zip",
      "windows-arm64": "https://get.pulumi.com/releases/sdk/pulumi-v0.15.5-dev-windows-arm64.zip"
    },
    "checksums": "https://get.pulumi.com/releases/sdk/pulumi-0.15.5-dev-checksums.txt"
  },
  {
    "version": "v0.15.4",
    "date": "2018-09-28T13:21:46-07:00",
    "downloads": {
      "linux-x64": "https://get.pulumi.com/releases/sdk/pulumi-v0.15.4-linux-x64.tar.gz",
      "linux-arm64": "https://get.pulumi.com/releases/sdk/pulumi-v0.15.4-linux-arm64.tar.gz",
      "darwin-x64": "https://get.pulumi.com/releases/sdk/pulumi-v0.15.4-darwin-x64.tar.gz",
      "darwin-arm64": "https://get.pulumi.com/releases/sdk/pulumi-v0.15.4-darwin-arm64.tar.gz",
      "windows-x64": "https://get.pulumi.com/releases/sdk/pulumi-v0.15.4-windows-x64.zip",
      "windows-arm64": "https://get.pulumi.com/releases/sdk/pulumi-v0.15.4-windows-arm64.zip"
    },
    "checksums": "https://get.pulumi.com/releases/sdk/pulumi-0.15.4-checksums.txt"
  },
  {
    "version": "v0.15.4-dev",
    "date": "2018-09-19T17:00:14-07:00",
    "downloads": {
      "linux-x64": "https://get.pulumi.com/releases/sdk/pulumi-v0.15.4-dev-linux-x64.tar.gz",
      "linux-arm64": "https://get.pulumi.com/releases/sdk/pulumi-v0.15.4-dev-linux-arm64.tar.gz",
      "darwin-x64": "https://get.pulumi.com/releases/sdk/pulumi-v0.15.4-dev-darwin-x64.tar.gz",
      "darwin-arm64": "https://get.pulumi.com/releases/sdk/pulumi-v0.15.4-dev-darwin-arm64.tar.gz",
      "windows-x64": "https://get.pulumi.com/releases/sdk/pulumi-v0.15.4-dev-windows-x64.zip",
      "windows-arm64": "https://get.pulumi.com/releases/sdk/pulumi-v0.15.4-dev-windows-arm64.zip"
    },
    "checksums": "https://get.pulumi.com/releases/sdk/pulumi-0.15.4-dev-checksums.txt"
  },
  {
    "version": "v0.15.3",
    "date": "2018-09-18T12:47:57-07:00",
    "downloads": {
      "linux-x64": "https://get.pulumi.com/releases/sdk/pulumi-v0.15.3-linux-x64.tar.gz",
      "linux-arm64": "https://get.pulumi.com/releases/sdk/pulumi-v0.15.3-linux-arm64.tar.gz",
      "darwin-x64": "https://get.pulumi.com/releases/sdk/pulumi-v0.15.3-darwin-x64.tar.gz",
      "darwin-arm64": "https://get.pulumi.com/releases/sdk/pulumi-v0.15.3-darwin-arm64.tar.gz",
      "windows-x64": "https://get.pulumi.com/releases/sdk/pulumi-v0.15.3-windows-x64.zip",
      "windows-arm64": "https://get.pulumi.com/releases/sdk/pulumi-v0.15.3-windows-arm64.zip"
    },
    "checksums": "https://get.pulumi.com/releases/sdk/pulumi-0.15.3-checksums.txt"
  },
  {
    "version": "v0.15.3-dev",
    "date": "2018-09-11T17:48:01-07:00",
    "downloads": {
      "linux-x64": "https://get.pulumi.com/releases/sdk/pulumi-v0.15.3-dev-linux-x64.tar.gz",
      "linux-arm64": "https://get.pulumi.com/releases/sdk/pulumi-v0.15.3-dev-linux-arm64.tar.gz",
      "darwin-x64": "https://get.pulumi.com/releases/sdk/pulumi-v0.15.3-dev-darwin-x64.tar.gz",
      "darwin-arm64": "https://get.pulumi.com/releases/sdk/pulumi-v0.15.3-dev-darwin-arm64.tar.gz",
      "windows-x64": "https://get.pulumi.com/releases/sdk/pulumi-v0.15.3-dev-windows-x64.zip",
      "windows-arm64": "https://get.pulumi.com/releases/sdk/pulumi-v0.15.3-dev-windows-arm64.zip"
    },
    "checksums": "https://get.pulumi.com/releases/sdk/pulumi-0.15.3-dev-checksums.txt"
  },
  {
    "version": "v0.15.2",
    "date": "2018-09-11T17:32:33-07:00",
    "downloads": {
      "linux-x64": "https://get.pulumi.com/releases/sdk/pulumi-v0.15.2-linux-x64.tar.gz",
      "linux-arm64": "https://get.pulumi.com/releases/sdk/pulumi-v0.15.2-linux-arm64.tar.gz",
      "darwin-x64": "https://get.pulumi.com/releases/sdk/pulumi-v0.15.2-darwin-x64.tar.gz",
      "darwin-arm64": "https://get.pulumi.com/releases/sdk/pulumi-v0.15.2-darwin-arm64.tar.gz",
      "windows-x64": "https://get.pulumi.com/releases/sdk/pulumi-v0.15.2-windows-x64.zip",
      "windows-arm64": "https://get.pulumi.com/releases/sdk/pulumi-v0.15.2-windows-arm64.zip"
    },
    "checksums": "https://get.pulumi.com/releases/sdk/pulumi-0.15.2-checksums.txt"
  },
  {
    "version": "v0.15.2-dev",
    "date": "2018-09-06T12:05:45-07:00",
    "downloads": {
      "linux-x64": "https://get.pulumi.com/releases/sdk/pulumi-v0.15.2-dev-linux-x64.tar.gz",
      "linux-arm64": "https://get.pulumi.com/releases/sdk/pulumi-v0.15.2-dev-linux-arm64.tar.gz",
      "darwin-x64": "https://get.pulumi.com/releases/sdk/pulumi-v0.15.2-dev-darwin-x64.tar.gz",
      "darwin-arm64": "https://get.pulumi.com/releases/sdk/pulumi-v0.15.2-dev-darwin-arm64.tar.gz",
      "windows-x64": "https://get.pulumi.com/releases/sdk/pulumi-v0.15.2-dev-windows-x64.zip",
      "windows-arm64": "https://get.pulumi.com/releases/sdk/pulumi-v0.15.2-dev-windows-arm64.zip"
    },
    "checksums": "https://get.pulumi.com/releases/sdk/pulumi-0.15.2-dev-checksums.txt"
  },
  {
    "version": "v0.15.1",
    "date": "2018-09-10T21:50:35-07:00",
    "downloads": {
      "linux-x64": "https://get.pulumi.com/releases/sdk/pulumi-v0.15.1-linux-x64.tar.gz",
      "linux-arm64": "https://get.pulumi.com/releases/sdk/pulumi-v0.15.1-linux-arm64.tar.gz",
      "darwin-x64": "https://get.pulumi.com/releases/sdk/pulumi-v0.15.1-darwin-x64.tar.gz",
      "darwin-arm64": "https://get.pulumi.com/releases/sdk/pulumi-v0.15.1-darwin-arm64.tar.gz",
      "windows-x64": "https://get.pulumi.com/releases/sdk/pulumi-v0.15.1-windows-x64.zip",
      "windows-arm64": "https://get.pulumi.com/releases/sdk/pulumi-v0.15.1-windows-arm64.zip"
    },
    "checksums": "https://get.pulumi.com/releases/sdk/pulumi-0.15.1-checksums.txt"
  },
  {
    "version": "v0.15.1-rc2",
    "date": "2018-09-07T14:25:44-07:00",
    "downloads": {
      "linux-x64": "https://get.pulumi.com/releases/sdk/pulumi-v0.15.1-rc2-linux-x64.tar.gz",
      "linux-arm64": "https://get.pulumi.com/releases/sdk/pulumi-v0.15.1-rc2-linux-arm64.tar.gz",
      "darwin-x64": "https://get.pulumi.com/releases/sdk/pulumi-v0.15.1-rc2-darwin-x64.tar.gz",
      "darwin-arm64": "https://get.pulumi.com/releases/sdk/pulumi-v0.15.1-rc2-darwin-arm64.tar.gz",
      "windows-x64": "https://get.pulumi.com/releases/sdk/pulumi-v0.15.1-rc2-windows-x64.zip",
      "windows-arm64": "https://get.pulumi.com/releases/sdk/pulumi-v0.15.1-rc2-windows-arm64.zip"
    },
    "checksums": "https://get.pulumi.com/releases/sdk/pulumi-0.15.1-rc2-checksums.txt"
  },
  {
    "version": "v0.15.1-rc1",
    "date": "2018-09-06T12:09:25-07:00",
    "downloads": {
      "linux-x64": "https://get.pulumi.com/releases/sdk/pulumi-v0.15.1-rc1-linux-x64.tar.gz",
      "linux-arm64": "https://get.pulumi.com/releases/sdk/pulumi-v0.15.1-rc1-linux-arm64.tar.gz",
      "darwin-x64": "https://get.pulumi.com/releases/sdk/pulumi-v0.15.1-rc1-darwin-x64.tar.gz",
      "darwin-arm64": "https://get.pulumi.com/releases/sdk/pulumi-v0.15.1-rc1-darwin-arm64.tar.gz",
      "windows-x64": "https://get.pulumi.com/releases/sdk/pulumi-v0.15.1-rc1-windows-x64.zip",
      "windows-arm64": "https://get.pulumi.com/releases/sdk/pulumi-v0.15.1-rc1-windows-arm64.zip"
    },
    "checksums": "https://get.pulumi.com/releases/sdk/pulumi-0.15.1-rc1-checksums.txt"
  },
  {
    "version": "v0.15.1-dev",
    "date": "2018-08-09T10:39:04-07:00",
    "downloads": {
      "linux-x64": "https://get.pulumi.com/releases/sdk/pulumi-v0.15.1-dev-linux-x64.tar.gz",
      "linux-arm64": "https://get.pulumi.com/releases/sdk/pulumi-v0.15.1-dev-linux-arm64.tar.gz",
      "darwin-x64": "https://get.pulumi.com/releases/sdk/pulumi-v0.15.1-dev-darwin-x64.tar.gz",
      "darwin-arm64": "https://get.pulumi.com/releases/sdk/pulumi-v0.15.1-dev-darwin-arm64.tar.gz",
      "windows-x64": "https://get.pulumi.com/releases/sdk/pulumi-v0.15.1-dev-windows-x64.zip",
      "windows-arm64": "https://get.pulumi.com/releases/sdk/pulumi-v0.15.1-dev-windows-arm64.zip"
    },
    "checksums": "https://get.pulumi.com/releases/sdk/pulumi-0.15.1-dev-checksums.txt"
  },
  {
    "version": "v0.15.0",
    "date": "2018-08-13T22:47:30-07:00",
    "downloads": {
      "linux-x64": "https://get.pulumi.com/releases/sdk/pulumi-v0.15.0-linux-x64.tar.gz",
      "linux-arm64": "https://get.pulumi.com/releases/sdk/pulumi-v0.15.0-linux-arm64.tar.gz",
      "darwin-x64": "https://get.pulumi.com/releases/sdk/pulumi-v0.15.0-darwin-x64.tar.gz",
      "darwin-arm64": "https://get.pulumi.com/releases/sdk/pulumi-v0.15.0-darwin-arm64.tar.gz",
      "windows-x64": "https://get.pulumi.com/releases/sdk/pulumi-v0.15.0-windows-x64.zip",
      "windows-arm64": "https://get.pulumi.com/releases/sdk/pulumi-v0.15.0-windows-arm64.zip"
    },
    "checksums": "https://get.pulumi.com/releases/sdk/pulumi-0.15.0-checksums.txt"
  },
  {
    "version": "v0.15.0-rc4",
    "date": "2018-08-13T18:30:13-07:00",
    "downloads": {
      "linux-x64": "https://get.pulumi.com/releases/sdk/pulumi-v0.15.0-rc4-linux-x64.tar.gz",
      "linux-arm64": "https://get.pulumi.com/releases/sdk/pulumi-v0.15.0-rc4-linux-arm64.tar.gz",
      "darwin-x64": "https://get.pulumi.com/releases/sdk/pulumi-v0.15.0-rc4-darwin-x64.tar.gz",
      "darwin-arm64": "https://get.pulumi.com/releases/sdk/pulumi-v0.15.0-rc4-darwin-arm64.tar.gz",
      "windows-x64": "https://get.pulumi.com/releases/sdk/pulumi-v0.15.0-rc4-windows-x64.zip",
      "windows-arm64": "https://get.pulumi.com/releases/sdk/pulumi-v0.15.0-rc4-windows-arm64.zip"
    },
    "checksums": "https://get.pulumi.com/releases/sdk/pulumi-0.15.0-rc4-checksums.txt"
  },
  {
    "version": "v0.15.0-rc3",
    "date": "2018-08-13T14:51:52-07:00",
    "downloads": {
      "linux-x64": "https://get.pulumi.com/releases/sdk/pulumi-v0.15.0-rc3-linux-x64.tar.gz",
      "linux-arm64": "https://get.pulumi.com/releases/sdk/pulumi-v0.15.0-rc3-linux-arm64.tar.gz",
      "darwin-x64": "https://get.pulumi.com/releases/sdk/pulumi-v0.15.0-rc3-darwin-x64.tar.gz",
      "darwin-arm64": "https://get.pulumi.com/releases/sdk/pulumi-v0.15.0-rc3-darwin-arm64.tar.gz",
      "windows-x64": "https://get.pulumi.com/releases/sdk/pulumi-v0.15.0-rc3-windows-x64.zip",
      "windows-arm64": "https://get.pulumi.com/releases/sdk/pulumi-v0.15.0-rc3-windows-arm64.zip"
    },
    "checksums": "https://get.pulumi.com/releases/sdk/pulumi-0.15.0-rc3-checksums.txt"
  },
  {
    "version": "v0.15.0-rc2",
    "date": "2018-08-10T22:51:11-07:00",
    "downloads": {
      "linux-x64": "https://get.pulumi.com/releases/sdk/pulumi-v0.15.0-rc2-linux-x64.tar.gz",
      "linux-arm64": "https://get.pulumi.com/releases/sdk/pulumi-v0.15.0-rc2-linux-arm64.tar.gz",
      "darwin-x64": "https://get.pulumi.com/releases/sdk/pulumi-v0.15.0-rc2-darwin-x64.tar.gz",
      "darwin-arm64": "https://get.pulumi.com/releases/sdk/pulumi-v0.15.0-rc2-darwin-arm64.tar.gz",
      "windows-x64": "https://get.pulumi.com/releases/sdk/pulumi-v0.15.0-rc2-windows-x64.zip",
      "windows-arm64": "https://get.pulumi.com/releases/sdk/pulumi-v0.15.0-rc2-windows-arm64.zip"
    },
    "checksums": "https://get.pulumi.com/releases/sdk/pulumi-0.15.0-rc2-checksums.txt"
  },
  {
    "version": "v0.15.0-rc1",
    "date": "2018-08-09T10:38:15-07:00",
    "downloads": {
      "linux-x64": "https://get.pulumi.com/releases/sdk/pulumi-v0.15.0-rc1-linux-x64.tar.gz",
      "linux-arm64": "https://get.pulumi.com/releases/sdk/pulumi-v0.15.0-rc1-linux-arm64.tar.gz",
      "darwin-x64": "https://get.pulumi.com/releases/sdk/pulumi-v0.15.0-rc1-darwin-x64.tar.gz",
      "darwin-arm64": "https://get.pulumi.com/releases/sdk/pulumi-v0.15.0-rc1-darwin-arm64.tar.gz",
      "windows-x64": "https://get.pulumi.com/releases/sdk/pulumi-v0.15.0-rc1-windows-x64.zip",
      "windows-arm64": "https://get.pulumi.com/releases/sdk/pulumi-v0.15.0-rc1-windows-arm64.zip"
    },
    "checksums": "https://get.pulumi.com/releases/sdk/pulumi-0.15.0-rc1-checksums.txt"
  },
  {
    "version": "v0.14.4-dev",
    "date": "2018-07-20T10:13:29-07:00",
    "downloads": {
      "linux-x64": "https://get.pulumi.com/releases/sdk/pulumi-v0.14.4-dev-linux-x64.tar.gz",
      "linux-arm64": "https://get.pulumi.com/releases/sdk/pulumi-v0.14.4-dev-linux-arm64.tar.gz",
      "darwin-x64": "https://get.pulumi.com/releases/sdk/pulumi-v0.14.4-dev-darwin-x64.tar.gz",
      "darwin-arm64": "https://get.pulumi.com/releases/sdk/pulumi-v0.14.4-dev-darwin-arm64.tar.gz",
      "windows-x64": "https://get.pulumi.com/releases/sdk/pulumi-v0.14.4-dev-windows-x64.zip",
      "windows-arm64": "https://get.pulumi.com/releases/sdk/pulumi-v0.14.4-dev-windows-arm64.zip"
    },
    "checksums": "https://get.pulumi.com/releases/sdk/pulumi-0.14.4-dev-checksums.txt"
  },
  {
    "version": "v0.14.3",
    "date": "2018-07-20T10:13:09-07:00",
    "downloads": {
      "linux-x64": "https://get.pulumi.com/releases/sdk/pulumi-v0.14.3-linux-x64.tar.gz",
      "linux-arm64": "https://get.pulumi.com/releases/sdk/pulumi-v0.14.3-linux-arm64.tar.gz",
      "darwin-x64": "https://get.pulumi.com/releases/sdk/pulumi-v0.14.3-darwin-x64.tar.gz",
      "darwin-arm64": "https://get.pulumi.com/releases/sdk/pulumi-v0.14.3-darwin-arm64.tar.gz",
      "windows-x64": "https://get.pulumi.com/releases/sdk/pulumi-v0.14.3-windows-x64.zip",
      "windows-arm64": "https://get.pulumi.com/releases/sdk/pulumi-v0.14.3-windows-arm64.zip"
    },
    "checksums": "https://get.pulumi.com/releases/sdk/pulumi-0.14.3-checksums.txt"
  },
  {
    "version": "v0.14.3-dev",
    "date": "2018-07-03T10:44:03-07:00",
    "downloads": {
      "linux-x64": "https://get.pulumi.com/releases/sdk/pulumi-v0.14.3-dev-linux-x64.tar.gz",
      "linux-arm64": "https://get.pulumi.com/releases/sdk/pulumi-v0.14.3-dev-linux-arm64.tar.gz",
      "darwin-x64": "https://get.pulumi.com/releases/sdk/pulumi-v0.14.3-dev-darwin-x64.tar.gz",
      "darwin-arm64": "https://get.pulumi.com/releases/sdk/pulumi-v0.14.3-dev-darwin-arm64.tar.gz",
      "windows-x64": "https://get.pulumi.com/releases/sdk/pulumi-v0.14.3-dev-windows-x64.zip",
      "windows-arm64": "https://get.pulumi.com/releases/sdk/pulumi-v0.14.3-dev-windows-arm64.zip"
    },
    "checksums": "https://get.pulumi.com/releases/sdk/pulumi-0.14.3-dev-checksums.txt"
  },
  {
    "version": "v0.14.2",
    "date": "2018-07-03T11:03:59-07:00",
    "downloads": {
      "linux-x64": "https://get.pulumi.com/releases/sdk/pulumi-v0.14.2-linux-x64.tar.gz",
      "linux-arm64": "https://get.pulumi.com/releases/sdk/pulumi-v0.14.2-linux-arm64.tar.gz",
      "darwin-x64": "https://get.pulumi.com/releases/sdk/pulumi-v0.14.2-darwin-x64.tar.gz",
      "darwin-arm64": "https://get.pulumi.com/releases/sdk/pulumi-v0.14.2-darwin-arm64.tar.gz",
      "windows-x64": "https://get.pulumi.com/releases/sdk/pulumi-v0.14.2-windows-x64.zip",
      "windows-arm64": "https://get.pulumi.com/releases/sdk/pulumi-v0.14.2-windows-arm64.zip"
    },
    "checksums": "https://get.pulumi.com/releases/sdk/pulumi-0.14.2-checksums.txt"
  },
  {
    "version": "v0.14.2-dev",
    "date": "2018-06-29T10:34:12-07:00",
    "downloads": {
      "linux-x64": "https://get.pulumi.com/releases/sdk/pulumi-v0.14.2-dev-linux-x64.tar.gz",
      "linux-arm64": "https://get.pulumi.com/releases/sdk/pulumi-v0.14.2-dev-linux-arm64.tar.gz",
      "darwin-x64": "https://get.pulumi.com/releases/sdk/pulumi-v0.14.2-dev-darwin-x64.tar.gz",
      "darwin-arm64": "https://get.pulumi.com/releases/sdk/pulumi-v0.14.2-dev-darwin-arm64.tar.gz",
      "windows-x64": "https://get.pulumi.com/releases/sdk/pulumi-v0.14.2-dev-windows-x64.zip",
      "windows-arm64": "https://get.pulumi.com/releases/sdk/pulumi-v0.14.2-dev-windows-arm64.zip"
    },
    "checksums": "https://get.pulumi.com/releases/sdk/pulumi-0.14.2-dev-checksums.txt"
  },
  {
    "version": "v0.14.1",
    "date": "2018-06-29T10:36:22-07:00",
    "downloads": {
      "linux-x64": "https://get.pulumi.com/releases/sdk/pulumi-v0.14.1-linux-x64.tar.gz",
      "linux-arm64": "https://get.pulumi.com/releases/sdk/pulumi-v0.14.1-linux-arm64.tar.gz",
      "darwin-x64": "https://get.pulumi.com/releases/sdk/pulumi-v0.14.1-darwin-x64.tar.gz",
      "darwin-arm64": "https://get.pulumi.com/releases/sdk/pulumi-v0.14.1-darwin-arm64.tar.gz",
      "windows-x64": "https://get.pulumi.com/releases/sdk/pulumi-v0.14.1-windows-x64.zip",
      "windows-arm64": "https://get.pulumi.com/releases/sdk/pulumi-v0.14.1-windows-arm64.zip"
    },
    "checksums": "https://get.pulumi.com/releases/sdk/pulumi-0.14.1-checksums.txt"
  },
  {
    "version": "v0.14.1-dev",
    "date": "2018-06-12T14:37:26-07:00",
    "downloads": {
      "linux-x64": "https://get.pulumi.com/releases/sdk/pulumi-v0.14.1-dev-linux-x64.tar.gz",
      "linux-arm64": "https://get.pulumi.com/releases/sdk/pulumi-v0.14.1-dev-linux-arm64.tar.gz",
      "darwin-x64": "https://get.pulumi.com/releases/sdk/pulumi-v0.14.1-dev-darwin-x64.tar.gz",
      "darwin-arm64": "https://get.pulumi.com/releases/sdk/pulumi-v0.14.1-dev-darwin-arm64.tar.gz",
      "windows-x64": "https://get.pulumi.com/releases/sdk/pulumi-v0.14.1-dev-windows-x64.zip",
      "windows-arm64": "https://get.pulumi.com/releases/sdk/pulumi-v0.14.1-dev-windows-arm64.zip"
    },
    "checksums": "https://get.pulumi.com/releases/sdk/pulumi-0.14.1-dev-checksums.txt"
  },
  {
    "version": "v0.14.0",
    "date": "2018-06-15T14:33:40-07:00",
    "downloads": {
      "linux-x64": "https://get.pulumi.com/releases/sdk/pulumi-v0.14.0-linux-x64.tar.gz",
      "linux-arm64": "https://get.pulumi.com/releases/sdk/pulumi-v0.14.0-linux-arm64.tar.gz",
      "darwin-x64": "https://get.pulumi.com/releases/sdk/pulumi-v0.14.0-darwin-x64.tar.gz",
      "darwin-arm64": "https://get.pulumi.com/releases/sdk/pulumi-v0.14.0-darwin-arm64.tar.gz",
      "windows-x64": "https://get.pulumi.com/releases/sdk/pulumi-v0.14.0-windows-x64.zip",
      "windows-arm64": "https://get.pulumi.com/releases/sdk/pulumi-v0.14.0-windows-arm64.zip"
    },
    "checksums": "https://get.pulumi.com/releases/sdk/pulumi-0.14.0-checksums.txt"
  },
  {
    "version": "v0.14.0-rc1",
    "date": "2018-06-12T14:35:11-07:00",
    "downloads": {
      "linux-x64": "https://get.pulumi.com/releases/sdk/pulumi-v0.14.0-rc1-linux-x64.tar.gz",
      "linux-arm64": "https://get.pulumi.com/releases/sdk/pulumi-v0.14.0-rc1-linux-arm64.tar.gz",
      "darwin-x64": "https://get.pulumi.com/releases/sdk/pulumi-v0.14.0-rc1-darwin-x64.tar.gz",
      "darwin-arm64": "https://get.pulumi.com/releases/sdk/pulumi-v0.14.0-rc1-darwin-arm64.tar.gz",
      "windows-x64": "https://get.pulumi.com/releases/sdk/pulumi-v0.14.0-rc1-windows-x64.zip",
      "windows-arm64": "https://get.pulumi.com/releases/sdk/pulumi-v0.14.0-rc1-windows-arm64.zip"
    },
    "checksums": "https://get.pulumi.com/releases/sdk/pulumi-0.14.0-rc1-checksums.txt"
  },
  {
    "version": "v0.12.4-dev",
    "date": "2018-06-05T11:17:20-07:00",
    "downloads": {
      "linux-x64": "https://get.pulumi.com/releases/sdk/pulumi-v0.12.4-dev-linux-x64.tar.gz",
      "linux-arm64": "https://get.pulumi.com/releases/sdk/pulumi-v0.12.4-dev-linux-arm64.tar.gz",
      "darwin-x64": "https://get.pulumi.com/releases/sdk/pulumi-v0.12.4-dev-darwin-x64.tar.gz",
      "darwin-arm64": "https://get.pulumi.com/releases/sdk/pulumi-v0.12.4-dev-darwin-arm64.tar.gz",
      "windows-x64": "https://get.pulumi.com/releases/sdk/pulumi-v0.12.4-dev-windows-x64.zip",
      "windows-arm64": "https://get.pulumi.com/releases/sdk/pulumi-v0.12.4-dev-windows-arm64.zip"
    },
    "checksums": "https://get.pulumi.com/releases/sdk/pulumi-0.12.4-dev-checksums.txt"
  },
  {
    "version": "v0.12.3",
    "date": "2018-06-05T11:18:40-07:00",
    "downloads": {
      "linux-x64": "https://get.pulumi.com/releases/sdk/pulumi-v0.12.3-linux-x64.tar.gz",
      "linux-arm64": "https://get.pulumi.com/releases/sdk/pulumi-v0.12.3-linux-arm64.tar.gz",
      "darwin-x64": "https://get.pulumi.com/releases/sdk/pulumi-v0.12.3-darwin-x64.tar.gz",
      "darwin-arm64": "https://get.pulumi.com/releases/sdk/pulumi-v0.12.3-darwin-arm64.tar.gz",
      "windows-x64": "https://get.pulumi.com/releases/sdk/pulumi-v0.12.3-windows-x64.zip",
      "windows-arm64": "https://get.pulumi.com/releases/sdk/pulumi-v0.12.3-windows-arm64.zip"
    },
    "checksums": "https://get.pulumi.com/releases/sdk/pulumi-0.12.3-checksums.txt"
  },
  {
    "version": "v0.12.3-dev",
    "date": "2018-05-17T17:40:19-07:00",
    "downloads": {
      "linux-x64": "https://get.pulumi.com/releases/sdk/pulumi-v0.12.3-dev-linux-x64.tar.gz",
      "linux-arm64": "https://get.pulumi.com/releases/sdk/pulumi-v0.12.3-dev-linux-arm64.tar.gz",
      "darwin-x64": "https://get.pulumi.com/releases/sdk/pulumi-v0.12.3-dev-darwin-x64.tar.gz",
      "darwin-arm64": "https://get.pulumi.com/releases/sdk/pulumi-v0.12.3-dev-darwin-arm64.tar.gz",
      "windows-x64": "https://get.pulumi.com/releases/sdk/pulumi-v0.12.3-dev-windows-x64.zip",
      "windows-arm64": "https://get.pulumi.com/releases/sdk/pulumi-v0.12.3-dev-windows-arm64.zip"
    },
    "checksums": "https://get.pulumi.com/releases/sdk/pulumi-0.12.3-dev-checksums.txt"
  },
  {
    "version": "v0.12.2",
    "date": "2018-05-18T14:56:19-07:00",
    "downloads": {
      "linux-x64": "https://get.pulumi.com/releases/sdk/pulumi-v0.12.2-linux-x64.tar.gz",
      "linux-arm64": "https://get.pulumi.com/releases/sdk/pulumi-v0.12.2-linux-arm64.tar.gz",
      "darwin-x64": "https://get.pulumi.com/releases/sdk/pulumi-v0.12.2-darwin-x64.tar.gz",
      "darwin-arm64": "https://get.pulumi.com/releases/sdk/pulumi-v0.12.2-darwin-arm64.tar.gz",
      "windows-x64": "https://get.pulumi.com/releases/sdk/pulumi-v0.12.2-windows-x64.zip",
      "windows-arm64": "https://get.pulumi.com/releases/sdk/pulumi-v0.12.2-windows-arm64.zip"
    },
    "checksums": "https://get.pulumi.com/releases/sdk/pulumi-0.12.2-checksums.txt"
  },
  {
    "version": "v0.12.2-rc1",
    "date": "2018-05-17T17:42:04-07:00",
    "downloads": {
      "linux-x64": "https://get.pulumi.com/releases/sdk/pulumi-v0.12.2-rc1-linux-x64.tar.gz",
      "linux-arm64": "https://get.pulumi.com/releases/sdk/pulumi-v0.12.2-rc1-linux-arm64.tar.gz",
      "darwin-x64": "https://get.pulumi.com/releases/sdk/pulumi-v0.12.2-rc1-darwin-x64.tar.gz",
      "darwin-arm64": "https://get.pulumi.com/releases/sdk/pulumi-v0.12.2-rc1-darwin-arm64.tar.gz",
      "windows-x64": "https://get.pulumi.com/releases/sdk/pulumi-v0.12.2-rc1-windows-x64.zip",
      "windows-arm64": "https://get.pulumi.com/releases/sdk/pulumi-v0.12.2-rc1-windows-arm64.zip"
    },
    "checksums": "https://get.pulumi.com/releases/sdk/pulumi-0.12.2-rc1-checksums.txt"
  },
  {
    "version": "v0.12.2-dev",
    "date": "2018-05-08T11:10:31-07:00",
    "downloads": {
      "linux-x64": "https://get.pulumi.com/releases/sdk/pulumi-v0.12.2-dev-linux-x64.tar.gz",
      "linux-arm64": "https://get.pulumi.com/releases/sdk/pulumi-v0.12.2-dev-linux-arm64.tar.gz",
      "darwin-x64": "https://get.pulumi.com/releases/sdk/pulumi-v0.12.2-dev-darwin-x64.tar.gz",
      "darwin-arm64": "https://get.pulumi.com/releases/sdk/pulumi-v0.12.2-dev-darwin-arm64.tar.gz",
      "windows-x64": "https://get.pulumi.com/releases/sdk/pulumi-v0.12.2-dev-windows-x64.zip",
      "windows-arm64": "https://get.pulumi.com/releases/sdk/pulumi-v0.12.2-dev-windows-arm64.zip"
    },
    "checksums": "https://get.pulumi.com/releases/sdk/pulumi-0.12.2-dev-checksums.txt"
  },
  {
    "version": "v0.12.1",
    "date": "2018-05-09T00:29:18-07:00",
    "downloads": {
      "linux-x64": "https://get.pulumi.com/releases/sdk/pulumi-v0.12.1-linux-x64.tar.gz",
      "linux-arm64": "https://get.pulumi.com/releases/sdk/pulumi-v0.12.1-linux-arm64.tar.gz",
      "darwin-x64": "https://get.pulumi.com/releases/sdk/pulumi-v0.12.1-darwin-x64.tar.gz",
      "darwin-arm64": "https://get.pulumi.com/releases/sdk/pulumi-v0.12.1-darwin-arm64.tar.gz",
      "windows-x64": "https://get.pulumi.com/releases/sdk/pulumi-v0.12.1-windows-x64.zip",
      "windows-arm64": "https://get.pulumi.com/releases/sdk/pulumi-v0.12.1-windows-arm64.zip"
    },
    "checksums": "https://get.pulumi.com/releases/sdk/pulumi-0.12.1-checksums.txt"
  },
  {
    "version": "v0.12.1-rc4",
    "date": "2018-05-08T21:44:16-07:00",
    "downloads": {
      "linux-x64": "https://get.pulumi.com/releases/sdk/pulumi-v0.12.1-rc4-linux-x64.tar.gz",
      "linux-arm64": "https://get.pulumi.com/releases/sdk/pulumi-v0.12.1-rc4-linux-arm64.tar.gz",
      "darwin-x64": "https://get.pulumi.com/releases/sdk/pulumi-v0.12.1-rc4-darwin-x64.tar.gz",
      "darwin-arm64": "https://get.pulumi.com/releases/sdk/pulumi-v0.12.1-rc4-darwin-arm64.tar.gz",
      "windows-x64": "https://get.pulumi.com/releases/sdk/pulumi-v0.12.1-rc4-windows-x64.zip",
      "windows-arm64": "https://get.pulumi.com/releases/sdk/pulumi-v0.12.1-rc4-windows-arm64.zip"
    },
    "checksums": "https://get.pulumi.com/releases/sdk/pulumi-0.12.1-rc4-checksums.txt"
  },
  {
    "version": "v0.12.1-rc3",
    "date": "2018-05-08T13:02:37-07:00",
    "downloads": {
      "linux-x64": "https://get.pulumi.com/releases/sdk/pulumi-v0.12.1-rc3-linux-x64.tar.gz",
      "linux-arm64": "https://get.pulumi.com/releases/sdk/pulumi-v0.12.1-rc3-linux-arm64.tar.gz",
      "darwin-x64": "https://get.pulumi.com/releases/sdk/pulumi-v0.12.1-rc3-darwin-x64.tar.gz",
      "darwin-arm64": "https://get.pulumi.com/releases/sdk/pulumi-v0.12.1-rc3-darwin-arm64.tar.gz",
      "windows-x64": "https://get.pulumi.com/releases/sdk/pulumi-v0.12.1-rc3-windows-x64.zip",
      "windows-arm64": "https://get.pulumi.com/releases/sdk/pulumi-v0.12.1-rc3-windows-arm64.zip"
    },
    "checksums": "https://get.pulumi.com/releases/sdk/pulumi-0.12.1-rc3-checksums.txt"
  },
  {
    "version": "v0.12.1-rc2",
    "date": "2018-05-08T11:12:30-07:00",
    "downloads": {
      "linux-x64": "https://get.pulumi.com/releases/sdk/pulumi-v0.12.1-rc2-linux-x64.tar.gz",
      "linux-arm64": "https://get.pulumi.com/releases/sdk/pulumi-v0.12.1-rc2-linux-arm64.tar.gz",
      "darwin-x64": "https://get.pulumi.com/releases/sdk/pulumi-v0.12.1-rc2-darwin-x64.tar.gz",
      "darwin-arm64": "https://get.pulumi.com/releases/sdk/pulumi-v0.12.1-rc2-darwin-arm64.tar.gz",
      "windows-x64": "https://get.pulumi.com/releases/sdk/pulumi-v0.12.1-rc2-windows-x64.zip",
      "windows-arm64": "https://get.pulumi.com/releases/sdk/pulumi-v0.12.1-rc2-windows-arm64.zip"
    },
    "checksums": "https://get.pulumi.com/releases/sdk/pulumi-0.12.1-rc2-checksums.txt"
  },
  {
    "version": "v0.12.1-rc",
    "date": "2018-05-03T10:41:56-07:00",
    "downloads": {
      "linux-x64": "https://get.pulumi.com/releases/sdk/pulumi-v0.12.1-rc-linux-x64.tar.gz",
      "linux-arm64": "https://get.pulumi.com/releases/sdk/pulumi-v0.12.1-rc-linux-arm64.tar.gz",
      "darwin-x64": "https://get.pulumi.com/releases/sdk/pulumi-v0.12.1-rc-darwin-x64.tar.gz",
      "darwin-arm64": "https://get.pulumi.com/releases/sdk/pulumi-v0.12.1-rc-darwin-arm64.tar.gz",
      "windows-x64": "https://get.pulumi.com/releases/sdk/pulumi-v0.12.1-rc-windows-x64.zip",
      "windows-arm64": "https://get.pulumi.com/releases/sdk/pulumi-v0.12.1-rc-windows-arm64.zip"
    },
    "checksums": "https://get.pulumi.com/releases/sdk/pulumi-0.12.1-rc-checksums.txt"
  },
  {
    "version": "v0.12.1-dev",
    "date": "2018-04-23T16:18:41-07:00",
    "downloads": {
      "linux-x64": "https://get.pulumi.com/releases/sdk/pulumi-v0.12.1-dev-linux-x64.tar.gz",
      "linux-arm64": "https://get.pulumi.com/releases/sdk/pulumi-v0.12.1-dev-linux-arm64.tar.gz",
      "darwin-x64": "https://get.pulumi.com/releases/sdk/pulumi-v0.12.1-dev-darwin-x64.tar.gz",
      "darwin-arm64": "https://get.pulumi.com/releases/sdk/pulumi-v0.12.1-dev-darwin-arm64.tar.gz",
      "windows-x64": "https://get.pulumi.com/releases/sdk/pulumi-v0.12.1-dev-windows-x64.zip",
      "windows-arm64": "https://get.pulumi.com/releases/sdk/pulumi-v0.12.1-dev-windows-arm64.zip"
    },
    "checksums": "https://get.pulumi.com/releases/sdk/pulumi-0.12.1-dev-checksums.txt"
  },
  {
    "version": "v0.12.0",
    "date": "2018-04-25T13:42:48-07:00",
    "downloads": {
      "linux-x64": "https://get.pulumi.com/releases/sdk/pulumi-v0.12.0-linux-x64.tar.gz",
      "linux-arm64": "https://get.pulumi.com/releases/sdk/pulumi-v0.12.0-linux-arm64.tar.gz",
      "darwin-x64": "https://get.pulumi.com/releases/sdk/pulumi-v0.12.0-darwin-x64.tar.gz",
      "darwin-arm64": "https://get.pulumi.com/releases/sdk/pulumi-v0.12.0-darwin-arm64.tar.gz",
      "windows-x64": "https://get.pulumi.com/releases/sdk/pulumi-v0.12.0-windows-x64.zip",
      "windows-arm64": "https://get.pulumi.com/releases/sdk/pulumi-v0.12.0-windows-arm64.zip"
    },
    "checksums": "https://get.pulumi.com/releases/sdk/pulumi-0.12.0-checksums.txt"
  },
  {
    "version": "v0.12.0-rc2",
    "date": "2018-04-24T13:17:44-07:00",
    "downloads": {
      "linux-x64": "https://get.pulumi.com/releases/sdk/pulumi-v0.12.0-rc2-linux-x64.tar.gz",
      "linux-arm64": "https://get.pulumi.com/releases/sdk/pulumi-v0.12.0-rc2-linux-arm64.tar.gz",
      "darwin-x64": "https://get.pulumi.com/releases/sdk/pulumi-v0.12.0-rc2-darwin-x64.tar.gz",
      "darwin-arm64": "https://get.pulumi.com/releases/sdk/pulumi-v0.12.0-rc2-darwin-arm64.tar.gz",
      "windows-x64": "https://get.pulumi.com/releases/sdk/pulumi-v0.12.0-rc2-windows-x64.zip",
      "windows-arm64": "https://get.pulumi.com/releases/sdk/pulumi-v0.12.0-rc2-windows-arm64.zip"
    },
    "checksums": "https://get.pulumi.com/releases/sdk/pulumi-0.12.0-rc2-checksums.txt"
  },
  {
    "version": "v0.12.0-rc1",
    "date": "2018-04-23T14:10:21-07:00",
    "downloads": {
      "linux-x64": "https://get.pulumi.com/releases/sdk/pulumi-v0.12.0-rc1-linux-x64.tar.gz",
      "linux-arm64": "https://get.pulumi.com/releases/sdk/pulumi-v0.12.0-rc1-linux-arm64.tar.gz",
      "darwin-x64": "https://get.pulumi.com/releases/sdk/pulumi-v0.12.0-rc1-darwin-x64.tar.gz",
      "darwin-arm64": "https://get.pulumi.com/releases/sdk/pulumi-v0.12.0-rc1-darwin-arm64.tar.gz",
      "windows-x64": "https://get.pulumi.com/releases/sdk/pulumi-v0.12.0-rc1-windows-x64.zip",
      "windows-arm64": "https://get.pulumi.com/releases/sdk/pulumi-v0.12.0-rc1-windows-arm64.zip"
    },
    "checksums": "https://get.pulumi.com/releases/sdk/pulumi-0.12.0-rc1-checksums.txt"
  },
  {
    "version": "v0.11.4-dev",
    "date": "2018-04-12T12:11:16-07:00",
    "downloads": {
      "linux-x64": "https://get.pulumi.com/releases/sdk/pulumi-v0.11.4-dev-linux-x64.tar.gz",
      "linux-arm64": "https://get.pulumi.com/releases/sdk/pulumi-v0.11.4-dev-linux-arm64.tar.gz",
      "darwin-x64": "https://get.pulumi.com/releases/sdk/pulumi-v0.11.4-dev-darwin-x64.tar.gz",
      "darwin-arm64": "https://get.pulumi.com/releases/sdk/pulumi-v0.11.4-dev-darwin-arm64.tar.gz",
      "windows-x64": "https://get.pulumi.com/releases/sdk/pulumi-v0.11.4-dev-windows-x64.zip",
      "windows-arm64": "https://get.pulumi.com/releases/sdk/pulumi-v0.11.4-dev-windows-arm64.zip"
    },
    "checksums": "https://get.pulumi.com/releases/sdk/pulumi-0.11.4-dev-checksums.txt"
  },
  {
    "version": "v0.11.3",
    "date": "2018-04-13T16:57:20-07:00",
    "downloads": {
      "linux-x64": "https://get.pulumi.com/releases/sdk/pulumi-v0.11.3-linux-x64.tar.gz",
      "linux-arm64": "https://get.pulumi.com/releases/sdk/pulumi-v0.11.3-linux-arm64.tar.gz",
      "darwin-x64": "https://get.pulumi.com/releases/sdk/pulumi-v0.11.3-darwin-x64.tar.gz",
      "darwin-arm64": "https://get.pulumi.com/releases/sdk/pulumi-v0.11.3-darwin-arm64.tar.gz",
      "windows-x64": "https://get.pulumi.com/releases/sdk/pulumi-v0.11.3-windows-x64.zip",
      "windows-arm64": "https://get.pulumi.com/releases/sdk/pulumi-v0.11.3-windows-arm64.zip"
    },
    "checksums": "https://get.pulumi.com/releases/sdk/pulumi-0.11.3-checksums.txt"
  },
  {
    "version": "v0.11.3-rc4",
    "date": "2018-04-13T15:04:09-07:00",
    "downloads": {
      "linux-x64": "https://get.pulumi.com/releases/sdk/pulumi-v0.11.3-rc4-linux-x64.tar.gz",
      "linux-arm64": "https://get.pulumi.com/releases/sdk/pulumi-v0.11.3-rc4-linux-arm64.tar.gz",
      "darwin-x64": "https://get.pulumi.com/releases/sdk/pulumi-v0.11.3-rc4-darwin-x64.tar.gz",
      "darwin-arm64": "https://get.pulumi.com/releases/sdk/pulumi-v0.11.3-rc4-darwin-arm64.tar.gz",
      "windows-x64": "https://get.pulumi.com/releases/sdk/pulumi-v0.11.3-rc4-windows-x64.zip",
      "windows-arm64": "https://get.pulumi.com/releases/sdk/pulumi-v0.11.3-rc4-windows-arm64.zip"
    },
    "checksums": "https://get.pulumi.com/releases/sdk/pulumi-0.11.3-rc4-checksums.txt"
  },
  {
    "version": "v0.11.3-rc3",
    "date": "2018-04-12T20:41:55-07:00",
    "downloads": {
      "linux-x64": "https://get.pulumi.com/releases/sdk/pulumi-v0.11.3-rc3-linux-x64.tar.gz",
      "linux-arm64": "https://get.pulumi.com/releases/sdk/pulumi-v0.11.3-rc3-linux-arm64.tar.gz",
      "darwin-x64": "https://get.pulumi.com/releases/sdk/pulumi-v0.11.3-rc3-darwin-x64.tar.gz",
      "darwin-arm64": "https://get.pulumi.com/releases/sdk/pulumi-v0.11.3-rc3-darwin-arm64.tar.gz",
      "windows-x64": "https://get.pulumi.com/releases/sdk/pulumi-v0.11.3-rc3-windows-x64.zip",
      "windows-arm64": "https://get.pulumi.com/releases/sdk/pulumi-v0.11.3-rc3-windows-arm64.zip"
    },
    "checksums": "https://get.pulumi.com/releases/sdk/pulumi-0.11.3-rc3-checksums.txt"
  },
  {
    "version": "v0.11.3-rc2",
    "date": "2018-04-12T17:45:52-07:00",
    "downloads": {
      "linux-x64": "https://get.pulumi.com/releases/sdk/pulumi-v0.11.3-rc2-linux-x64.tar.gz",
      "linux-arm64": "https://get.pulumi.com/releases/sdk/pulumi-v0.11.3-rc2-linux-arm64.tar.gz",
      "darwin-x64": "https://get.pulumi.com/releases/sdk/pulumi-v0.11.3-rc2-darwin-x64.tar.gz",
      "darwin-arm64": "https://get.pulumi.com/releases/sdk/pulumi-v0.11.3-rc2-darwin-arm64.tar.gz",
      "windows-x64": "https://get.pulumi.com/releases/sdk/pulumi-v0.11.3-rc2-windows-x64.zip",
      "windows-arm64": "https://get.pulumi.com/releases/sdk/pulumi-v0.11.3-rc2-windows-arm64.zip"
    },
    "checksums": "https://get.pulumi.com/releases/sdk/pulumi-0.11.3-rc2-checksums.txt"
  },
  {
    "version": "v0.11.3-rc1",
    "date": "2018-04-12T12:08:43-07:00",
    "downloads": {
      "linux-x64": "https://get.pulumi.com/releases/sdk/pulumi-v0.11.3-rc1-linux-x64.tar.gz",
      "linux-arm64": "https://get.pulumi.com/releases/sdk/pulumi-v0.11.3-rc1-linux-arm64.tar.gz",
      "darwin-x64": "https://get.pulumi.com/releases/sdk/pulumi-v0.11.3-rc1-darwin-x64.tar.gz",
      "darwin-arm64": "https://get.pulumi.com/releases/sdk/pulumi-v0.11.3-rc1-darwin-arm64.tar.gz",
      "windows-x64": "https://get.pulumi.com/releases/sdk/pulumi-v0.11.3-rc1-windows-x64.zip",
      "windows-arm64": "https://get.pulumi.com/releases/sdk/pulumi-v0.11.3-rc1-windows-arm64.zip"
    },
    "checksums": "https://get.pulumi.com/releases/sdk/pulumi-0.11.3-rc1-checksums.txt"
  },
  {
    "version": "v0.11.2",
    "date": "2018-04-06T09:06:15-07:00",
    "downloads": {
      "linux-x64": "https://get.pulumi.com/releases/sdk/pulumi-v0.11.2-linux-x64.tar.gz",
      "linux-arm64": "https://get.pulumi.com/releases/sdk/pulumi-v0.11.2-linux-arm64.tar.gz",
      "darwin-x64": "https://get.pulumi.com/releases/sdk/pulumi-v0.11.2-darwin-x64.tar.gz",
      "darwin-arm64": "https://get.pulumi.com/releases/sdk/pulumi-v0.11.2-darwin-arm64.tar.gz",
      "windows-x64": "https://get.pulumi.com/releases/sdk/pulumi-v0.11.2-windows-x64.zip",
      "windows-arm64": "https://get.pulumi.com/releases/sdk/pulumi-v0.11.2-windows-arm64.zip"
    },
    "checksums": "https://get.pulumi.com/releases/sdk/pulumi-0.11.2-checksums.txt"
  },
  {
    "version": "v0.11.2-rc2",
    "date": "2018-04-05T16:04:31-07:00",
    "downloads": {
      "linux-x64": "https://get.pulumi.com/releases/sdk/pulumi-v0.11.2-rc2-linux-x64.tar.gz",
      "linux-arm64": "https://get.pulumi.com/releases/sdk/pulumi-v0.11.2-rc2-linux-arm64.tar.gz",
      "darwin-x64": "https://get.pulumi.com/releases/sdk/pulumi-v0.11.2-rc2-darwin-x64.tar.gz",
      "darwin-arm64": "https://get.pulumi.com/releases/sdk/pulumi-v0.11.2-rc2-darwin-arm64.tar.gz",
      "windows-x64": "https://get.pulumi.com/releases/sdk/pulumi-v0.11.2-rc2-windows-x64.zip",
      "windows-arm64": "https://get.pulumi.com/releases/sdk/pulumi-v0.11.2-rc2-windows-arm64.zip"
    },
    "checksums": "https://get.pulumi.com/releases/sdk/pulumi-0.11.2-rc2-checksums.txt"
  },
  {
    "version": "v0.11.2-rc1",
    "date": "2018-04-05T11:00:44-07:00",
    "downloads": {
      "linux-x64": "https://get.pulumi.com/releases/sdk/pulumi-v0.11.2-rc1-linux-x64.tar.gz",
      "linux-arm64": "https://get.pulumi.com/releases/sdk/pulumi-v0.11.2-rc1-linux-arm64.tar.gz",
      "darwin-x64": "https://get.pulumi.com/releases/sdk/pulumi-v0.11.2-rc1-darwin-x64.tar.gz",
      "darwin-arm64": "https://get.pulumi.com/releases/sdk/pulumi-v0.11.2-rc1-darwin-arm64.tar.gz",
      "windows-x64": "https://get.pulumi.com/releases/sdk/pulumi-v0.11.2-rc1-windows-x64.zip",
      "windows-arm64": "https://get.pulumi.com/releases/sdk/pulumi-v0.11.2-rc1-windows-arm64.zip"
    },
    "checksums": "https://get.pulumi.com/releases/sdk/pulumi-0.11.2-rc1-checksums.txt"
  },
  {
    "version": "v0.11.1",
    "date": "2018-03-30T22:45:04-07:00",
    "downloads": {
      "linux-x64": "https://get.pulumi.com/releases/sdk/pulumi-v0.11.1-linux-x64.tar.gz",
      "linux-arm64": "https://get.pulumi.com/releases/sdk/pulumi-v0.11.1-linux-arm64.tar.gz",
      "darwin-x64": "https://get.pulumi.com/releases/sdk/pulumi-v0.11.1-darwin-x64.tar.gz",
      "darwin-arm64": "https://get.pulumi.com/releases/sdk/pulumi-v0.11.1-darwin-arm64.tar.gz",
      "windows-x64": "https://get.pulumi.com/releases/sdk/pulumi-v0.11.1-windows-x64.zip",
      "windows-arm64": "https://get.pulumi.com/releases/sdk/pulumi-v0.11.1-windows-arm64.zip"
    },
    "checksums": "https://get.pulumi.com/releases/sdk/pulumi-0.11.1-checksums.txt"
  },
  {
    "version": "v0.11.1-rc1",
    "date": "2018-03-30T10:50:24-07:00",
    "downloads": {
      "linux-x64": "https://get.pulumi.com/releases/sdk/pulumi-v0.11.1-rc1-linux-x64.tar.gz",
      "linux-arm64": "https://get.pulumi.com/releases/sdk/pulumi-v0.11.1-rc1-linux-arm64.tar.gz",
      "darwin-x64": "https://get.pulumi.com/releases/sdk/pulumi-v0.11.1-rc1-darwin-x64.tar.gz",
      "darwin-arm64": "https://get.pulumi.com/releases/sdk/pulumi-v0.11.1-rc1-darwin-arm64.tar.gz",
      "windows-x64": "https://get.pulumi.com/releases/sdk/pulumi-v0.11.1-rc1-windows-x64.zip",
      "windows-arm64": "https://get.pulumi.com/releases/sdk/pulumi-v0.11.1-rc1-windows-arm64.zip"
    },
    "checksums": "https://get.pulumi.com/releases/sdk/pulumi-0.11.1-rc1-checksums.txt"
  },
  {
    "version": "v0.11.1-dev",
    "date": "2018-03-27T22:29:10Z",
    "downloads": {
      "linux-x64": "https://get.pulumi.com/releases/sdk/pulumi-v0.11.1-dev-linux-x64.tar.gz",
      "linux-arm64": "https://get.pulumi.com/releases/sdk/pulumi-v0.11.1-dev-linux-arm64.tar.gz",
      "darwin-x64": "https://get.pulumi.com/releases/sdk/pulumi-v0.11.1-dev-darwin-x64.tar.gz",
      "darwin-arm64": "https://get.pulumi.com/releases/sdk/pulumi-v0.11.1-dev-darwin-arm64.tar.gz",
      "windows-x64": "https://get.pulumi.com/releases/sdk/pulumi-v0.11.1-dev-windows-x64.zip",
      "windows-arm64": "https://get.pulumi.com/releases/sdk/pulumi-v0.11.1-dev-windows-arm64.zip"
    },
    "checksums": "https://get.pulumi.com/releases/sdk/pulumi-0.11.1-dev-checksums.txt"
  },
  {
    "version": "v0.11.0",
    "date": "2018-03-19T12:24:28-07:00",
    "downloads": {
      "linux-x64": "https://get.pulumi.com/releases/sdk/pulumi-v0.11.0-linux-x64.tar.gz",
      "linux-arm64": "https://get.pulumi.com/releases/sdk/pulumi-v0.11.0-linux-arm64.tar.gz",
      "darwin-x64": "https://get.pulumi.com/releases/sdk/pulumi-v0.11.0-darwin-x64.tar.gz",
      "darwin-arm64": "https://get.pulumi.com/releases/sdk/pulumi-v0.11.0-darwin-arm64.tar.gz",
      "windows-x64": "https://get.pulumi.com/releases/sdk/pulumi-v0.11.0-windows-x64.zip",
      "windows-arm64": "https://get.pulumi.com/releases/sdk/pulumi-v0.11.0-windows-arm64.zip"
    },
    "checksums": "https://get.pulumi.com/releases/sdk/pulumi-0.11.0-checksums.txt"
  },
  {
    "version": "v0.11.0-rc2",
    "date": "2018-03-14T14:49:13-07:00",
    "downloads": {
      "linux-x64": "https://get.pulumi.com/releases/sdk/pulumi-v0.11.0-rc2-linux-x64.tar.gz",
      "linux-arm64": "https://get.pulumi.com/releases/sdk/pulumi-v0.11.0-rc2-linux-arm64.tar.gz",
      "darwin-x64": "https://get.pulumi.com/releases/sdk/pulumi-v0.11.0-rc2-darwin-x64.tar.gz",
      "darwin-arm64": "https://get.pulumi.com/releases/sdk/pulumi-v0.11.0-rc2-darwin-arm64.tar.gz",
      "windows-x64": "https://get.pulumi.com/releases/sdk/pulumi-v0.11.0-rc2-windows-x64.zip",
      "windows-arm64": "https://get.pulumi.com/releases/sdk/pulumi-v0.11.0-rc2-windows-arm64.zip"
    },
    "checksums": "https://get.pulumi.com/releases/sdk/pulumi-0.11.0-rc2-checksums.txt"
  },
  {
    "version": "v0.11.0-rc1",
    "date": "2018-03-11T19:12:01-07:00",
    "downloads": {
      "linux-x64": "https://get.pulumi.com/releases/sdk/pulumi-v0.11.0-rc1-linux-x64.tar.gz",
      "linux-arm64": "https://get.pulumi.com/releases/sdk/pulumi-v0.11.0-rc1-linux-arm64.tar.gz",
      "darwin-x64": "https://get.pulumi.com/releases/sdk/pulumi-v0.11.0-rc1-darwin-x64.tar.gz",
      "darwin-arm64": "https://get.pulumi.com/releases/sdk/pulumi-v0.11.0-rc1-darwin-arm64.tar.gz",
      "windows-x64": "https://get.pulumi.com/releases/sdk/pulumi-v0.11.0-rc1-windows-x64.zip",
      "windows-arm64": "https://get.pulumi.com/releases/sdk/pulumi-v0.11.0-rc1-windows-arm64.zip"
    },
    "checksums": "https://get.pulumi.com/releases/sdk/pulumi-0.11.0-rc1-checksums.txt"
  },
  {
    "version": "v0.11.0-dev",
    "date": "2018-02-09T21:42:16Z",
    "downloads": {
      "linux-x64": "https://get.pulumi.com/releases/sdk/pulumi-v0.11.0-dev-linux-x64.tar.gz",
      "linux-arm64": "https://get.pulumi.com/releases/sdk/pulumi-v0.11.0-dev-linux-arm64.tar.gz",
      "darwin-x64": "https://get.pulumi.com/releases/sdk/pulumi-v0.11.0-dev-darwin-x64.tar.gz",
      "darwin-arm64": "https://get.pulumi.com/releases/sdk/pulumi-v0.11.0-dev-darwin-arm64.tar.gz",
      "windows-x64": "https://get.pulumi.com/releases/sdk/pulumi-v0.11.0-dev-windows-x64.zip",
      "windows-arm64": "https://get.pulumi.com/releases/sdk/pulumi-v0.11.0-dev-windows-arm64.zip"
    },
    "checksums": "https://get.pulumi.com/releases/sdk/pulumi-0.11.0-dev-checksums.txt"
  },
  {
    "version": "v0.10.0",
    "date": "2018-02-27T11:30:15-08:00",
    "downloads": {
      "linux-x64": "https://get.pulumi.com/releases/sdk/pulumi-v0.10.0-linux-x64.tar.gz",
      "linux-arm64": "https://get.pulumi.com/releases/sdk/pulumi-v0.10.0-linux-arm64.tar.gz",
      "darwin-x64": "https://get.pulumi.com/releases/sdk/pulumi-v0.10.0-darwin-x64.tar.gz",
      "darwin-arm64": "https://get.pulumi.com/releases/sdk/pulumi-v0.10.0-darwin-arm64.tar.gz",
      "windows-x64": "https://get.pulumi.com/releases/sdk/pulumi-v0.10.0-windows-x64.zip",
      "windows-arm64": "https://get.pulumi.com/releases/sdk/pulumi-v0.10.0-windows-arm64.zip"
    },
    "checksums": "https://get.pulumi.com/releases/sdk/pulumi-0.10.0-checksums.txt"
  },
  {
    "version": "v0.10.0-rc6",
    "date": "2018-02-22T15:51:26Z",
    "downloads": {
      "linux-x64": "https://get.pulumi.com/releases/sdk/pulumi-v0.10.0-rc6-linux-x64.tar.gz",
      "linux-arm64": "https://get.pulumi.com/releases/sdk/pulumi-v0.10.0-rc6-linux-arm64.tar.gz",
      "darwin-x64": "https://get.pulumi.com/releases/sdk/pulumi-v0.10.0-rc6-darwin-x64.tar.gz",
      "darwin-arm64": "https://get.pulumi.com/releases/sdk/pulumi-v0.10.0-rc6-darwin-arm64.tar.gz",
      "windows-x64": "https://get.pulumi.com/releases/sdk/pulumi-v0.10.0-rc6-windows-x64.zip",
      "windows-arm64": "https://get.pulumi.com/releases/sdk/pulumi-v0.10.0-rc6-windows-arm64.zip"
    },
    "checksums": "https://get.pulumi.com/releases/sdk/pulumi-0.10.0-rc6-checksums.txt"
  },
  {
    "version": "v0.10.0-rc5",
    "date": "2018-02-21T12:45:30-08:00",
    "downloads": {
      "linux-x64": "https://get.pulumi.com/releases/sdk/pulumi-v0.10.0-rc5-linux-x64.tar.gz",
      "linux-arm64": "https://get.pulumi.com/releases/sdk/pulumi-v0.10.0-rc5-linux-arm64.tar.gz",
      "darwin-x64": "https://get.pulumi.com/releases/sdk/pulumi-v0.10.0-rc5-darwin-x64.tar.gz",
      "darwin-arm64": "https://get.pulumi.com/releases/sdk/pulumi-v0.10.0-rc5-darwin-arm64.tar.gz",
      "windows-x64": "https://get.pulumi.com/releases/sdk/pulumi-v0.10.0-rc5-windows-x64.zip",
      "windows-arm64": "https://get.pulumi.com/releases/sdk/pulumi-v0.10.0-rc5-windows-arm64.zip"
    },
    "checksums": "https://get.pulumi.com/releases/sdk/pulumi-0.10.0-rc5-checksums.txt"
  },
  {
    "version": "v0.10.0-rc4",
    "date": "2018-02-16T01:14:35Z",
    "downloads": {
      "linux-x64": "https://get.pulumi.com/releases/sdk/pulumi-v0.10.0-rc4-linux-x64.tar.gz",
      "linux-arm64": "https://get.pulumi.com/releases/sdk/pulumi-v0.10.0-rc4-linux-arm64.tar.gz",
      "darwin-x64": "https://get.pulumi.com/releases/sdk/pulumi-v0.10.0-rc4-darwin-x64.tar.gz",
      "darwin-arm64": "https://get.pulumi.com/releases/sdk/pulumi-v0.10.0-rc4-darwin-arm64.tar.gz",
      "windows-x64": "https://get.pulumi.com/releases/sdk/pulumi-v0.10.0-rc4-windows-x64.zip",
      "windows-arm64": "https://get.pulumi.com/releases/sdk/pulumi-v0.10.0-rc4-windows-arm64.zip"
    },
    "checksums": "https://get.pulumi.com/releases/sdk/pulumi-0.10.0-rc4-checksums.txt"
  },
  {
    "version": "v0.10.0-rc3",
    "date": "2018-02-14T03:19:42Z",
    "downloads": {
      "linux-x64": "https://get.pulumi.com/releases/sdk/pulumi-v0.10.0-rc3-linux-x64.tar.gz",
      "linux-arm64": "https://get.pulumi.com/releases/sdk/pulumi-v0.10.0-rc3-linux-arm64.tar.gz",
      "darwin-x64": "https://get.pulumi.com/releases/sdk/pulumi-v0.10.0-rc3-darwin-x64.tar.gz",
      "darwin-arm64": "https://get.pulumi.com/releases/sdk/pulumi-v0.10.0-rc3-darwin-arm64.tar.gz",
      "windows-x64": "https://get.pulumi.com/releases/sdk/pulumi-v0.10.0-rc3-windows-x64.zip",
      "windows-arm64": "https://get.pulumi.com/releases/sdk/pulumi-v0.10.0-rc3-windows-arm64.zip"
    },
    "checksums": "https://get.pulumi.com/releases/sdk/pulumi-0.10.0-rc3-checksums.txt"
  },
  {
    "version": "v0.10.0-rc2",
    "date": "2018-02-09T22:08:20Z",
    "downloads": {
      "linux-x64": "https://get.pulumi.com/releases/sdk/pulumi-v0.10.0-rc2-linux-x64.tar.gz",
      "linux-arm64": "https://get.pulumi.com/releases/sdk/pulumi-v0.10.0-rc2-linux-arm64.tar.gz",
      "darwin-x64": "https://get.pulumi.com/releases/sdk/pulumi-v0.10.0-rc2-darwin-x64.tar.gz",
      "darwin-arm64": "https://get.pulumi.com/releases/sdk/pulumi-v0.10.0-rc2-darwin-arm64.tar.gz",
      "windows-x64": "https://get.pulumi.com/releases/sdk/pulumi-v0.10.0-rc2-windows-x64.zip",
      "windows-arm64": "https://get.pulumi.com/releases/sdk/pulumi-v0.10.0-rc2-windows-arm64.zip"
    },
    "checksums": "https://get.pulumi.com/releases/sdk/pulumi-0.10.0-rc2-checksums.txt"
  },
  {
    "version": "v0.10.0-rc1",
    "date": "2018-02-06T19:22:10Z",
    "downloads": {
      "linux-x64": "https://get.pulumi.com/releases/sdk/pulumi-v0.10.0-rc1-linux-x64.tar.gz",
      "linux-arm64": "https://get.pulumi.com/releases/sdk/pulumi-v0.10.0-rc1-linux-arm64.tar.gz",
      "darwin-x64": "https://get.pulumi.com/releases/sdk/pulumi-v0.10.0-rc1-darwin-x64.tar.gz",
      "darwin-arm64": "https://get.pulumi.com/releases/sdk/pulumi-v0.10.0-rc1-darwin-arm64.tar.gz",
      "windows-x64": "https://get.pulumi.com/releases/sdk/pulumi-v0.10.0-rc1-windows-x64.zip",
      "windows-arm64": "https://get.pulumi.com/releases/sdk/pulumi-v0.10.0-rc1-windows-arm64.zip"
    },
    "checksums": "https://get.pulumi.com/releases/sdk/pulumi-0.10.0-rc1-checksums.txt"
  },
  {
    "version": "v0.9.13",
    "date": "2018-02-06T20:56:44Z",
    "downloads": {
      "linux-x64": "https://get.pulumi.com/releases/sdk/pulumi-v0.9.13-linux-x64.tar.gz",
      "linux-arm64": "https://get.pulumi.com/releases/sdk/pulumi-v0.9.13-linux-arm64.tar.gz",
      "darwin-x64": "https://get.pulumi.com/releases/sdk/pulumi-v0.9.13-darwin-x64.tar.gz",
      "darwin-arm64": "https://get.pulumi.com/releases/sdk/pulumi-v0.9.13-darwin-arm64.tar.gz",
      "windows-x64": "https://get.pulumi.com/releases/sdk/pulumi-v0.9.13-windows-x64.zip",
      "windows-arm64": "https://get.pulumi.com/releases/sdk/pulumi-v0.9.13-windows-arm64.zip"
    },
    "checksums": "https://get.pulumi.com/releases/sdk/pulumi-0.9.13-checksums.txt"
  },
  {
    "version": "v0.9.12",
    "date": "2018-02-03T06:52:37Z",
    "downloads": {
      "linux-x64": "https://get.pulumi.com/releases/sdk/pulumi-v0.9.12-linux-x64.tar.gz",
      "linux-arm64": "https://get.pulumi.com/releases/sdk/pulumi-v0.9.12-linux-arm64.tar.gz",
      "darwin-x64": "https://get.pulumi.com/releases/sdk/pulumi-v0.9.12-darwin-x64.tar.gz",
      "darwin-arm64": "https://get.pulumi.com/releases/sdk/pulumi-v0.9.12-darwin-arm64.tar.gz",
      "windows-x64": "https://get.pulumi.com/releases/sdk/pulumi-v0.9.12-windows-x64.zip",
      "windows-arm64": "https://get.pulumi.com/releases/sdk/pulumi-v0.9.12-windows-arm64.zip"
    },
    "checksums": "https://get.pulumi.com/releases/sdk/pulumi-0.9.12-checksums.txt"
  },
  {
    "version": "v0.9.11",
    "date": "2018-01-22T22:21:08Z",
    "downloads": {
      "linux-x64": "https://get.pulumi.com/releases/sdk/pulumi-v0.9.11-linux-x64.tar.gz",
      "linux-arm64": "https://get.pulumi.com/releases/sdk/pulumi-v0.9.11-linux-arm64.tar.gz",
      "darwin-x64": "https://get.pulumi.com/releases/sdk/pulumi-v0.9.11-darwin-x64.tar.gz",
      "darwin-arm64": "https://get.pulumi.com/releases/sdk/pulumi-v0.9.11-darwin-arm64.tar.gz",
      "windows-x64": "https://get.pulumi.com/releases/sdk/pulumi-v0.9.11-windows-x64.zip",
      "windows-arm64": "https://get.pulumi.com/releases/sdk/pulumi-v0.9.11-windows-arm64.zip"
    },
    "checksums": "https://get.pulumi.com/releases/sdk/pulumi-0.9.11-checksums.txt"
  },
  {
    "version": "v0.9.10",
    "date": "2018-01-22T20:28:35Z",
    "downloads": {
      "linux-x64": "https://get.pulumi.com/releases/sdk/pulumi-v0.9.10-linux-x64.tar.gz",
      "linux-arm64": "https://get.pulumi.com/releases/sdk/pulumi-v0.9.10-linux-arm64.tar.gz",
      "darwin-x64": "https://get.pulumi.com/releases/sdk/pulumi-v0.9.10-darwin-x64.tar.gz",
      "darwin-arm64": "https://get.pulumi.com/releases/sdk/pulumi-v0.9.10-darwin-arm64.tar.gz",
      "windows-x64": "https://get.pulumi.com/releases/sdk/pulumi-v0.9.10-windows-x64.zip",
      "windows-arm64": "https://get.pulumi.com/releases/sdk/pulumi-v0.9.10-windows-arm64.zip"
    },
    "checksums": "https://get.pulumi.com/releases/sdk/pulumi-0.9.10-checksums.txt"
  },
  {
    "version": "v0.9.9",
    "date": "2018-01-10T03:15:17Z",
    "downloads": {
      "linux-x64": "https://get.pulumi.com/releases/sdk/pulumi-v0.9.9-linux-x64.tar.gz",
      "linux-arm64": "https://get.pulumi.com/releases/sdk/pulumi-v0.9.9-linux-arm64.tar.gz",
      "darwin-x64": "https://get.pulumi.com/releases/sdk/pulumi-v0.9.9-darwin-x64.tar.gz",
      "darwin-arm64": "https://get.pulumi.com/releases/sdk/pulumi-v0.9.9-darwin-arm64.tar.gz",
      "windows-x64": "https://get.pulumi.com/releases/sdk/pulumi-v0.9.9-windows-x64.zip",
      "windows-arm64": "https://get.pulumi.com/releases/sdk/pulumi-v0.9.9-windows-arm64.zip"
    },
    "checksums": "https://get.pulumi.com/releases/sdk/pulumi-0.9.9-checksums.txt"
  },
  {
    "version": "v0.9.8",
    "date": "2017-12-29T01:47:10Z",
    "downloads": {
      "linux-x64": "https://get.pulumi.com/releases/sdk/pulumi-v0.9.8-linux-x64.tar.gz",
      "linux-arm64": "https://get.pulumi.com/releases/sdk/pulumi-v0.9.8-linux-arm64.tar.gz",
      "darwin-x64": "https://get.pulumi.com/releases/sdk/pulumi-v0.9.8-darwin-x64.tar.gz",
      "darwin-arm64": "https://get.pulumi.com/releases/sdk/pulumi-v0.9.8-darwin-arm64.tar.gz",
      "windows-x64": "https://get.pulumi.com/releases/sdk/pulumi-v0.9.8-windows-x64.zip",
      "windows-arm64": "https://get.pulumi.com/releases/sdk/pulumi-v0.9.8-windows-arm64.zip"
    },
    "checksums": "https://get.pulumi.com/releases/sdk/pulumi-0.9.8-checksums.txt"
  },
  {
    "version": "v0.9.7",
    "date": "2017-12-27T14:35:52Z",
    "downloads": {
      "linux-x64": "https://get.pulumi.com/releases/sdk/pulumi-v0.9.7-linux-x64.tar.gz",
      "linux-arm64": "https://get.pulumi.com/releases/sdk/pulumi-v0.9.7-linux-arm64.tar.gz",
      "darwin-x64": "https://get.pulumi.com/releases/sdk/pulumi-v0.9.7-darwin-x64.tar.gz",
      "darwin-arm64": "https://get.pulumi.com/releases/sdk/pulumi-v0.9.7-darwin-arm64.tar.gz",
      "windows-x64": "https://get.pulumi.com/releases/sdk/pulumi-v0.9.7-windows-x64.zip",
      "windows-arm64": "https://get.pulumi.com/releases/sdk/pulumi-v0.9.7-windows-arm64.zip"
    },
    "checksums": "https://get.pulumi.com/releases/sdk/pulumi-0.9.7-checksums.txt"
  },
  {
    "version": "v0.9.6",
    "date": "2017-12-22T14:58:31Z",
    "downloads": {
      "linux-x64": "https://get.pulumi.com/releases/sdk/pulumi-v0.9.6-linux-x64.tar.gz",
      "linux-arm64": "https://get.pulumi.com/releases/sdk/pulumi-v0.9.6-linux-arm64.tar.gz",
      "darwin-x64": "https://get.pulumi.com/releases/sdk/pulumi-v0.9.6-darwin-x64.tar.gz",
      "darwin-arm64": "https://get.pulumi.com/releases/sdk/pulumi-v0.9.6-darwin-arm64.tar.gz",
      "windows-x64": "https://get.pulumi.com/releases/sdk/pulumi-v0.9.6-windows-x64.zip",
      "windows-arm64": "https://get.pulumi.com/releases/sdk/pulumi-v0.9.6-windows-arm64.zip"
    },
    "checksums": "https://get.pulumi.com/releases/sdk/pulumi-0.9.6-checksums.txt"
  },
  {
    "version": "v0.9.5",
    "date": "2017-12-18T22:51:23Z",
    "downloads": {
      "linux-x64": "https://get.pulumi.com/releases/sdk/pulumi-v0.9.5-linux-x64.tar.gz",
      "linux-arm64": "https://get.pulumi.com/releases/sdk/pulumi-v0.9.5-linux-arm64.tar.gz",
      "darwin-x64": "https://get.pulumi.com/releases/sdk/pulumi-v0.9.5-darwin-x64.tar.gz",
      "darwin-arm64": "https://get.pulumi.com/releases/sdk/pulumi-v0.9.5-darwin-arm64.tar.gz",
      "windows-x64": "https://get.pulumi.com/releases/sdk/pulumi-v0.9.5-windows-x64.zip",
      "windows-arm64": "https://get.pulumi.com/releases/sdk/pulumi-v0.9.5-windows-arm64.zip"
    },
    "checksums": "https://get.pulumi.com/releases/sdk/pulumi-0.9.5-checksums.txt"
  },
  {
    "version": "v0.9.4",
    "date": "2017-12-15T16:40:17Z",
    "downloads": {
      "linux-x64": "https://get.pulumi.com/releases/sdk/pulumi-v0.9.4-linux-x64.tar.gz",
      "linux-arm64": "https://get.pulumi.com/releases/sdk/pulumi-v0.9.4-linux-arm64.tar.gz",
      "darwin-x64": "https://get.pulumi.com/releases/sdk/pulumi-v0.9.4-darwin-x64.tar.gz",
      "darwin-arm64": "https://get.pulumi.com/releases/sdk/pulumi-v0.9.4-darwin-arm64.tar.gz",
      "windows-x64": "https://get.pulumi.com/releases/sdk/pulumi-v0.9.4-windows-x64.zip",
      "windows-arm64": "https://get.pulumi.com/releases/sdk/pulumi-v0.9.4-windows-arm64.zip"
    },
    "checksums": "https://get.pulumi.com/releases/sdk/pulumi-0.9.4-checksums.txt"
  },
  {
    "version": "v0.9.3",
    "date": "2017-12-14T11:41:26-08:00",
    "downloads": {
      "linux-x64": "https://get.pulumi.com/releases/sdk/pulumi-v0.9.3-linux-x64.tar.gz",
      "linux-arm64": "https://get.pulumi.com/releases/sdk/pulumi-v0.9.3-linux-arm64.tar.gz",
      "darwin-x64": "https://get.pulumi.com/releases/sdk/pulumi-v0.9.3-darwin-x64.tar.gz",
      "darwin-arm64": "https://get.pulumi.com/releases/sdk/pulumi-v0.9.3-darwin-arm64.tar.gz",
      "windows-x64": "https://get.pulumi.com/releases/sdk/pulumi-v0.9.3-windows-x64.zip",
      "windows-arm64": "https://get.pulumi.com/releases/sdk/pulumi-v0.9.3-windows-arm64.zip"
    },
    "checksums": "https://get.pulumi.com/releases/sdk/pulumi-0.9.3-checksums.txt"
  },
  {
    "version": "v0.9.2",
    "date": "2017-12-12T20:31:09Z",
    "downloads": {
      "linux-x64": "https://get.pulumi.com/releases/sdk/pulumi-v0.9.2-linux-x64.tar.gz",
      "linux-arm64": "https://get.pulumi.com/releases/sdk/pulumi-v0.9.2-linux-arm64.tar.gz",
      "darwin-x64": "https://get.pulumi.com/releases/sdk/pulumi-v0.9.2-darwin-x64.tar.gz",
      "darwin-arm64": "https://get.pulumi.com/releases/sdk/pulumi-v0.9.2-darwin-arm64.tar.gz",
      "windows-x64": "https://get.pulumi.com/releases/sdk/pulumi-v0.9.2-windows-x64.zip",
      "windows-arm64": "https://get.pulumi.com/releases/sdk/pulumi-v0.9.2-windows-arm64.zip"
    },
    "checksums": "https://get.pulumi.com/releases/sdk/pulumi-0.9.2-checksums.txt"
  },
  {
    "version": "v0.9.1",
    "date": "2017-12-11T17:55:37-08:00",
    "downloads": {
      "linux-x64": "https://get.pulumi.com/releases/sdk/pulumi-v0.9.1-linux-x64.tar.gz",
      "linux-arm64": "https://get.pulumi.com/releases/sdk/pulumi-v0.9.1-linux-arm64.tar.gz",
      "darwin-x64": "https://get.pulumi.com/releases/sdk/pulumi-v0.9.1-darwin-x64.tar.gz",
      "darwin-arm64": "https://get.pulumi.com/releases/sdk/pulumi-v0.9.1-darwin-arm64.tar.gz",
      "windows-x64": "https://get.pulumi.com/releases/sdk/pulumi-v0.9.1-windows-x64.zip",
      "windows-arm64": "https://get.pulumi.com/releases/sdk/pulumi-v0.9.1-windows-arm64.zip"
    },
    "checksums": "https://get.pulumi.com/releases/sdk/pulumi-0.9.1-checksums.txt"
  },
  {
    "version": "v0.9.0",
    "date": "2017-12-10T17:59:31-08:00",
    "downloads": {
      "linux-x64": "https://get.pulumi.com/releases/sdk/pulumi-v0.9.0-linux-x64.tar.gz",
      "linux-arm64": "https://get.pulumi.com/releases/sdk/pulumi-v0.9.0-linux-arm64.tar.gz",
      "darwin-x64": "https://get.pulumi.com/releases/sdk/pulumi-v0.9.0-darwin-x64.tar.gz",
      "darwin-arm64": "https://get.pulumi.com/releases/sdk/pulumi-v0.9.0-darwin-arm64.tar.gz",
      "windows-x64": "https://get.pulumi.com/releases/sdk/pulumi-v0.9.0-windows-x64.zip",
      "windows-arm64": "https://get.pulumi.com/releases/sdk/pulumi-v0.9.0-windows-arm64.zip"
    },
    "checksums": "https://get.pulumi.com/releases/sdk/pulumi-0.9.0-checksums.txt"
  },
  {
    "version": "v0.9-rc1",
    "date": "2017-12-10T15:44:11Z",
    "downloads": {
      "linux-x64": "https://get.pulumi.com/releases/sdk/pulumi-v0.9-rc1-linux-x64.tar.gz",
      "linux-arm64": "https://get.pulumi.com/releases/sdk/pulumi-v0.9-rc1-linux-arm64.tar.gz",
      "darwin-x64": "https://get.pulumi.com/releases/sdk/pulumi-v0.9-rc1-darwin-x64.tar.gz",
      "darwin-arm64": "https://get.pulumi.com/releases/sdk/pulumi-v0.9-rc1-darwin-arm64.tar.gz",
      "windows-x64": "https://get.pulumi.com/releases/sdk/pulumi-v0.9-rc1-windows-x64.zip",
      "windows-arm64": "https://get.pulumi.com/releases/sdk/pulumi-v0.9-rc1-windows-arm64.zip"
    },
    "checksums": "https://get.pulumi.com/releases/sdk/pulumi-0.9-rc1-checksums.txt"
  },
  {
    "version": "v0.8.3",
    "date": "2017-11-16T21:11:58Z",
    "downloads": {
      "linux-x64": "https://get.pulumi.com/releases/sdk/pulumi-v0.8.3-linux-x64.tar.gz",
      "linux-arm64": "https://get.pulumi.com/releases/sdk/pulumi-v0.8.3-linux-arm64.tar.gz",
      "darwin-x64": "https://get.pulumi.com/releases/sdk/pulumi-v0.8.3-darwin-x64.tar.gz",
      "darwin-arm64": "https://get.pulumi.com/releases/sdk/pulumi-v0.8.3-darwin-arm64.tar.gz",
      "windows-x64": "https://get.pulumi.com/releases/sdk/pulumi-v0.8.3-windows-x64.zip",
      "windows-arm64": "https://get.pulumi.com/releases/sdk/pulumi-v0.8.3-windows-arm64.zip"
    },
    "checksums": "https://get.pulumi.com/releases/sdk/pulumi-0.8.3-checksums.txt"
  },
  {
    "version": "v0.8.2",
    "date": "2017-11-08T22:37:01Z",
    "downloads": {
      "linux-x64": "https://get.pulumi.com/releases/sdk/pulumi-v0.8.2-linux-x64.tar.gz",
      "linux-arm64": "https://get.pulumi.com/releases/sdk/pulumi-v0.8.2-linux-arm64.tar.gz",
      "darwin-x64": "https://get.pulumi.com/releases/sdk/pulumi-v0.8.2-darwin-x64.tar.gz",
      "darwin-arm64": "https://get.pulumi.com/releases/sdk/pulumi-v0.8.2-darwin-arm64.tar.gz",
      "windows-x64": "https://get.pulumi.com/releases/sdk/pulumi-v0.8.2-windows-x64.zip",
      "windows-arm64": "https://get.pulumi.com/releases/sdk/pulumi-v0.8.2-windows-arm64.zip"
    },
    "checksums": "https://get.pulumi.com/releases/sdk/pulumi-0.8.2-checksums.txt"
  },
  {
    "version": "v0.8.1",
    "date": "2017-11-07T22:24:49Z",
    "downloads": {
      "linux-x64": "https://get.pulumi.com/releases/sdk/pulumi-v0.8.1-linux-x64.tar.gz",
      "linux-arm64": "https://get.pulumi.com/releases/sdk/pulumi-v0.8.1-linux-arm64.tar.gz",
      "darwin-x64": "https://get.pulumi.com/releases/sdk/pulumi-v0.8.1-darwin-x64.tar.gz",
      "darwin-arm64": "https://get.pulumi.com/releases/sdk/pulumi-v0.8.1-darwin-arm64.tar.gz",
      "windows-x64": "https://get.pulumi.com/releases/sdk/pulumi-v0.8.1-windows-x64.zip",
      "windows-arm64": "https://get.pulumi.com/releases/sdk/pulumi-v0.8.1-windows-arm64.zip"
    },
    "checksums": "https://get.pulumi.com/releases/sdk/pulumi-0.8.1-checksums.txt"
  },
  {
    "version": "v0.8",
    "date": "2017-11-06T23:18:35Z",
    "downloads": {
      "linux-x64": "https://get.pulumi.com/releases/sdk/pulumi-v0.8-linux-x64.tar.gz",
      "linux-arm64": "https://get.pulumi.com/releases/sdk/pulumi-v0.8-linux-arm64.tar.gz",
      "darwin-x64": "https://get.pulumi.com/releases/sdk/pulumi-v0.8-darwin-x64.tar.gz",
      "darwin-arm64": "https://get.pulumi.com/releases/sdk/pulumi-v0.8-darwin-arm64.tar.gz",
      "windows-x64": "https://get.pulumi.com/releases/sdk/pulumi-v0.8-windows-x64.zip",
      "windows-arm64": "https://get.pulumi.com/releases/sdk/pulumi-v0.8-windows-arm64.zip"
    },
    "checksums": "https://get.pulumi.com/releases/sdk/pulumi-0.8-checksums.txt"
  },
  {
    "version": "v0.7",
    "date": "2017-10-10T15:52:04Z",
    "downloads": {
      "linux-x64": "https://get.pulumi.com/releases/sdk/pulumi-v0.7-linux-x64.tar.gz",
      "linux-arm64": "https://get.pulumi.com/releases/sdk/pulumi-v0.7-linux-arm64.tar.gz",
      "darwin-x64": "https://get.pulumi.com/releases/sdk/pulumi-v0.7-darwin-x64.tar.gz",
      "darwin-arm64": "https://get.pulumi.com/releases/sdk/pulumi-v0.7-darwin-arm64.tar.gz",
      "windows-x64": "https://get.pulumi.com/releases/sdk/pulumi-v0.7-windows-x64.zip",
      "windows-arm64": "https://get.pulumi.com/releases/sdk/pulumi-v0.7-windows-arm64.zip"
    },
    "checksums": "https://get.pulumi.com/releases/sdk/pulumi-0.7-checksums.txt"
  },
  {
    "version": "v0.6.1-rc1",
    "date": "2017-09-23T18:38:07Z",
    "downloads": {
      "linux-x64": "https://get.pulumi.com/releases/sdk/pulumi-v0.6.1-rc1-linux-x64.tar.gz",
      "linux-arm64": "https://get.pulumi.com/releases/sdk/pulumi-v0.6.1-rc1-linux-arm64.tar.gz",
      "darwin-x64": "https://get.pulumi.com/releases/sdk/pulumi-v0.6.1-rc1-darwin-x64.tar.gz",
      "darwin-arm64": "https://get.pulumi.com/releases/sdk/pulumi-v0.6.1-rc1-darwin-arm64.tar.gz",
      "windows-x64": "https://get.pulumi.com/releases/sdk/pulumi-v0.6.1-rc1-windows-x64.zip",
      "windows-arm64": "https://get.pulumi.com/releases/sdk/pulumi-v0.6.1-rc1-windows-arm64.zip"
    },
    "checksums": "https://get.pulumi.com/releases/sdk/pulumi-0.6.1-rc1-checksums.txt"
  },
  {
    "version": "v0.6",
    "date": "2017-09-18T22:16:30Z",
    "downloads": {
      "linux-x64": "https://get.pulumi.com/releases/sdk/pulumi-v0.6-linux-x64.tar.gz",
      "linux-arm64": "https://get.pulumi.com/releases/sdk/pulumi-v0.6-linux-arm64.tar.gz",
      "darwin-x64": "https://get.pulumi.com/releases/sdk/pulumi-v0.6-darwin-x64.tar.gz",
      "darwin-arm64": "https://get.pulumi.com/releases/sdk/pulumi-v0.6-darwin-arm64.tar.gz",
      "windows-x64": "https://get.pulumi.com/releases/sdk/pulumi-v0.6-windows-x64.zip",
      "windows-arm64": "https://get.pulumi.com/releases/sdk/pulumi-v0.6-windows-arm64.zip"
    },
    "checksums": "https://get.pulumi.com/releases/sdk/pulumi-0.6-checksums.txt"
  },
  {
    "version": "v0.4",
    "date": "2017-07-31T18:44:34Z",
    "downloads": {
      "linux-x64": "https://get.pulumi.com/releases/sdk/pulumi-v0.4-linux-x64.tar.gz",
      "linux-arm64": "https://get.pulumi.com/releases/sdk/pulumi-v0.4-linux-arm64.tar.gz",
      "darwin-x64": "https://get.pulumi.com/releases/sdk/pulumi-v0.4-darwin-x64.tar.gz",
      "darwin-arm64": "https://get.pulumi.com/releases/sdk/pulumi-v0.4-darwin-arm64.tar.gz",
      "windows-x64": "https://get.pulumi.com/releases/sdk/pulumi-v0.4-windows-x64.zip",
      "windows-arm64": "https://get.pulumi.com/releases/sdk/pulumi-v0.4-windows-arm64.zip"
    },
    "checksums": "https://get.pulumi.com/releases/sdk/pulumi-0.4-checksums.txt"
  },
  {
    "version": "v0.3",
    "date": "2017-06-25T20:59:26Z",
    "downloads": {
      "linux-x64": "https://get.pulumi.com/releases/sdk/pulumi-v0.3-linux-x64.tar.gz",
      "linux-arm64": "https://get.pulumi.com/releases/sdk/pulumi-v0.3-linux-arm64.tar.gz",
      "darwin-x64": "https://get.pulumi.com/releases/sdk/pulumi-v0.3-darwin-x64.tar.gz",
      "darwin-arm64": "https://get.pulumi.com/releases/sdk/pulumi-v0.3-darwin-arm64.tar.gz",
      "windows-x64": "https://get.pulumi.com/releases/sdk/pulumi-v0.3-windows-x64.zip",
      "windows-arm64": "https://get.pulumi.com/releases/sdk/pulumi-v0.3-windows-arm64.zip"
    },
    "checksums": "https://get.pulumi.com/releases/sdk/pulumi-0.3-checksums.txt"
  },
  {
    "version": "v0.2",
    "date": "2017-06-06T23:42:14Z",
    "downloads": {
      "linux-x64": "https://get.pulumi.com/releases/sdk/pulumi-v0.2-linux-x64.tar.gz",
      "linux-arm64": "https://get.pulumi.com/releases/sdk/pulumi-v0.2-linux-arm64.tar.gz",
      "darwin-x64": "https://get.pulumi.com/releases/sdk/pulumi-v0.2-darwin-x64.tar.gz",
      "darwin-arm64": "https://get.pulumi.com/releases/sdk/pulumi-v0.2-darwin-arm64.tar.gz",
      "windows-x64": "https://get.pulumi.com/releases/sdk/pulumi-v0.2-windows-x64.zip",
      "windows-arm64": "https://get.pulumi.com/releases/sdk/pulumi-v0.2-windows-arm64.zip"
    },
    "checksums": "https://get.pulumi.com/releases/sdk/pulumi-0.2-checksums.txt"
  },
  {
    "version": "v0.1",
    "date": "2017-01-26T01:22:35Z",
    "downloads": {
      "linux-x64": "https://get.pulumi.com/releases/sdk/pulumi-v0.1-linux-x64.tar.gz",
      "linux-arm64": "https://get.pulumi.com/releases/sdk/pulumi-v0.1-linux-arm64.tar.gz",
      "darwin-x64": "https://get.pulumi.com/releases/sdk/pulumi-v0.1-darwin-x64.tar.gz",
      "darwin-arm64": "https://get.pulumi.com/releases/sdk/pulumi-v0.1-darwin-arm64.tar.gz",
      "windows-x64": "https://get.pulumi.com/releases/sdk/pulumi-v0.1-windows-x64.zip",
      "windows-arm64": "https://get.pulumi.com/releases/sdk/pulumi-v0.1-windows-arm64.zip"
    },
    "checksums": "https://get.pulumi.com/releases/sdk/pulumi-0.1-checksums.txt"
  }
]<|MERGE_RESOLUTION|>--- conflicted
+++ resolved
@@ -1,7 +1,5 @@
 [
   {
-<<<<<<< HEAD
-=======
     "version": "v3.196.0",
     "date": "2025-09-12T21:25:58Z",
     "downloads": {
@@ -42,7 +40,6 @@
     "checksums": "https://get.pulumi.com/releases/sdk/pulumi-3.194.0-checksums.txt"
   },
   {
->>>>>>> a2fb93d5
     "version": "v3.193.0",
     "date": "2025-09-04T11:42:32Z",
     "downloads": {
@@ -53,12 +50,7 @@
       "windows-x64": "https://get.pulumi.com/releases/sdk/pulumi-v3.193.0-windows-x64.zip",
       "windows-arm64": "https://get.pulumi.com/releases/sdk/pulumi-v3.193.0-windows-arm64.zip"
     },
-<<<<<<< HEAD
-    "checksums": "https://get.pulumi.com/releases/sdk/pulumi-3.193.0-checksums.txt",
-    "latest": true
-=======
     "checksums": "https://get.pulumi.com/releases/sdk/pulumi-3.193.0-checksums.txt"
->>>>>>> a2fb93d5
   },
   {
     "version": "v3.192.0",
