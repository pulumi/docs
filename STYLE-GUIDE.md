--- conflicted
+++ resolved
@@ -87,15 +87,13 @@
 ## Lists
 
 * Present instructional steps in lists.
-<<<<<<< HEAD
+* All ordered list items should begin with `1.` regardless of their position in the list. They are rendered with correct numbering automatically.
 * Always include a blank line before the first bullet point in any list.
 
 ## Formatting
 
 * All headings must have a blank line after them before content begins.
 * All Markdown files must end with a blank line.
-=======
-* All ordered list items should begin with `1.` regardless of their position in the list. They are rendered with correct numbering automatically.
 
   **Example**  
 
@@ -105,7 +103,6 @@
   1. Third item
   1. Fourth item
   ```
->>>>>>> c4aa3f3d
 
 ## Content design
 
