@tailwind base;
@tailwind components;

@import "colors";
@import "mixins";

@import "about";
@import "accordion";
@import "algolia";
@import "animation";
@import "api-nodejs";
@import "api-python";
@import "api-symbol";
@import "marketing/automation-api";
@import "badges";
@import "benefits";
@import "breadcrumb";
@import "buttons";
@import "card";
@import "marketing/cloud-engineering";
@import "marketing/dismissable-banner";
@import "code";
@import "container";
@import "copilot";
@import "copy-button";
@import "docs/cloud-overview";
@import "docs/continuous-delivery";
@import "docs/docs-main";
@import "docs/docs-top-nav";
@import "docs/main-nav";
@import "docs/docs-home";
@import "customer-logo";
@import "marketing/developer-advocates";
@import "docs/footer";
@import "docs/icons";
@import "event-list";
@import "event-schedule";
@import "fonts";
@import "footer";
@import "glossary";
@import "header";
@import "hero";
@import "hubspot";
@import "icons";
@import "marketing/learn";
@import "lists";
@import "no-select";
@import "notes";
@import "docs/packages";
@import "pagination";
@import "marketing/pricing";
@import "marketing/product";
@import "marketing/pulumi-deployments";
@import "marketing/pulumi-up";
@import "search";
@import "section-nav";
@import "marketing/self-hosted";
@import "marketing/shape-backgrounds";
@import "marketing/signup";
@import "marketing/workshop-signup";
@import "marketing/slot-machine";
@import "marketing/stacked-carousel";
@import "docs/registry";
@import "docs/tutorials";
@import "tables";
@import "tiles";
@import "toggle";
@import "tooltip";
@import "404";

@import "components/banner";
@import "components/chooser";
@import "components/choosable";
@import "components/convert";
@import "components/docs-nav";
@import "components/filter-select";
@import "components/greenhouse-jobs-list";
@import "components/install";
@import "components/resource-links";
@import "components/examples";
@import "components/audio";
@import "components/swiper";
@import "components/slot-machine";
@import "components/pulumi-tertiary-nav";
@import "components/user-toggle";
@import "components/tabs";

h1,
h2,
h3,
h4,
h5,
h6 {
    @apply font-display text-gray-800 mb-2;

    &:not(:first-child) {
        // Don't apply top margin when one's being specified.
        &:not([class*="mt-"]):not([class*="m-"]) {
            @apply mt-8;
        }
    }
}

h1 {
    @apply text-4xl;
}

h2 {
    font-size: 32px;
}

h3 {
    @apply text-2xl;
}

h4 {
    @apply text-xl;
}

h5 {
    @apply text-lg;
}

h6 {
    @apply text-sm;
}

p {
    @apply mb-4 leading-normal my-4;
}

body {
    @apply font-body text-gray-800;

    figure {
        figcaption {
            clear: left;
            margin: 0.75em 0;
            text-align: center;
            font-style: italic;
            line-height: 1.5em;
        }
    }
}

.nav-main {
    a {
        @include transition;
    }
}

main {
    @apply text-gray-800;

    p,
    li,
    blockquote,
    table {
        a {
            @apply text-blue-600 break-words;

            &:hover {
                @apply text-blue-700;

                .section-docs &,
                .section-blog &,
                .section-authors &,
                .section-tags & {
                    @apply underline;
                }
            }
        }

        strong {
            @apply font-semibold;
        }
    }

    ul,
    ol {
        @apply pl-5;
    }

    ul {
        @apply list-disc;
    }

    ol {
        @apply list-decimal;
    }

    li {
        @apply my-2 leading-normal;
    }

    blockquote {
        @apply border-l-4 rounded border-blue-100 px-4 py-1 text-sm my-4;

        p {
            @apply my-1 leading-relaxed;
        }
    }
}

.section-docs {
    .footer-dots-container {
        @apply hidden;
    }
}

.link {
    @apply text-blue-700;
}

.section-blog {
    .tags {
        .tag {
            @apply lowercase border border-blue-200 rounded py-1 px-2 mr-1;

            &.tag-blog {
                @apply bg-gray-100 text-blue-600;

                &:hover {
                    @apply border-blue-300 text-blue-700 no-underline;
                }

                &.active {
                    @apply border-blue-600 bg-blue-600 text-white;

                    &:hover {
                        @apply text-white;
                    }
                }
            }
        }
    }
}

.popup-overlay {
    @apply flex w-full h-full fixed inset-0 z-50;
    background-color: rgba(44, 44, 44, 0.6);
}

.transition-all {
    @include transition(all);

    &-200 {
        @include transition($duration: 200ms);
    }
}

.github-widget {
    > span {
        @apply flex;
    }
}

// Custom css for the Calendly iframe we use on the event registration pages.
#calendly-widget {
    min-width: 270px;
    height: 600px;

    @screen md {
        min-width: 320px;
        height: 750px;
    }

    .booking-container {
        background-color: green;
        max-width: initial !important;
    }
}

$sitenav-height: 90px;

// A 16px offset makes it easier to position elements below the nav when it's pinned.
$sitenav-offset: calc($sitenav-height + 16px);

// This little trick prepends anchor targets with a pseudoelement that the browser picks
// up as the anchor target, allowing us to position the actual target below the fixed
// navbar. Only necessary at medium and up.
@screen md {
    :target {
        &::before {
            content: " ";
            display: block;
            height: $sitenav-offset;
            margin-top: -$sitenav-offset;
        }
    }
}

.sticky-sidebar {
    @screen lg {
        @apply sticky self-start overflow-y-auto;
        max-height: 90vh;
        top: $sitenav-offset;

        // Registry's nav isn't sticky, so we don't need to position sidebars in relation to it.
        .section-registry & {
            @apply top-8;
        }
    }
}

.resource-deprecated {
    @apply text-yellow-700 py-2 px-4 rounded border border-yellow-600;
}

.aws-reinvent-blog-image {
    img {
        @apply mb-0;

        @screen lg {
            @apply mb-8;
        }
    }
}

.section-docs {
    // Hide the language-specific SDK-docs tables until we've removed them from the provider builds.
    main .container dl.package-details + p + dl.tabular {
        @apply hidden;
    }
    // Hide input and output type notes as well.
    #supporting-types ~ h4 ~ div pulumi-choosable .active blockquote {
        @apply hidden;
    }
}

// New Styles
.rainbow-text {
    background: linear-gradient(90deg, #f7bf2a 0%, #f26e7e 18.23%, #be5188 38.02%, #8a3391 53.65%, #805ac3 74.48%, #7682f4 100%);
    -webkit-background-clip: text;
    -webkit-text-fill-color: transparent;
    -moz-background-clip: text;
    -moz-text-fill-color: transparent;

    text-shadow: none;
}

.blue-star-background {
    @apply w-full h-full overflow-hidden absolute top-0 left-0 bg-blue-200 shadow-lg;

    .blue-star-background-image {
        @apply w-full h-full;
        background-image: url("/images/home/hero-background.svg");
        background-repeat: no-repeat;
        background-size: cover;
        opacity: 0.5;
    }
}

.purple-hex-background {
    @apply w-full h-full overflow-hidden absolute top-0 left-0 bg-violet-200 shadow-lg;

    .purple-hex-background-image {
        @apply w-full h-full;
        background-image: url("/images/home/hexagons.svg");
        background-repeat: no-repeat;
        background-size: cover;
        opacity: 0.5;
    }
}

#architectures {
    @apply text-center;

    h2 {
        @apply pl-2 pr-2 inline;
        background-color: rgba(255, 255, 255, 0.7);
    }
}

.blog-list-description {
    // Make the min height of the section equal to the anchor-wrapped image
    // and padding, so the border isn't misaligned on items with shorter descriptions.
    min-height: 178px;
}

pulumi-tree-item {
    &::part(expand-collapse-button) {
        @apply text-xs;
    }
    &.expanded {
        .glyph {
            transform: rotateZ(90deg);
        }
    }
}

section.newsletter-input pulumi-hubspot-form input.hs-input {
    @apply rounded;
}

#segment-consent-manager:empty {
    @apply hidden;
}
#segment-consent-manager {

    @apply text-black fixed bottom-0 right-0 left-0 p-2 m-4 border-2 border-violet-600 rounded-lg shadow-lg;
    z-index: 99999;

<<<<<<< HEAD
        @screen lg {
            @apply w-1/3 right-auto m-4 overflow-hidden p-2;
        }
=======
    @screen lg {
        @apply w-1/3 left-auto m-4 overflow-hidden p-2;
>>>>>>> baf3608d
    }

    div {
       @apply bg-white;
    }
    
    p {
        @apply text-black text-left text-sm pr-2;

        a {
            text-decoration: none;
            color: map-get($blue, 600);
        }
    }

    button {
        @apply font-bold no-underline;
    }

    button[aria-label="Close"] {
        @apply text-violet-800 mt-4 top-0 right-0 text-lg;
    }

    .manage-cookies-btn {
        @apply mt-2 bg-violet-600 text-white font-bold border-2 border-violet-600 no-underline p-3 rounded-md;
        @include transition;

        &.disabled {
            opacity: 0.3rem;
        }

        &:hover {
            @apply bg-violet-100 text-violet-700;
        }

        &:focus {
            @apply bg-violet-100 text-violet-200;
        }
    }
}

@tailwind utilities;<|MERGE_RESOLUTION|>--- conflicted
+++ resolved
@@ -401,14 +401,8 @@
     @apply text-black fixed bottom-0 right-0 left-0 p-2 m-4 border-2 border-violet-600 rounded-lg shadow-lg;
     z-index: 99999;
 
-<<<<<<< HEAD
-        @screen lg {
-            @apply w-1/3 right-auto m-4 overflow-hidden p-2;
-        }
-=======
     @screen lg {
-        @apply w-1/3 left-auto m-4 overflow-hidden p-2;
->>>>>>> baf3608d
+        @apply w-1/3 right-auto m-4 overflow-hidden p-2;
     }
 
     div {
