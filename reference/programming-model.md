--- conflicted
+++ resolved
@@ -4,13 +4,9 @@
 
 {% include mini-toc.html %}
 
-<<<<<<< HEAD
+## Overview {#overview}
+
 In Pulumi, [resources](#resources) are defined by allocating resource objects in a [program](#programs), such as `new aws.ec2.Instance(...)`.  The first argument passed to the resource constructor is its `name`, which must be unique within the Pulumi program. To create dependencies between resources, just reference the [output properties](#outputs) of a resource. For example, this definition of an EC2 instance creates a dependency on a `SecurityGroup`:
-=======
-## Overview {#overview}
-
-In Pulumi, [resources](#resources) are defined by allocating resource objects in a program, such as `new aws.ec2.Instance(...)`.  The first argument passed to the resource constructor is its `name`, which must be unique within the Pulumi program. To create dependencies between resources, just reference the [output properties](#outputs) of a resource. For example, this definition of an EC2 instance creates a dependency on a `SecurityGroup`:
->>>>>>> 99629149
 
 {% include langchoose.html %}
 
