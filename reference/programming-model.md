--- conflicted
+++ resolved
@@ -199,12 +199,7 @@
 
 The `apply` method accepts a callback which will be passed the value of the `Output` when it is available, and which returns the new value.  The result of the call to `apply` is a new `Output` whose value is the value returned from the callback, and which includes the dependencies of the original `Output`.  If the callback itself returns an `Output`, the dependencies of that output are unioned into the dependencies of the returned `Output`.
 
-<<<<<<< HEAD
-> _Note_: Several common types of transformations can be done more convienently.  See (Accessing properties of an Output)[#lifting] for how to access Output value properties simply.   Also, `Output` itself cannot be used directly in string concatenation as it is not itself the value of the output.  See (Working with Outputs and strings)[#ouputs-and-strings] for examples of how to more simply work use the two together.  For cases where these convenience forms are not sufficient, `.apply` is available the most general way to transform one `Output` into another.
-=======
-> Note: Several common types of transformations can be done more convienently.  See [Accessing properties of an Output](#lifting) for how to access Output value properties simply.   Also, `Output` itself cannot be used directly in string concatenation as it is not itself the value of the output.  See (Working with Outputs and strings)[#ouputs-and-strings] for examples of how to more simply work use the two together.  For cases where these convenience forms are not sufficient, `.apply` is available the most general way to transform one `Output` into another.  
-
->>>>>>> 4cbd185d
+> _Note_: Several common types of transformations can be done more convienently.  See [Accessing properties of an Output](#lifting) for how to access Output value properties simply.   Also, `Output` itself cannot be used directly in string concatenation as it is not itself the value of the output.  See (Working with Outputs and strings)[#ouputs-and-strings] for examples of how to more simply work use the two together.  For cases where these convenience forms are not sufficient, `.apply` is available the most general way to transform one `Output` into another.  
 
 ##### Accessing properties of an Output {#lifting}
 
