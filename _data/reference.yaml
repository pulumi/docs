nav_section: "Reference"
toc:
- title: Overview
  path: /reference/index
  section: 
  - reference/stack.md
  - reference/project.md
  - reference/config.md
  - reference/resource.md
- title: Commands (CLI)
  path: /reference/commands
  section:
  - title: Cancel
    path: /reference/cli/pulumi_cancel.html
  - title: Config
    path: /reference/cli/pulumi_config.html
  - title: Destroy
    path: /reference/cli/pulumi_destroy.html
  - title: Login
    path: /reference/cli/pulumi_login.html
  - title: Logout
    path: /reference/cli/pulumi_logout.html
  - title: Logs
    path: /reference/cli/pulumi_logs.html
  - title: New
    path: /reference/cli/pulumi_new.html
  - title: Plugin
    path: /reference/cli/pulumi_plugin.html
  - title: Preview
    path: /reference/cli/pulumi_preview.html
  - title: Refresh
    path: /reference/cli/pulumi_refresh.html
  - title: Stack
    path: /reference/cli/pulumi_stack.html
  - title: Update
    path: /reference/cli/pulumi_update.html
<<<<<<< HEAD
- title: API reference
  path: /reference/apis.html
=======
- reference/apis.md
>>>>>>> ba6fd97c
- title: Programming Model
  path: /reference/programming-model
  section:
  - reference/javascript.md
  - reference/python.md
  - reference/component-tutorial.md
- title: Cloud Resources
  path: /reference/cloud-resources
  section:
  - reference/cloud.md
  - reference/aws.md
  - reference/azure.md
  - reference/kubernetes.md
- title: How Pulumi Works
  path: /reference/how
  section:
  - reference/providers.md
- title: Continuous Deployment
  path: /reference/cd
  section:
  - reference/cd-travis.md
- reference/known-issues.md<|MERGE_RESOLUTION|>--- conflicted
+++ resolved
@@ -34,12 +34,7 @@
     path: /reference/cli/pulumi_stack.html
   - title: Update
     path: /reference/cli/pulumi_update.html
-<<<<<<< HEAD
-- title: API reference
-  path: /reference/apis.html
-=======
 - reference/apis.md
->>>>>>> ba6fd97c
 - title: Programming Model
   path: /reference/programming-model
   section:
