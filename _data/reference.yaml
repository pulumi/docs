--- conflicted
+++ resolved
@@ -143,17 +143,10 @@
         path: /reference/pkg/nodejs/@pulumi/kubernetes/index.html
       - title: openstack
         path: /reference/pkg/nodejs/@pulumi/openstack/index.html
-<<<<<<< HEAD
+      - title: packet
+        path: /reference/pkg/nodejs/@pulumi/packet/index.html
       - title: random
         path: /reference/pkg/nodejs/@pulumi/random/index.html
-      - title: vsphere
-        path: /reference/pkg/nodejs/@pulumi/vsphere/index.html
-      - title: f5bigip
-        path: /reference/pkg/nodejs/@pulumi/f5bigip/index.html
-=======
->>>>>>> eaca268b
-      - title: packet
-        path: /reference/pkg/nodejs/@pulumi/packet/index.html
       - title: vsphere
         path: /reference/pkg/nodejs/@pulumi/vsphere/index.html
     - title: Python
