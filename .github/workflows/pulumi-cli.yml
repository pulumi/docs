--- conflicted
+++ resolved
@@ -78,11 +78,7 @@
           go get -u github.com/cbroglie/mustache
           go get -u github.com/gobuffalo/packr
           go get -u github.com/pkg/errors
-<<<<<<< HEAD
           go get -u github.com/russross/blackfriday/v2
-=======
-          go get -u github.com/russross/blackfriday.v2
->>>>>>> 22d030eb
         working-directory: docs
       - name: Install docfx
         run: brew install docfx
