--- conflicted
+++ resolved
@@ -67,9 +67,6 @@
 
 # VScode solution files.
 *.sln
-<<<<<<< HEAD
 **/.claude/settings.local.json
-=======
 
-.claude
->>>>>>> 33bc9589
+.claude