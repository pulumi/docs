---
title: "Announcing Support for Email-based Identities"
authors: ["praneet-loke"]
tags: ["Pulumi-News","Features"]
<<<<<<< HEAD
meta_desc: "Pulumi now supports for email-based identities, on top of support for Atlassian identity and GitLab."
=======
meta_desc: "Pulumi now supports email-based identities, in addition to GitHub, Atlassian, and GitLab."
>>>>>>> d3b235e9
date: "2019-03-21"

meta_desc: "Today, we are pleased to announce that we are launching support for email-based identities. You no longer need to use a social identity to sign-up for an account on Pulumi. Just fill out the signup form, and you are ready to go."
meta_image: "email-signup.png"
---

We have been hard at work the past few months providing our users with
more ways to connect to Pulumi. Here are some our past announcements
related to identities:

- [Support for Atlassian identity]({{< relref "pulumi-now-supports-atlassian-identity" >}})
- [Connecting multiple identities to an existing Pulumi account]({{< relref "connecting-multiple-identities-to-pulumi" >}})
- [Support for GitLab identity]({{< relref "welcoming-gitlab-users-to-pulumi" >}})

**Today**, we are pleased to announce that we are launching support for
email-based identities. You no longer need to use a social identity to
sign-up for an account on Pulumi. Just fill out
the [signup](https://app.pulumi.com/signup/email) form, and you are
ready to go.

![Email Signup](./email-signup.png)

## Quickstart

Get started quickly by creating a new [template-based project](https://app.pulumi.com/site/new-project).
This creates a project, and a [stack]({{< ref "/docs/reference/stack" >}}) ready to be used by the Pulumi CLI.
The wizard also shows you the commands you need to run in the CLI.

Haven't setup your CLI for a specific cloud yet? Check out this docs page on how to do that.

![New Project Wizard](./new-project-wizard.gif)

Once you've deployed your first stack, the next step is up to you. You can refer to our documentation on integrating Pulumi into your CI/CD pipeline, setting up chat-ops workflows via Webhooks, or taking your Kubernetes solutions to the next level!

We'd love to hear what you're up to. Say 👋 in the [Pulumi Community Slack](https://slack.pulumi.com/)
or [drop us a line]({{< ref "/contact" >}}).<|MERGE_RESOLUTION|>--- conflicted
+++ resolved
@@ -2,14 +2,12 @@
 title: "Announcing Support for Email-based Identities"
 authors: ["praneet-loke"]
 tags: ["Pulumi-News","Features"]
-<<<<<<< HEAD
-meta_desc: "Pulumi now supports for email-based identities, on top of support for Atlassian identity and GitLab."
-=======
+
 meta_desc: "Pulumi now supports email-based identities, in addition to GitHub, Atlassian, and GitLab."
->>>>>>> d3b235e9
+
 date: "2019-03-21"
 
-meta_desc: "Today, we are pleased to announce that we are launching support for email-based identities. You no longer need to use a social identity to sign-up for an account on Pulumi. Just fill out the signup form, and you are ready to go."
+
 meta_image: "email-signup.png"
 ---
 
