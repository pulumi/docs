---
title: "Announcing the Public Preview of Update Plans"
date: 2022-02-09
<<<<<<< HEAD
updated: 2024-03-05
=======
updated: 2025-04-16
>>>>>>> d237f088
meta_desc: Update Plans enable you to see and confirm the updates that will be made to your infrastructure and then apply those updates at a later time.
meta_image: update_plans_preview.png
authors:
    - fraser-waters
tags:
    - features
canonical_url: "https://www.pulumi.com/docs/iac/concepts/update-plans/"
---

Pulumi’s previews are an important part of any workflow where you want to see the changes that will be made to your infrastructure before actually making the changes (with `pulumi up`). However, today there is no guarantee that the `pulumi up` operation will do only what was previewed; if the program, or your infrastructure, changes between the preview and the update, the update might make additional changes to bring your infrastructure back in line with what’s defined in your program. We’ve [heard from many of you](https://github.com/pulumi/pulumi/issues/2318) that you need a strong guarantee about exactly which changes an update will make to your infrastructure, especially in critical and production environments.

<!--more-->

Today, I’m excited to announce the public preview of [Update Plans](/docs/iac/concepts/update-plans/), a new Pulumi feature which guarantees that operations shown in `pulumi preview` will run on `pulumi up`. Update Plans also help catch any unexpected changes that might happen between when you preview a change and when you apply that change. Update Plans work by saving the results of a `pulumi preview` to a _plan file_, which enables you to restrict subsequent `pulumi up` operations to only the actions saved in the plan file. This helps you ensure that what you saw in the `pulumi preview` is what will actually happen when you run `pulumi up`.

Here’s an example of Update Plans in action. In this example we're creating a new [AWS EC2](https://aws.amazon.com/ec2/) instance and associated security group. First, we plan the change with `pulumi preview --save-plan plan.json`, and then we examine the plan file to see which resources the plan expects to change. Finally, we run an update that's constrained to the plan with `pulumi up --plan plan.json`.

{{< asciicast id="466347" >}}

To get started, you only need to add `--save-plan <file>` to the preview command and `--plan <file>` to the up command. In the video above, we demonstrated a pretty trivial example where our program did what our plan expected, so everything ran just as expected. But what if we changed our program to have a different `userData` value and ran it against the same plan? If we clear the infrastructure we just created and use the same plan with the changed program, then Update Plans will return an error and block the change.

{{< asciicast id="466462" >}}

When updates fail to validate against the plan, Pulumi will print what constraint failed. In the example above, the resource `urn:pulumi:dev::aws-ts-webserver::aws:ec2/instance:Instance::web-server-www` changed the value of the property `userData`.

## New Scenario: Pull Request Validation Workflows

Software development teams commonly use version control-based workflows to review and monitor the code that is added to a codebase. For example, many teams protect their primary branch (e.g. `main`, `master`, `trunk`) from direct code pushes and instead require a pull or merge request where the changes can be reviewed and continuous integration (CI) and tests can be run.

With Update Plans, this same workflow is now possible with infrastructure managed by Pulumi. Assuming you already have CI set up for your pull/merge requests, you can run `pulumi preview --save-plan PLAN-FILENAME` and output the resulting plan file as a CI artifact. Then, update the CI workflow that runs when changes are merged to run `pulumi up --plan PLAN-FILENAME`.

## Try Update Plans

{{% notes type="info" %}}

Update Plans are in public preview. We recommend using it only in non-critical, non-production scenarios during the preview period.

{{% /notes %}}

We’re eager for you to try the public preview of Update Plans and let us know what you think. To try it out, make sure you’ve updated to [Pulumi 3.24.1](https://github.com/pulumi/pulumi/releases/tag/v3.24.1) then set the following environment variable in your shell:

```sh

PULUMI_EXPERIMENTAL=true

```

Then, save a plan file:

```sh

pulumi preview --save-plan plan.json

```

Finally, pass the plan file to the `pulumi up` command:

```sh

pulumi up --plan-file plan.json

```

When `PULUMI_EXPERIMENTAL` is set `pulumi up` will also generate a plan during it's preview stage which will then apply to the update if an explict plan hasn't been given via `--plan`. This ensures your `up` previews match what happens in the resulting operations.

We’d love to hear your thoughts on the Update Plans feature! Feel free to start discussions or ask questions using [GitHub Discussions in the `pulumi/pulumi` repository](https://github.com/pulumi/pulumi/discussions/categories/preview-features).<|MERGE_RESOLUTION|>--- conflicted
+++ resolved
@@ -1,11 +1,7 @@
 ---
 title: "Announcing the Public Preview of Update Plans"
 date: 2022-02-09
-<<<<<<< HEAD
-updated: 2024-03-05
-=======
 updated: 2025-04-16
->>>>>>> d237f088
 meta_desc: Update Plans enable you to see and confirm the updates that will be made to your infrastructure and then apply those updates at a later time.
 meta_image: update_plans_preview.png
 authors:
