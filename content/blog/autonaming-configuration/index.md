---
title: "Introducing Flexible Resource Auto-naming in Pulumi"
date: 2025-01-16
meta_desc: "Discover how to customize Pulumi's resource naming to align with your organization's standards and naming conventions."
meta_image: meta.png
authors:
    - mikhail-shilkov
tags:
    - features
    - releases
social:
    twitter: |
        🎉 New in Pulumi: Flexible Resource Auto-naming!
        
        Finally, full control over your cloud resource names:
        ✨ Custom naming patterns
        🎯 Verbatim mode
        🔧 Flexible configuration

        No more compromises between naming standards and uniqueness.

        Read more ⬇️
    linkedin: >
        🚀 We're excited to announce Flexible Resource Auto-naming in Pulumi! 
        
        This highly anticipated feature gives you complete control over how your cloud resources are named across all cloud providers. Whether you want to enforce enterprise naming standards, ensure compliance, or maintain consistent naming patterns - we've got you covered.
        
        Key capabilities:
        - Custom naming patterns with static text, resource information, and random components
        - Verbatim mode for exact logical name matching
        - Option to disable auto-naming entirely
        - Support across all cloud providers
        
        Ready to try it out? Check out our latest blog post to learn more about this game-changing feature for infrastructure management.
---

<<<<<<< HEAD
I'm thrilled to announce the release of our resource auto-naming feature, which builds upon one of Pulumi's beloved capabilities. Our default auto-naming feature has helped thousands of customers successfully manage cloud resources at scale by automatically ensuring unique, conflict-free resource names across their cloud deployments. This robust naming system has been particularly valuable for teams managing multiple environments, handling zero-downtime deployments, and maintaining clear resource organization.
=======
I'm thrilled to announce the release of our auto-naming configuration feature. This highly anticipated capability addresses one of our [most requested features](https://github.com/pulumi/pulumi/issues/1518) and gives you complete control over how Pulumi names your cloud resources.
>>>>>>> c3fb62d4

<!--more-->

As our customers have grown with Pulumi, they've shared how they'd love to combine this reliable naming system with their organization's specific naming conventions and requirements. Whether it's adding cost center identifiers, incorporating compliance tags, or matching existing naming patterns, teams want the flexibility to customize how their resources are named.

Today, I'm excited to introduce resource auto-naming, which delivers this flexibility while preserving all the benefits of our existing naming system. This [highly requested feature](https://github.com/pulumi/pulumi/issues/1518)(with 50 upvotes!) gives you full control over how Pulumi names your cloud resources, allowing you to seamlessly integrate Pulumi into your organization's resource management practices.

## The Journey to Better Resource Naming

Since Pulumi's early days, auto-naming has been a core feature that ensures unique names for cloud resources by generating random name suffixes. While this approach solved many challenges around zero-downtime deployments and stack co-existence, we heard consistently from our community that you needed more control over how your resources are named.

The original [feature request](https://github.com/pulumi/pulumi/issues/1518) I opened in June 2018 has generated extensive discussion, with users sharing various use cases and requirements. Today, I'm happy to finally close that issue with a solution that addresses the community's needs while maintaining Pulumi's robust resource management capabilities.

## Introducing Auto-naming Configuration

With the new auto-naming configuration feature, you now have full control over how Pulumi generates resource names. Here are some common scenarios you can achieve:

### Disable Auto-naming

If you want complete control over your resource names, you can disable auto-naming entirely:

```yaml
pulumi:autonaming:
  mode: disabled
```

In this mode, Pulumi will require you to provide explicit physical names for all resources.

### Use Logical Names As-Is

For scenarios where you want Pulumi to copy exactly the logical names to become the physical names, you can use the `verbatim` mode:

```yaml
pulumi:autonaming:
  mode: verbatim
```

No random suffixes will be added to the resource names.

Note, when an update requires replacing the resource, Pulumi's default behavior is to create the new resource and then delete the old resource. However, when using verbatim names or patterns without random components, resources that need to be replaced will be deleted before creating the new resource. This can lead to downtime.

### Custom Naming Patterns

Create your own naming patterns that combine static text, resource information, and random elements:

```yaml
pulumi:autonaming:
  pattern: ${project}-${stack}-${name}${alphanum(6)}
```

See the [auto-naming configuration documentation](/docs/concepts/resources/names/#auto-naming-configuration) to see the full list of available expressions.

## See It In Action

Let's look at a practical example. Say you're creating an S3 bucket and a DynamoDB table in your Pulumi program:

```typescript
import * as aws from "@pulumi/aws";

// Create an S3 bucket
const bucket = new aws.s3.Bucket("uploads");

// Create a DynamoDB table
const table = new aws.dynamodb.Table("users", {
    hashKey: "id",
    attributes: [{
        name: "id",
        type: "S",
    }],
    billingMode: "PAY_PER_REQUEST",
});
```

By default, Pulumi would generate names like `uploads-ae26f3b` and `users-4c2dd09`. But let's say you want your resources to follow a pattern that includes your project and stack name. You can configure this in your stack configuration file (`Pulumi.<stack-name>.yaml`):

```yaml
config:
  pulumi:autonaming:
    pattern: ${project}-${stack}-${name}
```

Now when you run `pulumi up`, your resources will be created with predictable names:

- S3 bucket: `myproject-dev-uploads`
- DynamoDB table: `myproject-dev-users`

You can also set different patterns for specific providers or resource types:

```yaml
config:
  pulumi:autonaming:
    pattern: ${project}-${stack}-${name}
    providers:
      aws:
        resources:
          "aws:s3/bucket:Bucket":
            pattern: ${name}-${stack}-${alphanum(6)}
```

With this configuration, you'll get:

- S3 bucket: `uploads-dev-x7yz9n` (with a random suffix for global uniqueness)
- DynamoDB table: `myproject-dev-users` (following the default pattern)

### Configuration Syntax

The configuration syntax differs slightly depending on where you define it:

In your project file `Pulumi.yaml`:

```yaml
config:
  pulumi:autonaming:
    value:
      mode: verbatim
```

In your stack configuration file `Pulumi.<stack-name>.yaml`:

```yaml
config:
  pulumi:autonaming:
    mode: verbatim
```

The same applies to other configuration patterns shown above - use the `value:` key in project-level configuration, but omit it in stack-level configuration.

## Getting Started

To use the auto-naming configuration feature, you'll need:

1. Pulumi CLI 3.146.0 or later
2. The following minimum provider versions (as applicable):
   - AWS provider 6.66.0 or later
   - Azure Native provider 2.78.0 or later
   - Azure Classic provider 6.14.0 or later
   - Google Cloud Platform provider 8.11.0 or later
   - AWS Cloud Control provider 1.21.0 or later

Once you have the required versions installed, simply add your desired auto-naming configuration to your Pulumi configuration file.

For complete documentation and advanced usage scenarios, visit our [resource auto-naming documentation](/docs/intro/concepts/resources/names/#auto-naming-configuration).

## General Availability

We're excited to announce that the auto-naming feature is now generally available across our major cloud providers. This release marks an important milestone in Pulumi's evolution, delivering a robust and flexible solution for resource naming.

Thank you to everyone who participated in the [RFC discussion](https://github.com/pulumi/pulumi/discussions/17592) and the preview period and for providing valuable feedback. Your input has been invaluable in creating a solution that works for diverse use cases while maintaining Pulumi's core strengths.

If you have any questions or feedback about the resource auto-naming feature, please don't hesitate to reach out to us on GitHub or in the [Pulumi Community Slack](https://slack.pulumi.com).<|MERGE_RESOLUTION|>--- conflicted
+++ resolved
@@ -34,11 +34,7 @@
         Ready to try it out? Check out our latest blog post to learn more about this game-changing feature for infrastructure management.
 ---
 
-<<<<<<< HEAD
 I'm thrilled to announce the release of our resource auto-naming feature, which builds upon one of Pulumi's beloved capabilities. Our default auto-naming feature has helped thousands of customers successfully manage cloud resources at scale by automatically ensuring unique, conflict-free resource names across their cloud deployments. This robust naming system has been particularly valuable for teams managing multiple environments, handling zero-downtime deployments, and maintaining clear resource organization.
-=======
-I'm thrilled to announce the release of our auto-naming configuration feature. This highly anticipated capability addresses one of our [most requested features](https://github.com/pulumi/pulumi/issues/1518) and gives you complete control over how Pulumi names your cloud resources.
->>>>>>> c3fb62d4
 
 <!--more-->
 
