---
title: "Pulumi's Java SDK is Now Generally Available"
date: 2025-02-10T16:15:00-08:00
draft: false

meta_desc: "Pulumi’s Java SDK is now generally available. It enables organizations of all sizes to build infrastructure using a proven, safe, and familiar language."
meta_image: meta.png

authors:
    - mark-huber
    - justin-vanpatten
tags:
    - java
    - features
    - releases

social:
    twitter: "☕ The Pulumi Java SDK is now Generally Available! Manage your infrastructure using the composable, strongly typed programming language you already know and love - now including the powerful Pulumi Automation API!"
    linkedin: "Java, the world’s most trusted enterprise programming language, is now generally available in Pulumi. You can now leverage Java’s familiar, expressive, and safe syntax to manage your infrastructure in a composable and scalable way.
    
    Learn more about automating everything you run in the cloud with Java: [Link]"
---

One of Pulumi's core features is the ability to [model infrastructure](https://www.pulumi.com/docs/iac/concepts/) using well-traveled, familiar general-purpose programming languages. Today, we're thrilled to announce that Java, one of the world's most popular programming languages, is now generally available in Pulumi. This release joins our existing first-class support for TypeScript, Python, Go, YAML, and C#, enabling Java developers to manage cloud infrastructure using the language they know and trust.

<!--more-->

We’ve grown our Java support based on feedback from the expanding set of companies that have adopted Pulumi Java in production workloads. Let’s look at some examples of using Java to power your Pulumi programs.

## Familiar Composability

<<<<<<< HEAD
Using Java with Pulumi lets you model your infrastructure using familiar patterns. Paired with our rich abstractions, you can efficiently build Pulumi programs. For instance, let’s take a look at an example from our docs that shows how, in a few lines of code, you can:

1. Instantiate and override the defaults for the default Pulumi AWS Provider

```java
var useast1 = new Provider("useast1",
        ProviderArgs.builder().region("us-east-1").build());
```

2. Define an ACM certificate, passing along the defaults defined in Step 1

```java
var cert = new Certificate("cert",
   CertificateArgs.builder()
       .domainName("pulumi.com")
       .validationMethod("EMAIL")
       .build(),
   CustomResourceOptions.builder()
       .provider(useast1)
       .build());
```

3. Instantiate an ELB listener, injecting the cert from above

```java
var listener = new Listener("listener",
       ListenerArgs.builder()
           .loadBalancerArn(loadBalancerArn)
           .port(443)
           .protocol("HTTPS")
           .sslPolicy("ELBSecurityPolicy-2016-08")
           .certificateArn(cert.arn())
           .defaultActions(ListenerDefaultActionArgs.builder()
                   .targetGroupArn(targetGroupArn)
                   .type("forward")
                   .build())
           .build());
```

With just a few lines of code (especially by Java standards), we were able to use out-of-the-box abstractions (Pulumi providers) and the builder pattern (a Java favorite) to compose a set of strongly typed, easy-to-reason about resources.

## Automation Abstractions with the Pulumi Automation API

With the introduction of Java 1.0, we’re also excited to announce that the [Automation API](https://www.pulumi.com/docs/iac/using-pulumi/automation-api/) is now supported in Java. The Automation API is a fully typed SDK that allows you to interact with Pulumi programs outside the Pulumi CLI. You can directly access and orchestrate your Pulumi projects and stacks with the SDK. This allows you to integrate Pulumi into other systems, such as CI/CD pipelines or internal tooling.

```java
    TODO
```
=======
Using Java with Pulumi lets you model your infrastructure using familiar patterns. Paired with rich abstractions, you can efficiently build Pulumi programs. It only seems appropriate that we take a look at a Java example using Oracle Cloud:

1. We start our program by grabbing our [configuration](https://www.pulumi.com/docs/iac/concepts/config/) values that describe which distro and AD to use.

    ```java
    var config = ctx.config();
    var compartmentId =  config.require("compartmentId");
    var availabilityDomain =  config.require("availabilityDomain");
    var ubuntuId =  config.require("ubuntuId");
    ```

2. Next, we create a set of abstractions to describe the networking and OS.

    ```java
    var vcn = new VirtualNetwork("virtualNetworkResource", VirtualNetworkArgs.builder()
            .compartmentId(compartmentId)
            .cidrBlock("10.0.0.0/16")
            .build());

    var subnet = new Subnet("testSubnet", SubnetArgs.builder()
            .cidrBlock("10.0.0.0/24")
            .compartmentId(compartmentId)
            .vcnId(vcn.id())
            .availabilityDomain(availabilityDomain)
            .build());

    var vnicDetails = InstanceCreateVnicDetailsArgs.builder()
            .subnetId(subnet.id())
            .assignPublicIp("true")
            .build();

    var sourceDetails = InstanceSourceDetailsArgs.builder()
            .sourceType("image")
            .sourceId(ubuntuId)
            .build();
    ```

3. Finally, we compose our instance.

    ```java
    var instance = new Instance("instanceResource", InstanceArgs.builder()
            .availabilityDomain(availabilityDomain)
            .compartmentId(compartmentId)
            .shape("VM.Standard.E2.1.Micro")
            .preserveBootVolume(false)
            .createVnicDetails(vnicDetails)
            .sourceDetails(sourceDetails)
            .build());
    ```

With just a few lines of code (especially by Java standards), we composed a set of strongly typed, easy-to-reason about resources using the builder pattern (a Java favorite) and without introducing any new language paradigms.

## New: Java Automation API

With the general availability of our Java language support, we’re also excited to announce that the [Automation API](https://www.pulumi.com/docs/iac/using-pulumi/automation-api/) is now supported in Java. The Automation API is a fully typed SDK that allows you to interact with Pulumi programs outside the Pulumi CLI. You can directly access and orchestrate your Pulumi projects and stacks with the SDK, allowing you to supercharge your Infrastructure as Code.

In our Automation API [examples repo](https://github.com/pulumi/automation-api-examples), we have an example demonstrating how you could construct a Pulumi program with the Automation API to [perform a database migration](https://github.com/pulumi/automation-api-examples/tree/main/java/databaseMigration). Let's take a look at a few of the interesting aspects:

1. Like regular Pulumi programs, we're able to obtain the current operating context and use the details to construct new resources, inline with the rest of the Automation API program.

    ```java
    Consumer<Context> program = ctx -> {
        ...

        var subnetGroup = new SubnetGroup("db-subnet", ...);

        // Make a public security group for our cluster for the migration
        var securityGroup = new SecurityGroup("public-security-group", ...);

        // Example values for our db
        var dbName = "hellosql";
        var dbUser = "hellosql";
        var dbPassword = "hellosql";

        // Provision our db
        var cluster = new Cluster("db", ClusterArgs.builder()
                .engine(EngineType.AuroraMysql)
                .engineVersion("8.0.mysql_aurora.3.08.0")
                .databaseName(dbName)
                .masterUsername(dbUser)
                .masterPassword(dbPassword)
                .skipFinalSnapshot(true)
                .dbSubnetGroupName(subnetGroup.name())
                .vpcSecurityGroupIds(securityGroup.id().applyValue(List::of))
                .build());

        var clusterInstance = new ClusterInstance("db-instance", ClusterInstanceArgs.builder()
                .clusterIdentifier(cluster.clusterIdentifier())
                .instanceClass("db.t3.medium")
                .engine(EngineType.AuroraMysql.getValue())
                .engineVersion("8.0.mysql_aurora.3.08.0")
                .publiclyAccessible(true)
                .dbSubnetGroupName(subnetGroup.name())
                .build());

        ctx.export("host", cluster.endpoint());
        ctx.export("db_name", dbName);
        ctx.export("db_user", dbUser);
        ctx.export("db_pass", dbPassword);
    };
    ```

2. With the Automation API, however, we're also able to directly interact with project and stack objects, giving us the opportunity to orchestrate workflows. This could include scaffolding
projects, working across stacks, or in our case, completing a one-time workflow to migrate a database.

    ```java
    var projectName = "database_migration_project";
    var stackName = "dev";

    try (var stack = LocalWorkspace.createOrSelectStack(projectName, stackName, program)) {
        ...

        stack.workspace().installPlugin("aws", "v6.68.0");

        stack.setConfig("aws:region", new ConfigValue("us-west-2"));

        System.out.println("updating stack...");
        var result = stack.up(UpOptions.builder()
                .onStandardOutput(System.out::println)
                .build());

        var changes = result.summary().resourceChanges();
        if (!changes.isEmpty()) {
            System.out.println("update summary:");
            changes.forEach((key, value) -> {
                System.out.printf("    %s: %d%n", key, value);
            });
        }

        System.out.printf("db host url: %s%n", result.outputs().get("host").value());
        configureDatabase(
            ...
        );
    }
    ```

The full example, along with others, is available in our Automation API [examples repo](https://github.com/pulumi/automation-api-examples/tree/main/java). We're excited to bring the Automation API to the [Java SDK](https://www.pulumi.com/docs/iac/languages-sdks/java/) for the first time and we're looking forward to your feedback.
>>>>>>> 13521e48

## Get Started with Pulumi Java

To learn more about and to get started with Pulumi Java, you can check out the following resources:

* [Java SDK Repo](https://github.com/pulumi/pulumi-java): The Java SDK is fully open-source, and we’re excited to get your feedback or review any pull requests.

* [Examples Repo](https://github.com/pulumi/examples): The Pulumi examples repo has many examples of Pulumi Java programs to help you get up and running with Pulumi Java.

* [Pulumi Java Converter](https://www.pulumi.com/docs/iac/adopting-pulumi/converters/): The Pulumi converter tool efficiently migrates existing IaC applications, such as Terraform, ARM, and Bicep, to Pulumi Java.<|MERGE_RESOLUTION|>--- conflicted
+++ resolved
@@ -29,56 +29,6 @@
 
 ## Familiar Composability
 
-<<<<<<< HEAD
-Using Java with Pulumi lets you model your infrastructure using familiar patterns. Paired with our rich abstractions, you can efficiently build Pulumi programs. For instance, let’s take a look at an example from our docs that shows how, in a few lines of code, you can:
-
-1. Instantiate and override the defaults for the default Pulumi AWS Provider
-
-```java
-var useast1 = new Provider("useast1",
-        ProviderArgs.builder().region("us-east-1").build());
-```
-
-2. Define an ACM certificate, passing along the defaults defined in Step 1
-
-```java
-var cert = new Certificate("cert",
-   CertificateArgs.builder()
-       .domainName("pulumi.com")
-       .validationMethod("EMAIL")
-       .build(),
-   CustomResourceOptions.builder()
-       .provider(useast1)
-       .build());
-```
-
-3. Instantiate an ELB listener, injecting the cert from above
-
-```java
-var listener = new Listener("listener",
-       ListenerArgs.builder()
-           .loadBalancerArn(loadBalancerArn)
-           .port(443)
-           .protocol("HTTPS")
-           .sslPolicy("ELBSecurityPolicy-2016-08")
-           .certificateArn(cert.arn())
-           .defaultActions(ListenerDefaultActionArgs.builder()
-                   .targetGroupArn(targetGroupArn)
-                   .type("forward")
-                   .build())
-           .build());
-```
-
-With just a few lines of code (especially by Java standards), we were able to use out-of-the-box abstractions (Pulumi providers) and the builder pattern (a Java favorite) to compose a set of strongly typed, easy-to-reason about resources.
-
-## Automation Abstractions with the Pulumi Automation API
-
-With the introduction of Java 1.0, we’re also excited to announce that the [Automation API](https://www.pulumi.com/docs/iac/using-pulumi/automation-api/) is now supported in Java. The Automation API is a fully typed SDK that allows you to interact with Pulumi programs outside the Pulumi CLI. You can directly access and orchestrate your Pulumi projects and stacks with the SDK. This allows you to integrate Pulumi into other systems, such as CI/CD pipelines or internal tooling.
-
-```java
-    TODO
-```
-=======
 Using Java with Pulumi lets you model your infrastructure using familiar patterns. Paired with rich abstractions, you can efficiently build Pulumi programs. It only seems appropriate that we take a look at a Java example using Oracle Cloud:
 
 1. We start our program by grabbing our [configuration](https://www.pulumi.com/docs/iac/concepts/config/) values that describe which distro and AD to use.
@@ -216,7 +166,6 @@
     ```
 
 The full example, along with others, is available in our Automation API [examples repo](https://github.com/pulumi/automation-api-examples/tree/main/java). We're excited to bring the Automation API to the [Java SDK](https://www.pulumi.com/docs/iac/languages-sdks/java/) for the first time and we're looking forward to your feedback.
->>>>>>> 13521e48
 
 ## Get Started with Pulumi Java
 
