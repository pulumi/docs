--- conflicted
+++ resolved
@@ -2,11 +2,9 @@
 title: "AWS CloudWatch made easy with Pulumi Infrastructure-as-Code"
 authors: ["cyrus-najmabadi"]
 tags: ["AWS","Logging"]
-<<<<<<< HEAD
-meta_desc: "Pulumi Crosswalk for AWS modules can be used to get first class insights and visualizations directy inside your Pulumi application. This blog shows how to use Pulumi to get regular insights on the performance of the application. "
-=======
+
 meta_desc: "Pulumi Crosswalk for AWS modules can deliver first class insights and visualizations directly inside your Pulumi application. This blog shows how to use Pulumi to get regular insights on the performance of your application. "
->>>>>>> d3b235e9
+
 date: "2019-06-14"
 
 meta_image: "dashboard.png"
