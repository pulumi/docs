---
<<<<<<< HEAD
title: "Pulumi + Python: Bringing the Best of Modern Python to IaC"
date: 2024-07-02T16:17:38+02:00
=======
title: "Enhancing Python Support: Poetry, Type Checking, and More!"
date: 2024-07-03T14:17:38+02:00
>>>>>>> 404e76ba
draft: false
meta_desc: A big step forward for Python + Pulumi, with new Pythonic input types, built in type checking and support for Poetry.
meta_image: meta.png
authors:
    - julien-poissonnier
tags:
    - python
social:
    twitter:
    linkedin:

---

One of our most important goals at Pulumi is to bring the very best of software engineering tools and practice to your cloud infrastructure. Pulumi embraces existing popular programming languages as a way to tap into everything that these language ecosystems offers developers -- rich programming models, familiar syntax, IDE productivity, package management and versioning, componentization and reuse, testing, and so much more.

Python in particular has been one of the most popular languages used across the Pulumi platform, and the fastest growing over the last 2 years. Over the last few months, we've on a set of improvements that allow Pulumi users to take advantage of the latest and greatest tooling and features from the Python ecosystem.  The key new features include:

* __More Pythonic resource APIs__: A new dictionary-based API design whcih embraces a simple and familiar Pythonic API design along with access to great type checking and tooling building on recent enhancements to `TypedDict` support in the Python programming language and tools.
* __Native support for Poetry__: Built-in support for working with Poetry in place of `pip`, making it easy to integrate Pulumi into project and repos leveraging the popular Poetry package management toolchain for Python.
* __Type checker integration__: New ability to run your favorite Python type checkers directly within the Pulumi deployment process 

<!--more-->

## Pulumi + Python

Python was one of the first languages we ever supported in Pulumi, and has grown rapidly for defining and building Infrastructure as Code across any cloud. This growth has accelerated over the last year, driven by a few different trends:

1. DevOps practioners with existing Python scritping experience who can naturally extend that experience into their IaC development
2. AI and Data-focused organizations with deep Python focus braodly within their organization leaning on IaC development whcih leverages the same language and tools
3. Broad growth in the Python developer ecosystem

The result has been strong and steady growth of Python Pulumi usage.  This has been especially pronounced among some of the largest and most advanced Pulumi users, who are pushing the boundaries on managing complexity at scale using the best of the Python ecosystem.

<p align="center"><img width="500" src="growth2.png" alt="Pulumi + Python Growth"/></p>

## New Features for Pulumi Python Users

### Native Support for Poetry

Pulumi has long had support to create and manage virtual environments using Python's builtin package manager [pip](https://pip.pypa.io/en/stable/). With the [latest release of Pulumi](https://github.com/pulumi/pulumi/releases/tag/v3.121.0), we are excited to announce that we now support [Poetry](https://python-poetry.org) as well. Poetry is a popular Python dependency management tool that allows you to declare your dependencies in a simple and concise way and manage your virtual environment with ease.

When creating a new Pulumi project, the Pulumi CLI will now ask you if you want to use Poetry to manage your dependencies. If you choose to use Poetry, the Pulumi CLI will automatically create a new Poetry project for you and install the necessary dependencies. To opt-in to using Poetry for an existing Pulumi project, set the [`toolchain` runtime option](https://www.pulumi.com/docs/concepts/projects/project-file/#runtime-options) to `poetry` and run `pulumi install`.

```yaml
name: python-and-poetry-are-best-friends
runtime:
  name: python
  options:
    toolchain: poetry
```

### Built-in type checking

Pulumi Python SDKs include type hints compatible with type checkers such as [MyPy](https://www.mypy-lang.org) and [Pyright](https://microsoft.github.io/pyright/#/). In the latest release of Pulumi, you can ask Pulumi to run your typechecker of choice for you as part of Pulumi operations and fail if there are any type errors. This can help you catch type errors earlier and ensure that your Pulumi programs are type-safe.

Add the typechecker of your choice to [your dependencies](https://www.pulumi.com/docs/languages-sdks/python/#packages) and set the [`typechecker` runtime option](https://www.pulumi.com/docs/concepts/projects/project-file/#runtime-options) in your project file to `mypy` or `pyright` to enable automatic type checking.

```yaml
name: python-with-typechecking
runtime:
  name: python
  options:
    typechecker: pyright
```

To enable live type checking in Visual Studio Code set the `typeCheckingMode` setting of the [Pylance extension](https://marketplace.visualstudio.com/items?itemName=ms-python.vscode-pylance) to `basic` or higher.

```json
"python.analysis.typeCheckingMode": "basic"
```

[Extensions](https://plugins.jetbrains.com/plugin/24146-pyright-language-server) [for other editors](https://github.com/emacs-lsp/lsp-pyright) [typically have](https://github.com/fannheyward/coc-pyright) [this already](https://zed.dev/docs/languages/python) [enabled](https://github.com/sublimelsp/LSP-pyright).

<<<<<<< HEAD
### Pythonic input types
=======
We have updated the [NGINX on AWS ECS Fargate example](https://github.com/pulumi/examples/blob/master/aws-py-fargate/Pulumi.yaml) to use builtin typechecking and Poetry to manage dependencies. Check it out to see how you can use these new features in your Pulumi projects.

## Pythonic input types
>>>>>>> 404e76ba

Pulumi has always had a focus on making Infrastructure as Code feel like idiomatic code and the latest release of Pulumi makes it easier to work with input types in Python.

Pulumi supports two ways of specifying inputs for resources in Python. You can use strongly typed, but verbose, argument classes, or you can use dictionaries, which are more idiomatic, but lack type hints. Leveraging improvements to Python's [TypedDict types](https://peps.python.org/pep-0589/), we can offer the best of both worlds -- dictionary inputs now have type hints, providing you with type safety and the flexibility and simplicity of dictionaries.

This really pays off with large nested data structures, such as those you might use when configuring Kubernetes resources. Consider this program that uses argument classes to configure a deployment specification:

```python
from pulumi_kubernetes.apps.v1 import Deployment
from pulumi_kubernetes.apps.v1 import Deployment, DeploymentSpecArgs
from pulumi_kubernetes.meta.v1 import LabelSelectorArgs, ObjectMetaArgs
from pulumi_kubernetes.core.v1 import ContainerArgs, PodSpecArgs, PodTemplateSpecArgs

app_labels = {"app": "nginx"}
deployment = Deployment(
    "nginx",
    spec=DeploymentSpecArgs(
        selector=LabelSelectorArgs(match_labels=app_labels),
        replicas=1,
        template=PodTemplateSpecArgs(
            metadata=ObjectMetaArgs(labels=app_labels),
            spec=PodSpecArgs(containers=[ContainerArgs(name="nginx", image="nginx")]),
        ),
    ),
)
```

With type hinted dictionaries, we can write the following, which is much more concise and just as type safe!

```python
from pulumi_kubernetes.apps.v1 import Deployment

app_labels = {"app": "nginx"}

deployment = Deployment(
    "nginx",
    spec={
        "selector": {"match_labels": app_labels},
        "replicas": 1,
        "template": {
            "metadata": {"labels": app_labels},
            "spec": {"containers": [{"name": "nginx", "image": "nginx"}]},
        },
    },
)
```

The new Pythonic input types are available in the latest release of the Pulumi SDKs for [Kubernetes](https://www.pulumi.com/registry/packages/kubernetes/) and [AWS](https://www.pulumi.com/registry/packages/aws/), with more providers SDKs to follow soon.

{{% notes type="info" %}}
Due to a performance issue in MyPy, type checking of TypedDict-based inputs is currently disabled when using MyPy as a type checker.  We are working on helping resolve [this issue](https://github.com/python/mypy/issues/17231). In the meantime, we recommend using Pyright as a type checker to get the most complete type checking possible for Dict-based Pulumi Python programs.
{{% /notes %}}

## Summary

We hope you enjoy using these new features and we look forward to hearing your feedback. If you have any questions or need help, please don't hesitate to reach out to us on [Slack](https://pulumi-community.slack.com/) or [GitHub](https://github.com/pulumi/pulumi).<|MERGE_RESOLUTION|>--- conflicted
+++ resolved
@@ -1,11 +1,6 @@
 ---
-<<<<<<< HEAD
 title: "Pulumi + Python: Bringing the Best of Modern Python to IaC"
-date: 2024-07-02T16:17:38+02:00
-=======
-title: "Enhancing Python Support: Poetry, Type Checking, and More!"
 date: 2024-07-03T14:17:38+02:00
->>>>>>> 404e76ba
 draft: false
 meta_desc: A big step forward for Python + Pulumi, with new Pythonic input types, built in type checking and support for Poetry.
 meta_image: meta.png
@@ -79,13 +74,9 @@
 
 [Extensions](https://plugins.jetbrains.com/plugin/24146-pyright-language-server) [for other editors](https://github.com/emacs-lsp/lsp-pyright) [typically have](https://github.com/fannheyward/coc-pyright) [this already](https://zed.dev/docs/languages/python) [enabled](https://github.com/sublimelsp/LSP-pyright).
 
-<<<<<<< HEAD
-### Pythonic input types
-=======
 We have updated the [NGINX on AWS ECS Fargate example](https://github.com/pulumi/examples/blob/master/aws-py-fargate/Pulumi.yaml) to use builtin typechecking and Poetry to manage dependencies. Check it out to see how you can use these new features in your Pulumi projects.
 
-## Pythonic input types
->>>>>>> 404e76ba
+### Pythonic input types
 
 Pulumi has always had a focus on making Infrastructure as Code feel like idiomatic code and the latest release of Pulumi makes it easier to work with input types in Python.
 
