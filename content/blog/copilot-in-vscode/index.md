--- conflicted
+++ resolved
@@ -56,11 +56,7 @@
 
 Hear Adam and Eron from Pulumi walk through this new feature in our PulumiTV introduction to the Visual Studio Code extension.
 
-<<<<<<< HEAD
 {{< youtube qdwIImlI-rA >}}
-=======
-{{< youtube "qdwIImlI-rA?rel=0" >}}
->>>>>>> 5bb9a40f
 
 ## What is Pulumi Copilot?
 
