--- conflicted
+++ resolved
@@ -102,22 +102,7 @@
 <div class="os-prologue-windows"></div>
 <div class="mt-8">
 {{% md %}}
-
-<<<<<<< HEAD
-=======
-### Installation Script
-
-Windows 8 and 10 are supported.
-
-To install, run our installation script from a `cmd.exe` window:
-
-```bat
-> @"%SystemRoot%\System32\WindowsPowerShell\v1.0\powershell.exe" -NoProfile -InputFormat None -ExecutionPolicy Bypass -Command "[Net.ServicePointManager]::SecurityProtocol = [Net.SecurityProtocolType]::Tls12; iex ((New-Object System.Net.WebClient).DownloadString('https://get.pulumi.com/install.ps1'))" && SET "PATH=%PATH%;%USERPROFILE%\.pulumi\bin"
-```
-
-This will install the `pulumi.exe` CLI to `%USERPROFILE%\.pulumi\bin` and add it to your path.
-
->>>>>>> a82db684
+ 
 ### Chocolatey
 
 You can install Pulumi through the [Chocolatey package manager](https://chocolatey.org):
