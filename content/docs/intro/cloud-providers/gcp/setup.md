--- conflicted
+++ resolved
@@ -16,13 +16,9 @@
 $ gcloud auth application-default login
 ```
 
-<<<<<<< HEAD
 The credentials are saved unencrypted (as plaintext) on the disk!
 
-If you are using Pulumi in an non-interactive setting (such as a CI/CD system) you will need to [configure and use a service account]({{< relref "service-account.md" >}}) instead.
-=======
 If you are using Pulumi in an non-interactive setting (such as a CI/CD system) you will need to [configure and use a service account]({{< relref "service-account" >}}) instead.
->>>>>>> cd88610f
 
 ## Optional Settings
 
