--- conflicted
+++ resolved
@@ -45,16 +45,6 @@
   Pulumi also supports going beyond what you can express in YAML, such as building and publishing a Docker container image,
   authoring serverless functions in code, automating packaging and versioning of code, and so on.
 
-<<<<<<< HEAD
-* [Pulumi's engine](https://github.com/pulumi/pulumi) is open source, whereas Troposphere and CDK depend on the closed
-  source CloudFormation engine. This means more of Pulumi is accessible to community contributions.
-=======
-* Pulumi's engine is [open source](https://github.com/pulumi/pulumi), whereas Troposphere and CDK depend on the closed
-  source CloudFormation engine. This means more of Pulumi is accessible to community contributions.  This also means that
-  Troposphere and the AWS CDK are limited by what CloudFormation can express.  For example, CloudFormation stacks cannot
-  have more than 500 resources.
->>>>>>> 3b2efcf5
-
 * The Pulumi CLI and [Console]({{< relref "/docs/intro/console" >}}) are co-designed to make team collaboration simple,
   especially with organization-wide sharing of projects and stacks. This is closer to "GitHub for DevOps" and delivers
   a rich experience including diffs and previews of updates before they are made. Troposphere and CDK rely on
