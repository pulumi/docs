--- conflicted
+++ resolved
@@ -15,15 +15,9 @@
 
 To learn how to set up and use each rotator, follow the links below. All rotators use [login providers](/docs/esc/integrations/dynamic-login-credentials/) for authorization, with the most secure way being OpenID Connect (OIDC) login providers. Learn more about how to configure them in [OpenID Connect](/docs/pulumi-cloud/oidc/) Pulumi Cloud documentation.
 
-<<<<<<< HEAD
-| Rotator                                                                  | Description                                                                                                          |
-|--------------------------------------------------------------------------|----------------------------------------------------------------------------------------------------------------------|
-| [aws-iam](/docs/esc/integrations/rotated-secrets/aws-iam/)               | The `aws-iam` rotator enables you rotate access credentials for an AWS IAM User.                                     |
-| [snowflake-user](/docs/esc/integrations/rotated-secrets/snowflake-user/) | The `snowflake-user` rotator enables you to rotate RSA keypairs for a Snowflake database user in your Environment.   |
-=======
-| Rotator                                                      |Required connector                     | Description                                                                                                                     |
-|--------------------------------------------------------------|---------------------------------------|---------------------------------------------------------------------------------------------------------------------------------|
-| [aws-iam](/docs/esc/integrations/rotated-secrets/aws-iam/)   |None                                   | The `aws-iam` rotator enables you to rotate access credentials for an AWS IAM User.                                             |
-| [mysql](/docs/esc/integrations/rotated-secrets/mysql/)       |`aws-lambda`(in private networks only) | The `mysql` rotator enables you to rotate user credentials for a MySQL database in your Environment.                            |
-| [postgres](/docs/esc/integrations/rotated-secrets/postgres/) |`aws-lambda`(in private networks only) | The `postgres` rotator enables you to rotate user credentials for a PostgreSQL database in your Environment.                    |
->>>>>>> 0542f499
+| Rotator                                                                  | Required connector                     | Description                                                                                                        |
+|--------------------------------------------------------------------------|----------------------------------------|--------------------------------------------------------------------------------------------------------------------|
+| [aws-iam](/docs/esc/integrations/rotated-secrets/aws-iam/)               | None                                   | The `aws-iam` rotator enables you to rotate access credentials for an AWS IAM User.                                |
+| [mysql](/docs/esc/integrations/rotated-secrets/mysql/)                   | `aws-lambda`(in private networks only) | The `mysql` rotator enables you to rotate user credentials for a MySQL database in your Environment.               |
+| [postgres](/docs/esc/integrations/rotated-secrets/postgres/)             | `aws-lambda`(in private networks only) | The `postgres` rotator enables you to rotate user credentials for a PostgreSQL database in your Environment.       |
+| [snowflake-user](/docs/esc/integrations/rotated-secrets/snowflake-user/) | None                                   | The `snowflake-user` rotator enables you to rotate RSA keypairs for a Snowflake database user in your Environment. |