--- conflicted
+++ resolved
@@ -1,9 +1,5 @@
 ---
-<<<<<<< HEAD
-layout: "search"
-=======
 title: Search Results
 layout: search
->>>>>>> 0778c94c
 noindex: true
 ---