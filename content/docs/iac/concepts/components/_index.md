--- conflicted
+++ resolved
@@ -156,7 +156,6 @@
 
 The following types are not supported in component arguments:
 
-<<<<<<< HEAD
 - **Union types**: TypeScript union types like `string | number` are not supported due to limitations in schema inference.
 - **Functions/callbacks**: Functions cannot be used in component arguments as they cannot be represented in the schema.
 - **Platform-specific types**: Types that exist only in one language and cannot be translated.
@@ -166,12 +165,6 @@
 For better usability and maintainability:
 
 - **Avoid deeply nested types**: While complex generic types can be serialized, deeply nested structures make components harder to use and understand. Keep argument structures simple and flat when possible.
-=======
-- **Union types**: TypeScript union types like `string | number` cannot be serialized.
-- **Functions/callbacks**: Functions cannot be passed as component arguments.
-- **Complex generic types**: Deeply nested or complex generic types may not serialize correctly.
-- **Platform-specific types**: Types that exist only in one language and cannot be translated.
->>>>>>> 8c62d49e
 
 **Example of unsupported TypeScript types:**
 
@@ -302,11 +295,7 @@
 
 When designing component arguments:
 
-<<<<<<< HEAD
 1. **Wrap all scalar members in Input types**: Every scalar argument should be wrapped in the language's input type (e.g., `pulumi.Input<string>`). This allows users to pass both plain values and outputs from other resources, avoiding the need to use `apply` for resource composition.
-=======
-1. **Use Input types**: Always wrap your arguments in the language's input type (e.g., `pulumi.Input<string>`) to support both plain values and outputs from other resources.
->>>>>>> 8c62d49e
 1. **Use basic types**: Stick to primitive types, arrays, and basic objects.
 1. **Avoid union types**: If you need multiple possible types, consider using separate properties or creating multiple component variants.
 1. **Document required vs. optional**: Clearly document which arguments are required and which have defaults.
