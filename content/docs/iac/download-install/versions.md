--- conflicted
+++ resolved
@@ -23,12 +23,9 @@
         </tr>
     </thead>
     <tbody>
-<<<<<<< HEAD
-=======
         {{< changelog-table-row version="3.196.0" date="2025-09-12" showChecksum="true" >}}
         {{< changelog-table-row version="3.195.0" date="2025-09-11" showChecksum="true" >}}
         {{< changelog-table-row version="3.194.0" date="2025-09-09" showChecksum="true" >}}
->>>>>>> b0aac0e1
         {{< changelog-table-row version="3.193.0" date="2025-09-04" showChecksum="true" >}}
         {{< changelog-table-row version="3.192.0" date="2025-08-29" showChecksum="true" >}}
         {{< changelog-table-row version="3.191.0" date="2025-08-21" showChecksum="true" >}}
