--- conflicted
+++ resolved
@@ -82,7 +82,6 @@
 $ cd static-page-component
 ```
 
-<<<<<<< HEAD
 {{< chooser language "javascript,typescript,python,go,csharp,java,yaml" >}}
 
 {{% choosable language javascript %}}
@@ -90,9 +89,6 @@
 Authoring sharable components in JavaScript is not currently supported. Considering writing in TypeScript instead!
 
 {{% /choosable %}}
-=======
-{{< chooser language "typescript,python,go,csharp,java,yaml" >}}
->>>>>>> d22fe20d
 
 {{% choosable language typescript %}}
 
@@ -348,7 +344,6 @@
 
 #### Define the entrypoint
 
-<<<<<<< HEAD
 {{< chooser language "javascript,typescript,python,go,csharp,java,yaml" >}}
 
 {{% choosable language javascript %}}
@@ -356,9 +351,6 @@
 Authoring sharable components in JavaScript is not currently supported. Considering writing in TypeScript instead!
 
 {{% /choosable %}}
-=======
-{{< chooser language "typescript,python,go,csharp,java,yaml" >}}
->>>>>>> d22fe20d
 
 {{% choosable language typescript %}}
 
