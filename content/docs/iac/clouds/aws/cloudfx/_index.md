---
<<<<<<< HEAD
title_tag: "Pulumi Cloud Framework Overview"
title: "Cloud Framework"
meta_desc: "The Pulumi Cloud Framework lets you program infrastructure and application logic using high-level, cloud-agnostic building blocks.Get started here."
aliases:
- /docs/quickstart/cloudfx/
- /docs/tutorials/cloudfx
- /docs/clouds/aws/cloudfx/
---

<img src="/images/docs/quickstart/cloudfx-purple.png" align="right">

The Cloud Framework for Pulumi lets you program infrastructure and application logic, side by side, using simple, high-level, cloud-agnostic building blocks.

The Cloud Framework must be configured with credentials to deploy and update resources in the target cloud platform.

See the [full API documentation](/docs/reference/pkg/nodejs/pulumi/cloud/) for complete details of the available Cloud Framework APIs.

For AWS-specific use cases, see also the [awsx](/docs/reference/pkg/nodejs/pulumi/awsx/) library which provides higher-level libraries for working with many AWS services.

## Getting Started

The easiest way to start with the Cloud Framework is to follow one of the tutorials:

* [A simple serverless REST API](/docs/tutorials/cloudfx/rest-api/): Deploy cloud-agnostic managed REST API
* [A simple containerized app](/docs/tutorials/cloudfx/service/): Deploy cloud-agnostic containerized services
* [Serverless + Containers + Infrastructure](/docs/tutorials/cloudfx/thumbnailer): Deploy a complete cloud-agnostic application using a combination of buckets, serverless functions and containers.

In addition to the tutorials, several interesting examples are available with instructions:

* [HTTP API](https://github.com/pulumi/examples/tree/master/cloud-js-api)
* [Containers](https://github.com/pulumi/examples/tree/master/cloud-js-containers)
* [Thumbnailer (buckets, containers, functions)](https://github.com/pulumi/examples/tree/master/cloud-js-thumbnailer)
* [URL Shortener (table, API)](https://github.com/pulumi/examples/tree/master/cloud-ts-url-shortener)
* [Voting App (table, API)](https://github.com/pulumi/examples/tree/master/cloud-ts-voting-app)

## Example

```javascript
const cloud = require("@pulumi/cloud");
const api = new cloud.API("my-api");

api.get("/hello", (req, res) => {
    res.json({ message: "Hi, world!" });
});

exports.url = api.publish().url;
```

## Libraries

The following packages are available in package managers:

* JavaScript/TypeScript: [https://www.npmjs.com/package/@pulumi/cloud](https://www.npmjs.com/package/@pulumi/cloud)

The provider-specific implementations of this library are also available for use directly when writing code that does not need to be portable:

* JavaScript/TypeScript: [https://www.npmjs.com/package/@pulumi/cloud-aws](https://www.npmjs.com/package/@pulumi/cloud-aws)

The Cloud Framework is open source and available in the [pulumi/pulumi-cloud](https://github.com/pulumi/pulumi-cloud) repo.

## Authentication

Authentication options must be set for the target cloud provider. See the [AWS setup page](/registry/packages/aws/installation-configuration/) for details (more providers for the Cloud Framework coming soon).

## Configuration

The Cloud Framework accepts the following configuration settings. These can be provided via `pulumi config set cloud:<option>`.

* `provider`: (Required) The provider to deploy cloud resources into. Currently only `aws` is supported.

The AWS implementation of the Cloud Framework accepts the following configuration settings.  These can be provided via `pulumi config set cloud-aws:<option>`.

* `functionMemorySize`: (Optional) Override the Lambda function memory size for all functions.
* `functionIncludePaths`: (Optional) Comma-separated list of additional paths (relative to the project root) to include in Lambda zip uploads for JavaScript callbacks.  E.g `./img.png,app/`.
* `functionIncludePackages`: (Optional) Comma-separated list of additional packages (relative to the project root) to include in Lambda zip uploads for JavaScript callbacks.  E.g `body-parser,typescript`.
* `computeIAMRolePolicyARNs`: (Optional) Set the IAM role policies to apply to compute (both Lambda and ECS) within this Pulumi program. The default is: `arn:aws:iam::aws:policy/AWSLambda_FullAccess,arn:aws:iam::aws:policy/AmazonECS_FullAccess`.
* `acmCertificateARN`: (Optional) ACM certificate ARN to support services HTTPS traffic.
* `ecsClusterARN`: (Optional) ECS cluster ARN. One of `useFargate`, `ecsClusterARN`, or `ecsAutoCluster` must be provided to use container-based resources like `cloud.Service` and `cloud.Task`.
* `ecsClusterSecurityGroup`: (Optional) ECS cluster security group that all ALBs for services within the cluster will use.
* `ecsClusterEfsMountPath`: (Optional) EFS mount path on the cluster hosts.  If not provided, `Volumes` cannot be used in `cloud.Service` and `cloud.Task`.
* `usePrivateNetwork`: (Optional) Put all compute in a private network.
* `externalVpcId`: (Optional) Use an existing VPC.  If both `usePrivateNetwork` and `externalVpcId` are provided, the VPC must be configured to run all compute in private subnets with Internet egress enabled via NAT Gateways.
* `externalSubnets`: (Optional) Provide subnets ids for the VPC as a comma-separated string.  Required if using an existing VPC.
* `externalPublicSubnets`: (Optional) Provide public subnets ids for the VPC as a comma-separated string.  Required if using an existing VPC.
* `externalSecurityGroups`: (Optional) Provide securityGroup ids for the VPC as a comma-separated string.  Required if using an existing VPC.
* `useFargate`: (Optional) AWS Fargate-based container compute. All tasks must be Fargate-compatible. One of `useFargate`, `ecsClusterARN`, or `ecsAutoCluster` must be provided to use container-based resources like `cloud.Service` and `cloud.Task`.
* `ecsAutoCluster`: (Optional) Auto-provision an ECS Cluster.  If set to true, parameters for the cluster can be provided via the other "ecsAutoCluster*" configuration variables. One of `useFargate`, `ecsClusterARN`, or `ecsAutoCluster` must be provided to use container-based resources like `cloud.Service` and `cloud.Task.
* `ecsAutoClusterNumberOfAZs`: (Optional) The number of AZs to create subnets in as part of the cluster.  Defaults to `2`.
* `ecsAutoClusterInstanceType`: (Optional) The EC2 instance type to use for the cluster.  Defaults to `t2.micro`.
* `ecsAutoClusterInstanceRolePolicyARNs`: (Optional) The EC2 instance role policy ARN to use for the cluster.  Defaults to `arn:aws:iam::aws:policy/service-role/AmazonEC2ContainerServiceforEC2Role,arn:aws:iam::aws:policy/AmazonEC2ReadOnlyAccess`.
* `ecsAutoClusterInstanceRootVolumeSize`: (Optional) The size (in GiB) of the EBS volume to attach to each instance as the root volume.  Defaults to `8` GiB.
* `ecsAutoClusterInstanceDockerImageVolumeSize`: (Optional) The size (in GiB) of the EBS volume to attach to each instance as Docker Image volume.  Defaults to `50` GiB.
* `ecsAutoClusterInstanceSwapVolumeSize`: (Optional) The size (in GiB) of the EBS volume to attach to each instance as the swap volume.  Defaults to `5` GiB.
* `ecsAutoClusterMinSize`: (Optional) The minimum size of the cluster. Defaults to `2`.
* `ecsAutoClusterMaxSize`: (Optional) The maximum size of the cluster. Defaults to `100`.
* `ecsAutoClusterPublicKey`: (Optional) Public key material for SSH access to the cluster. See [allowed formats](https://docs.aws.amazon.com/AWSEC2/latest/UserGuide/ec2-key-pairs.html). If not provided, no SSH access is enabled on VMs.
* `ecsAutoClusterECSOptimizedAMIName`: (Optional) The name of the ECS-optimized AMI to use for the Container Instances in this cluster, e.g. `amzn-ami-2017.09.l-amazon-ecs-optimized`. See [valid values](https://docs.aws.amazon.com/AmazonECS/latest/developerguide/ecs-optimized_AMI.html).
* `ecsAutoClusterUseEFS`: (Optional) Optionally auto-provision an Elastic File System for the Cluster.  Defaults to `false`.
=======
redirect_to: /docs/iac/get-started/
---
>>>>>>> c4d886f8
<|MERGE_RESOLUTION|>--- conflicted
+++ resolved
@@ -1,104 +1,3 @@
 ---
-<<<<<<< HEAD
-title_tag: "Pulumi Cloud Framework Overview"
-title: "Cloud Framework"
-meta_desc: "The Pulumi Cloud Framework lets you program infrastructure and application logic using high-level, cloud-agnostic building blocks.Get started here."
-aliases:
-- /docs/quickstart/cloudfx/
-- /docs/tutorials/cloudfx
-- /docs/clouds/aws/cloudfx/
----
-
-<img src="/images/docs/quickstart/cloudfx-purple.png" align="right">
-
-The Cloud Framework for Pulumi lets you program infrastructure and application logic, side by side, using simple, high-level, cloud-agnostic building blocks.
-
-The Cloud Framework must be configured with credentials to deploy and update resources in the target cloud platform.
-
-See the [full API documentation](/docs/reference/pkg/nodejs/pulumi/cloud/) for complete details of the available Cloud Framework APIs.
-
-For AWS-specific use cases, see also the [awsx](/docs/reference/pkg/nodejs/pulumi/awsx/) library which provides higher-level libraries for working with many AWS services.
-
-## Getting Started
-
-The easiest way to start with the Cloud Framework is to follow one of the tutorials:
-
-* [A simple serverless REST API](/docs/tutorials/cloudfx/rest-api/): Deploy cloud-agnostic managed REST API
-* [A simple containerized app](/docs/tutorials/cloudfx/service/): Deploy cloud-agnostic containerized services
-* [Serverless + Containers + Infrastructure](/docs/tutorials/cloudfx/thumbnailer): Deploy a complete cloud-agnostic application using a combination of buckets, serverless functions and containers.
-
-In addition to the tutorials, several interesting examples are available with instructions:
-
-* [HTTP API](https://github.com/pulumi/examples/tree/master/cloud-js-api)
-* [Containers](https://github.com/pulumi/examples/tree/master/cloud-js-containers)
-* [Thumbnailer (buckets, containers, functions)](https://github.com/pulumi/examples/tree/master/cloud-js-thumbnailer)
-* [URL Shortener (table, API)](https://github.com/pulumi/examples/tree/master/cloud-ts-url-shortener)
-* [Voting App (table, API)](https://github.com/pulumi/examples/tree/master/cloud-ts-voting-app)
-
-## Example
-
-```javascript
-const cloud = require("@pulumi/cloud");
-const api = new cloud.API("my-api");
-
-api.get("/hello", (req, res) => {
-    res.json({ message: "Hi, world!" });
-});
-
-exports.url = api.publish().url;
-```
-
-## Libraries
-
-The following packages are available in package managers:
-
-* JavaScript/TypeScript: [https://www.npmjs.com/package/@pulumi/cloud](https://www.npmjs.com/package/@pulumi/cloud)
-
-The provider-specific implementations of this library are also available for use directly when writing code that does not need to be portable:
-
-* JavaScript/TypeScript: [https://www.npmjs.com/package/@pulumi/cloud-aws](https://www.npmjs.com/package/@pulumi/cloud-aws)
-
-The Cloud Framework is open source and available in the [pulumi/pulumi-cloud](https://github.com/pulumi/pulumi-cloud) repo.
-
-## Authentication
-
-Authentication options must be set for the target cloud provider. See the [AWS setup page](/registry/packages/aws/installation-configuration/) for details (more providers for the Cloud Framework coming soon).
-
-## Configuration
-
-The Cloud Framework accepts the following configuration settings. These can be provided via `pulumi config set cloud:<option>`.
-
-* `provider`: (Required) The provider to deploy cloud resources into. Currently only `aws` is supported.
-
-The AWS implementation of the Cloud Framework accepts the following configuration settings.  These can be provided via `pulumi config set cloud-aws:<option>`.
-
-* `functionMemorySize`: (Optional) Override the Lambda function memory size for all functions.
-* `functionIncludePaths`: (Optional) Comma-separated list of additional paths (relative to the project root) to include in Lambda zip uploads for JavaScript callbacks.  E.g `./img.png,app/`.
-* `functionIncludePackages`: (Optional) Comma-separated list of additional packages (relative to the project root) to include in Lambda zip uploads for JavaScript callbacks.  E.g `body-parser,typescript`.
-* `computeIAMRolePolicyARNs`: (Optional) Set the IAM role policies to apply to compute (both Lambda and ECS) within this Pulumi program. The default is: `arn:aws:iam::aws:policy/AWSLambda_FullAccess,arn:aws:iam::aws:policy/AmazonECS_FullAccess`.
-* `acmCertificateARN`: (Optional) ACM certificate ARN to support services HTTPS traffic.
-* `ecsClusterARN`: (Optional) ECS cluster ARN. One of `useFargate`, `ecsClusterARN`, or `ecsAutoCluster` must be provided to use container-based resources like `cloud.Service` and `cloud.Task`.
-* `ecsClusterSecurityGroup`: (Optional) ECS cluster security group that all ALBs for services within the cluster will use.
-* `ecsClusterEfsMountPath`: (Optional) EFS mount path on the cluster hosts.  If not provided, `Volumes` cannot be used in `cloud.Service` and `cloud.Task`.
-* `usePrivateNetwork`: (Optional) Put all compute in a private network.
-* `externalVpcId`: (Optional) Use an existing VPC.  If both `usePrivateNetwork` and `externalVpcId` are provided, the VPC must be configured to run all compute in private subnets with Internet egress enabled via NAT Gateways.
-* `externalSubnets`: (Optional) Provide subnets ids for the VPC as a comma-separated string.  Required if using an existing VPC.
-* `externalPublicSubnets`: (Optional) Provide public subnets ids for the VPC as a comma-separated string.  Required if using an existing VPC.
-* `externalSecurityGroups`: (Optional) Provide securityGroup ids for the VPC as a comma-separated string.  Required if using an existing VPC.
-* `useFargate`: (Optional) AWS Fargate-based container compute. All tasks must be Fargate-compatible. One of `useFargate`, `ecsClusterARN`, or `ecsAutoCluster` must be provided to use container-based resources like `cloud.Service` and `cloud.Task`.
-* `ecsAutoCluster`: (Optional) Auto-provision an ECS Cluster.  If set to true, parameters for the cluster can be provided via the other "ecsAutoCluster*" configuration variables. One of `useFargate`, `ecsClusterARN`, or `ecsAutoCluster` must be provided to use container-based resources like `cloud.Service` and `cloud.Task.
-* `ecsAutoClusterNumberOfAZs`: (Optional) The number of AZs to create subnets in as part of the cluster.  Defaults to `2`.
-* `ecsAutoClusterInstanceType`: (Optional) The EC2 instance type to use for the cluster.  Defaults to `t2.micro`.
-* `ecsAutoClusterInstanceRolePolicyARNs`: (Optional) The EC2 instance role policy ARN to use for the cluster.  Defaults to `arn:aws:iam::aws:policy/service-role/AmazonEC2ContainerServiceforEC2Role,arn:aws:iam::aws:policy/AmazonEC2ReadOnlyAccess`.
-* `ecsAutoClusterInstanceRootVolumeSize`: (Optional) The size (in GiB) of the EBS volume to attach to each instance as the root volume.  Defaults to `8` GiB.
-* `ecsAutoClusterInstanceDockerImageVolumeSize`: (Optional) The size (in GiB) of the EBS volume to attach to each instance as Docker Image volume.  Defaults to `50` GiB.
-* `ecsAutoClusterInstanceSwapVolumeSize`: (Optional) The size (in GiB) of the EBS volume to attach to each instance as the swap volume.  Defaults to `5` GiB.
-* `ecsAutoClusterMinSize`: (Optional) The minimum size of the cluster. Defaults to `2`.
-* `ecsAutoClusterMaxSize`: (Optional) The maximum size of the cluster. Defaults to `100`.
-* `ecsAutoClusterPublicKey`: (Optional) Public key material for SSH access to the cluster. See [allowed formats](https://docs.aws.amazon.com/AWSEC2/latest/UserGuide/ec2-key-pairs.html). If not provided, no SSH access is enabled on VMs.
-* `ecsAutoClusterECSOptimizedAMIName`: (Optional) The name of the ECS-optimized AMI to use for the Container Instances in this cluster, e.g. `amzn-ami-2017.09.l-amazon-ecs-optimized`. See [valid values](https://docs.aws.amazon.com/AmazonECS/latest/developerguide/ecs-optimized_AMI.html).
-* `ecsAutoClusterUseEFS`: (Optional) Optionally auto-provision an Elastic File System for the Cluster.  Defaults to `false`.
-=======
 redirect_to: /docs/iac/get-started/
----
->>>>>>> c4d886f8
+---